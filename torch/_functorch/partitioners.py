--- conflicted
+++ resolved
@@ -1920,15 +1920,6 @@
     bw_module = reordering_to_mimic_autograd_engine(bw_module)
 
     if AOT_PARTITIONER_DEBUG:
-<<<<<<< HEAD
-        from torch._inductor.fx_utils import get_node_storage
-
-        _storages = {get_node_storage(node) for node in saved_values}
-        print(
-            "Theoretical Activations Stored: ",
-            sum(_size_of(i) for i in saved_values) / 1e9,
-        )
-=======
         # Calculate sorted sizes of saved values
         sorted_sizes = sorted([(_size_of(i), str(i)) for i in saved_values])
 
@@ -1938,7 +1929,6 @@
 
         # Log theoretical per activation storage sizes
         log.debug("Theoretical Per Activation Storage Sizes: %s", sorted_sizes)
->>>>>>> 2ddcf981
         fw_module_nodes = {
             node.name for node in fw_module.graph.nodes if node.op == "call_function"
         }
