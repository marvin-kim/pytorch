import builtins
import dataclasses
import inspect
import math
import sys
import weakref
from collections import defaultdict
from typing import Any, Callable, Dict, List, Optional, Set, Tuple, TYPE_CHECKING, Union

import torch
from torch._subclasses.fake_tensor import FakeTensor
from torch.utils._pytree import SUPPORTED_NODES

from .exported_program import ExportedProgram

if TYPE_CHECKING:
    from sympy import Symbol

    from torch._guards import Source

    from ..fx.experimental.symbolic_shapes import ShapeEnv, StrictMinMaxConstraint

__all__ = ["Constraint", "Dim", "dims", "dynamic_dim"]


class _Dim(type):
    """
    Metaclass for :func:`Dim` types.
    """

    @staticmethod
    def readable(name, min_, max_):
        if min_ == 2:
            min_ = None
        if max_ == sys.maxsize - 1:
            max_ = None
        if min_ is None and max_ is None:
            return f"Dim('{name}')"
        if min_ is None:
            return f"Dim('{name}', max={max_})"
        if max_ is None:
            return f"Dim('{name}', min={min_})"
        return f"Dim('{name}', min={min_}, max={max_})"

    def __add__(cls, other):
        # e.g., dim + 1
        if type(other) is not int:
            raise NotImplementedError(
                f"Attempted to add {other} to {cls.__name__}, where an integer was expected. "
                "(Only increasing linear operations with integer coefficients are supported.)"
            )
        return cls._derive(lambda x: x + other)

    def __radd__(cls, other):
        return cls + other

    def __sub__(cls, other):
        # e.g., dim - 1
        if type(other) is not int:
            raise NotImplementedError(
                f"Attempted to subtract {other} from {cls.__name__}, where an integer was expected. "
                "(Only increasing linear operations with integer coefficients are supported.)"
            )
        return cls._derive(lambda x: x - other)

    def __rsub__(cls, other):
        raise NotImplementedError(
            f"Attempted to negate {cls.__name__}. "
            "(Only increasing linear operations with integer coefficients are supported.)"
        )

    def __mul__(cls, other):
        # e.g., dim * 2
        if type(other) is not int or other <= 0:
            raise NotImplementedError(
                f"Attempted to multiply {other} with {cls.__name__}, where a positive integer was expected. "
                "(Only increasing linear operations with integer coefficients are supported.)"
            )
        return cls._derive(lambda x: x * other)

    def __rmul__(cls, other):
        return cls * other

    def _derived_name(cls, fn):
        from sympy import sympify

        return str(fn(sympify(cls.__name__)))

    def _derive(cls, fn):
        return _DerivedDim(cls._derived_name(fn), (int,), {"root": cls, "fn": fn})


class _StaticDim(_Dim):
    """
    Meta class for static :func:`Dim` types.

    This class is only for setting and checking static dim constraints,
    and the user should never interact with it.
    """

    @property
    def min(self):
        return self.value  # type: ignore[attr-defined]

    @property
    def max(self):
        return self.value  # type: ignore[attr-defined]


class _DerivedDim(_Dim):
    """
    Metaclass for derived :func:`Dim` types.

    Currently we only support increasing linear expressions with integer coefficients.
    In other words, a derived Dim can always be written in the form Ax + B, where
    x is a regular Dim (i.e., non-derived Dim), A and B are integers, and A is positive.
    (In particular, the latter ensures that x < y => Ax + B < Ay + B.)
    These restrictions on the form of derived Dims makes the metatheory simpler: e.g.,
    it simplifies computing ranges for derived Dims, solving for underlying regular Dims,
    deciding equalities between derived Dims, and so on.

    The function lambda x: Ax + B is expressed by `fn`, where x is a normal Dim, `root`.
    The range of a derived Dim is computed by mapping `fn` over the range of its `root`.
    """

    @property
    def min(self):
        # assume that self.fn is an increasing function
        # TODO(avik): use sympy value range analysis instead?
        from sympy import Integer

        _min_symint = self.fn(Integer(self.root.min))  # type: ignore[attr-defined]
<<<<<<< HEAD
        assert _min_symint >= 0, (
            f"Expected derived min value of {self.__name__} to be >= 0. "
            f"Please specify an appropriate min value for {self.root.__name__} "  # type: ignore[attr-defined]
            f"(currently {self.root.min})."  # type: ignore[attr-defined]
=======
        root = self.root  # type: ignore[attr-defined]
        assert _min_symint >= 0, (
            f"Expected derived min value of {self.__name__} to be >= 0. "
            f"Please specify an appropriate min value for {root.__name__} "
            f"(currently {root.min})."
>>>>>>> f34905f6
        )
        return int(_min_symint)

    @property
    def max(self):
        # assume that self.fn is an increasing function
        # TODO(avik): use sympy value range analysis instead?
        from sympy import Integer

        _max_symint = self.fn(Integer(self.root.max))  # type: ignore[attr-defined]
<<<<<<< HEAD
        assert _max_symint <= sys.maxsize - 1, (
            f"Expected derived max value of {self.__name__} to be <= {sys.maxsize - 1}. "
            f"Please specify an appropriate max value for {self.root.__name__} "  # type: ignore[attr-defined]
            f"(currently {self.root.max})."  # type: ignore[attr-defined]
=======
        root = self.root  # type: ignore[attr-defined]
        assert _max_symint <= sys.maxsize - 1, (
            f"Expected derived max value of {self.__name__} to be <= {sys.maxsize - 1}. "
            f"Please specify an appropriate max value for {root.__name__} "
            f"(currently {root.max})."
>>>>>>> f34905f6
        )
        return int(_max_symint)

    def _derive(self, fn):
        # We support nesting, e.g., 2*dim + 1.
        # This is implemented by composing operations on the same root.
        # As a consequence, roots are always regular Dims (i.e., not derived Dims).
        return _DerivedDim(
            self._derived_name(fn),
            (int,),
            {"root": self.root, "fn": lambda x: fn(self.fn(x))},  # type: ignore[attr-defined]
        )


def Dim(name: str, *, min: Optional[int] = None, max: Optional[int] = None):
    """
    :func:`Dim` constructs a type analogous to a named symbolic integer with a range.
    It can be used to describe multiple possible values of a dynamic tensor dimension.
    Note that different dynamic dimensions of the same tensor, or of different tensors,
    can be described by the same type.

    Args:
        name (str): Human-readable name for debugging.
        min (Optional[int]): Minimum possible value of given symbol (inclusive)
        max (Optional[int]): Maximum possible value of given symbol (inclusive)

    Returns:
        A type that can be used in dynamic shape specifications for tensors.
    """
    _min = 0 if min is None else min
    _max = sys.maxsize - 1 if max is None else builtins.min(max, sys.maxsize - 1)
    assert _max > _min, f"Cannot create Dim with inconsistent min={min}, max={max}"
    dim = _Dim(name, (int,), {"min": _min, "max": _max})
    dim.__module__ = getattr(
        inspect.getmodule(inspect.stack()[1][0]), "__name__", "__main__"
    )
    return dim


def dims(*names: str, min: Optional[int] = None, max: Optional[int] = None):
    """
    Util to create multiple :func:`Dim` types.
    """
    return tuple(Dim(name, min=min, max=max) for name in names)


@dataclasses.dataclass
class _ConstraintTarget:
    """
    This represents input tensor dimensions.  Don't create this
    class directly; instead, use :func:`dynamic_dim`.
    """

    w_tensor: Any  # weakref to torch.Tensor
    # TODO: We don't need t_id; we can get it off of w_tensor
    t_id: int
    dim: int


class _ConstraintFactory(type):
    """
    Metaclass that ensures a private constructor for :class:`_Constraint`
    """

    def __call__(cls, *args, **kwargs):
        raise TypeError(
            f"{cls.__module__}.{cls.__qualname__} has no public constructor. "
            f"Please use torch.export.dynamic_dim() to create one"
        )

    def _create(
        cls, w_tensor, t_id, dim, constraint_range, shared=None, debug_name=None
    ):
        return super().__call__(
            w_tensor, t_id, dim, constraint_range, shared, debug_name
        )


def _create_constraint(
    w_tensor, t_id, dim, constraint_range, shared=None, debug_name=None
):
    return _Constraint._create(
        w_tensor, t_id, dim, constraint_range, shared, debug_name
    )


@dataclasses.dataclass
class _Constraint(_ConstraintTarget, metaclass=_ConstraintFactory):
    """

    .. warning::
        Do not construct :class:`_Constraint` directly, use :func:`dynamic_dim` instead.

    This represents constraints on input tensor dimensions, e.g., requiring
    them to be fully polymorphic or within some range.

    """

    # NOTE(avik): In the future, this could be Union[StrictMinMaxConstraint, <other kinds>]
    constraint_range: "StrictMinMaxConstraint"
    # Represent that `constraint_range` is shared with another _ConstraintTarget, which
    # typically arises because of a specified equality with another dynamic dimension.
    shared: Optional[_ConstraintTarget] = None
    debug_name: Optional[str] = None

    def _clone_with_range(self, lower=0, upper=math.inf):
        # Import sympy locally
        from torch.fx.experimental.symbolic_shapes import StrictMinMaxConstraint
        from torch.utils._sympy.value_ranges import ValueRanges

        constraint_range = StrictMinMaxConstraint(
            vr=self.constraint_range.vr & ValueRanges(lower=lower, upper=upper),
            warn_only=False,
        )
        return _create_constraint(
            self.w_tensor,
            self.t_id,
            self.dim,
            constraint_range,
            self.shared,
            self.debug_name,
        )

    def __ge__(self, lower):
        return self._clone_with_range(lower=lower)

    def __gt__(self, lower):
        return self._clone_with_range(lower=lower + 1)

    def __le__(self, upper):
        return self._clone_with_range(upper=upper)

    def __lt__(self, upper):
        return self._clone_with_range(upper=upper - 1)

    def __bool__(self):
        # NOTE(avik): We do not support compound expressions like a <= x <= b.
        # This is because Python implicitly desugars them into bool(a <= x) and bool(x <= b),
        # and moreover, enforces that any overload of __bool__ must return True or False.
        # FWIW, sympy also raises TypeError in this case.
        raise TypeError(
            "Cannot determine truth value of _Constraint. "
            "If you are trying to combine _Constraint's with logical connectives, "
            "you can specify them separately instead."
        )

    @property
    def serializable_spec(self):
        # We need a serialization compatible format of the constraint so that it
        # can be savedin the graph module w/o breaking the module serialization.
        # The saved constraints will be used directly for the post-exporting pass
        # that converts constraints to runtime assertion. The saved constraints
        # will not be saved in the serialized module.
        # TODO: A better way is needed. Currently we use 't_id' to map the constraint,
        # which is not reliable
        return {
            "t_id": self.t_id,
            "dim": self.dim,
            "min": self.constraint_range.vr.lower,
            "max": self.constraint_range.vr.upper,
        }

    def __eq__(self, other):
        if not isinstance(other, _Constraint):
            raise TypeError(
                "A dynamic dim can be specified equal only to another dynamic dim. "
                f"Equality with {type(other)} is not supported."
            )

        # import sympy locally
        from torch.fx.experimental.symbolic_shapes import StrictMinMaxConstraint

        constraint_range = StrictMinMaxConstraint(
            vr=self.constraint_range.vr & other.constraint_range.vr,
            warn_only=False,
        )
        if self.debug_name is None:
            debug_name = other.debug_name
        else:
            assert other.debug_name is None or self.debug_name == other.debug_name
            debug_name = self.debug_name
        return _create_constraint(
            self.w_tensor,
            self.t_id,
            self.dim,
            constraint_range,
            shared=_ConstraintTarget(other.w_tensor, other.t_id, other.dim),
            debug_name=debug_name,
        )


@dataclasses.dataclass
class _PhantomRoot:
    """
    This represents the root of a derived Dim where the root does not directly
    specify the shape of any input dimension, but the derived Dim does.

    e.g., the input shapes 2*dim and dim + 1 are related via a "phantom" dim.

    The fields `name`, `constraint_range`, and `val` carried by a phantom root
    help create a symbol for it. Any derived dims with this phantom root are
    backed by expressions over this symbol.
    """

    name: str
    constraint_range: "StrictMinMaxConstraint"
    val: int


@dataclasses.dataclass
class _DerivedConstraint(_ConstraintTarget):
    """
    This represents a derived Dim, whose root is either a regular constraint target
    (which directly specifies the shape of some input dimension) or a phantom root
    (which does so indirectly).
    """

    # NOTE: This is not currently a subclass of _Constraint because we do not support
    # `shared` for derived `Dim`s. Indeed, sharing is a necessary concept only for
    # legacy constraints based on `dynamic_dim`: equality can be expressed simply by
    # reusing the same (derived or normal) `Dim`.
    root: Union[_ConstraintTarget, _PhantomRoot]
    fn: Callable
    constraint_range: "StrictMinMaxConstraint"
    debug_name: Optional[str] = None

    @property
    def shared(self):
        # Some code paths expect a union of _Constraint and _DerivedConstraint.
        # Thus we expose a `shared` field that is always None.
        # TODO(avik): clean this up
        return None

    @property
    def serializable_spec(self):
        # same as _Constraint.serializable_spec
        return {
            "t_id": self.t_id,
            "dim": self.dim,
            "min": self.constraint_range.vr.lower,
            "max": self.constraint_range.vr.upper,
        }


Constraint = Union[_Constraint, _DerivedConstraint]


def dynamic_dim(t: torch.Tensor, index: int, debug_name: Optional[str] = None):
    """
    .. warning::
        (This feature is DEPRECATED. See :func:`Dim` instead.)

    :func:`dynamic_dim` constructs a :class:`_Constraint` object that describes the dynamism of
    a dimension ``index`` of tensor ``t``. :class:`_Constraint` objects should be passed to
    ``constraints`` argument of :func:`export`.

    Args:
        t (torch.Tensor): Example input tensor that have dynamic dimension size(s)
        index (int): Index of dynamic dimension

    Returns:
        A :class:`_Constraint` object that describes shape dynamism. It can be passed to :func:`export` so
        that :func:`export` does not assume static size of specified tensor, i.e. keeping it dynamic
        as a symbolic size rather than specializing according to size of example tracing input.

    Specifically :func:`dynamic_dim` can be used to express following types of dynamism.

    - Size of a dimension is dynamic and unbounded::

        t0 = torch.rand(2, 3)
        t1 = torch.rand(3, 4)

        # First dimension of t0 can be dynamic size rather than always being static size 2
        constraints = [dynamic_dim(t0, 0)]
        ep = export(fn, (t0, t1), constraints=constraints)

    - Size of a dimension is dynamic with a lower bound::

        t0 = torch.rand(10, 3)
        t1 = torch.rand(3, 4)

        # First dimension of t0 can be dynamic size with a lower bound of 5 (inclusive)
        # Second dimension of t1 can be dynamic size with a lower bound of 2 (exclusive)
        constraints = [
            dynamic_dim(t0, 0) >= 5,
            dynamic_dim(t1, 1) > 2,
        ]
        ep = export(fn, (t0, t1), constraints=constraints)

    - Size of a dimension is dynamic with an upper bound::

        t0 = torch.rand(10, 3)
        t1 = torch.rand(3, 4)

        # First dimension of t0 can be dynamic size with a upper bound of 16 (inclusive)
        # Second dimension of t1 can be dynamic size with a upper bound of 8 (exclusive)
        constraints = [
            dynamic_dim(t0, 0) <= 16,
            dynamic_dim(t1, 1) < 8,
        ]
        ep = export(fn, (t0, t1), constraints=constraints)

    - Size of a dimension is dynamic and it is always equal to size of another dynamic dimension::

        t0 = torch.rand(10, 3)
        t1 = torch.rand(3, 4)

        # Sizes of second dimension of t0 and first dimension are always equal
        constraints = [
            dynamic_dim(t0, 1) == dynamic_dim(t1, 0),
        ]
        ep = export(fn, (t0, t1), constraints=constraints)

    - Mix and match all types above as long as they do not express conflicting requirements

    """
    from torch._dynamo.exc import UserError, UserErrorType

    if not isinstance(t, torch.Tensor):
        raise UserError(
            UserErrorType.DYNAMIC_DIM,
            f"Expected tensor as input to dynamic_dim but got {type(t)}",
        )

    if t.dim() < 1:
        raise UserError(
            UserErrorType.DYNAMIC_DIM, "Cannot mark 0-dimension tensors to be dynamic"
        )

    if index >= t.dim():
        raise UserError(
            UserErrorType.DYNAMIC_DIM,
            f"Expected the dimension passed to dynamic_dim to be in the range [0:{t.dim()-1}]"
            f" but got {index}, which is out of bounds for the given tensor.",
        )

    # Import sympy locally
    import sympy

    from torch.fx.experimental.symbolic_shapes import StrictMinMaxConstraint
    from torch.utils._sympy.value_ranges import ValueRanges

    return _create_constraint(
        weakref.ref(t),
        id(t),
        index,
        StrictMinMaxConstraint(
            vr=ValueRanges(lower=0, upper=sympy.oo), warn_only=False
        ),
        debug_name=debug_name,
    )


def _process_equalities(
    constraint: Constraint,
    get_sources: Callable[[int, int], List["Source"]],
    shape_env: "ShapeEnv",
    source_pairs: List[Tuple["Source", "Source"]],
    derived_equalities: List[Tuple["Source", Union["Source", "Symbol"], Callable]],
    phantom_symbols: Dict[str, "Symbol"],
):
    """
    Updates `source_pairs`, `derived_equalities`, and `phantom_symbols` (which become
    fields of `EqualityConstraint`) based on a given input `constraint`.
    """

    source, *other_sources = get_sources(constraint.t_id, constraint.dim)
    # When t.size()[dim] maps to src0, src1, ..., srcN, we add
    # constraints that make src0 "equal" to src1, ..., srcN.
    source_pairs.extend((source, other_source) for other_source in other_sources)
    if not isinstance(constraint, _DerivedConstraint):
        if constraint.shared is not None:
            # Moreover, when t.size()[dim] is specified equal to t'.size()[dim']
            # and t'.size()[dim'] maps to src1', ..., srcN', we add
            # constraints that also make src0 "equal" to src1', ..., srcN'.
            other_sources = get_sources(constraint.shared.t_id, constraint.shared.dim)
            source_pairs.extend(
                (source, other_source) for other_source in other_sources
            )
    else:
        # branch based on the root of the _DerivedConstraint
        if not isinstance(constraint.root, _PhantomRoot):
            # either root points to an input source
            root = get_sources(constraint.root.t_id, constraint.root.dim)[0]  # type: ignore[assignment]
        else:
            # or root points to a phantom symbol
            if constraint.root.name in phantom_symbols:
                root = phantom_symbols[constraint.root.name]  # type: ignore[assignment]
            else:
                # create a phantom symbol in the shape env based on the _PhantomRoot
                root = shape_env.create_symbol(
                    val=constraint.root.val,
                    source=torch._dynamo.source.ConstantSource(constraint.root.name),
                    dynamic_dim=torch.fx.experimental.symbolic_shapes.DimDynamic.DYNAMIC,
                    constraint_dim=constraint.root.constraint_range,
                )
                phantom_symbols[constraint.root.name] = root  # type: ignore[assignment]

        fn = constraint.fn
        # A derived equality (source, root, fn) informally corresponds to source = fn(root).
        # Here source describes an input and root might describe another input or a phantom symbol.
        derived_equalities.append((source, root, fn))


def _process_dynamic_shapes(
    f: Callable,
    args: Tuple[Any, ...],
    kwargs: Optional[Dict[str, Any]] = None,
    dynamic_shapes: Optional[Union[Dict[str, Any], Tuple[Any], List[Any]]] = None,
) -> Optional[List[Constraint]]:
    from collections import defaultdict
    from collections.abc import Mapping, Sequence

    from torch._dynamo.exc import UserError, UserErrorType

    if dynamic_shapes is None or len(dynamic_shapes) == 0:
        return None

    kwargs = kwargs if kwargs is not None else {}

    def tree_zip(combined_args, dynamic_shapes):
        if isinstance(combined_args, (tuple, list)):
            if not isinstance(dynamic_shapes, Sequence):
                raise UserError(
                    UserErrorType.INVALID_INPUT,
                    f"Expected dynamic_shapes of a {type(combined_args)} to be a Sequence, "
                    f"got {dynamic_shapes} instead",
                )
            if len(combined_args) != len(dynamic_shapes):
                raise UserError(
                    UserErrorType.INVALID_INPUT,
                    f"Expected {dynamic_shapes} to have {len(combined_args)} items",
                )
            for i, shape in enumerate(dynamic_shapes):
                yield from tree_zip(combined_args[i], shape)
        elif isinstance(combined_args, dict):
            if not isinstance(dynamic_shapes, Mapping):
                raise UserError(
                    UserErrorType.INVALID_INPUT,
                    f"Expected dynamic_shapes of a {type(combined_args)} to be a Mapping, "
                    f"got {dynamic_shapes} instead",
                )
            if len(combined_args) != len(dynamic_shapes):
                raise UserError(
                    UserErrorType.INVALID_INPUT,
                    f"Expected {dynamic_shapes} to have {len(combined_args)} items",
                )
            for k, shape in dynamic_shapes.items():
                yield from tree_zip(combined_args[k], shape)
        elif type(combined_args) in SUPPORTED_NODES:
            if not isinstance(dynamic_shapes, Sequence):
                raise UserError(
                    UserErrorType.INVALID_INPUT,
                    f"Expected dynamic_shapes of a user-registered class (e.g., "
                    f"{type(combined_args)}) to be a Sequence that matches the "
                    f"flattened structure, but got {dynamic_shapes} instead",
                )
            yield from tree_zip(
                SUPPORTED_NODES[type(combined_args)].flatten_fn(combined_args)[0],
                dynamic_shapes,
            )
        elif isinstance(combined_args, torch.Tensor):
            yield (combined_args, dynamic_shapes)
        else:
            if dynamic_shapes is not None:
                raise UserError(
                    UserErrorType.INVALID_INPUT,
                    f"Expected dynamic_shapes of a {type(combined_args)} to be None, "
                    f"got {dynamic_shapes} instead",
                )

    # map of Dim names representing input shape dimensions to constraints on them
    symbols: Dict[str, List[Constraint]] = defaultdict(list)
    # track roots that do not directly represent input shape dimensions
    phantom_roots: Dict[str, _PhantomRoot] = {}
    derived_constraints_with_phantom_root: List[_DerivedConstraint] = []

    def to_constraint(dim, tensor, i):
        import sympy

        from torch.fx.experimental.symbolic_shapes import StrictMinMaxConstraint
        from torch.utils._sympy.solve import try_solve
        from torch.utils._sympy.value_ranges import ValueRanges

        def root_value():
            # given tensor.shape[i] is the value of dim = fn(root),
            # find the value of root
            symbol = sympy.Symbol(dim.root.__name__, integer=True)
            expr = dim.fn(symbol)
            solution = try_solve(sympy.Eq(expr, tensor.shape[i]), symbol)
            if solution is not None:
                return int(solution[1])  # type: ignore[call-overload]
            else:
                raise UserError(  # noqa: TRY200
                    UserErrorType.CONSTRAINT_VIOLATION,
                    f"Expected shape[{i}] = {tensor.shape[i]} of input Tensor to be "
                    f"of the form {expr}, where {symbol} is an integer",
                )

        if isinstance(dim, _DerivedDim):
            # generate a _DerivedConstraint where the root is:
            # - either a _ConstraintTarget (if dim.root directly describes an input shape)
            # - or a _PhantomRoot (otherwise)
            dim_root = dim.root  # type: ignore[attr-defined]
            if dim_root.__name__ in symbols:
                # root represents an input shape dimension
                root_constraint = symbols[dim_root.__name__][0]
                root = _ConstraintTarget(
                    root_constraint.w_tensor,
                    root_constraint.t_id,
                    root_constraint.dim,
                )
            elif dim_root.__name__ not in phantom_roots:
                # create a phantom root
                root = _PhantomRoot(  # type: ignore[assignment]
                    name=dim_root.__name__,
                    constraint_range=StrictMinMaxConstraint(
                        vr=ValueRanges(lower=dim_root.min, upper=dim_root.max),
                        warn_only=False,
                    ),
                    val=root_value(),
                )
                phantom_roots[dim_root.__name__] = root  # type: ignore[assignment]
            else:
                root = phantom_roots[dim_root.__name__]  # type: ignore[assignment]
            constraint = _DerivedConstraint(
                weakref.ref(tensor),
                id(tensor),
                i,
                root,
                dim.fn,  # type: ignore[attr-defined]
                StrictMinMaxConstraint(
                    vr=ValueRanges(lower=dim.min, upper=dim.max),
                    warn_only=False,
                ),
                debug_name=dim.__name__,
            )
            if isinstance(root, _PhantomRoot):
                # NOTE(avik): since we have not processed all inputs yet, we may replace this
                # with a root that does represent an input shape dimension later (see below)
                derived_constraints_with_phantom_root.append(constraint)
        elif isinstance(dim, _StaticDim):
            constraint = _create_constraint(
                weakref.ref(tensor),
                id(tensor),
                i,
                StrictMinMaxConstraint(
                    vr=ValueRanges(lower=dim.value, upper=dim.value), warn_only=False  # type: ignore[attr-defined]
                ),
                debug_name=dim.__name__,
            )
        else:
            constraint = dynamic_dim(tensor, i, debug_name=dim.__name__)
            if dim.min != 0:
                constraint = constraint >= dim.min
            if dim.max != sys.maxsize - 1:
                constraint = constraint <= dim.max
        return constraint

    bounds: Dict[str, Tuple[int, int]] = {}

    def check_same_bounds(dim):
        if dim.__name__ in symbols:
            min_, max_ = bounds[dim.__name__]
            if dim.min != min_ or dim.max != max_:
                this_ = _Dim.readable(dim.__name__, min_, max_)
                that_ = _Dim.readable(dim.__name__, dim.min, dim.max)
                raise UserError(
                    UserErrorType.INVALID_INPUT,
                    f"Found different definitions {this_} and {that_} "
                    f"for the same symbolic dimension {dim}!",
                )

        else:
            bounds[dim.__name__] = (dim.min, dim.max)

    def update_symbols(tensor, shape):
        def _create_static_dim(tensor, i, value):
            return _StaticDim(str(value), (int,), {"value": value})

        if isinstance(shape, dict):
            for i, dim in shape.items():
                if isinstance(dim, (int, _Dim)):
                    if isinstance(dim, int):
                        dim = _create_static_dim(tensor, i, dim)
                    check_same_bounds(dim)
                    constraint = to_constraint(dim, tensor, i)
                    symbols[dim.__name__].append(constraint)
                else:
                    if dim is not None:
                        raise UserError(
                            UserErrorType.INVALID_INPUT,
                            f"Unexpected item #{i} ({dim}) in dynamic_shape {shape} of Tensor, "
                            "try None instead",
                        )
        elif isinstance(shape, (tuple, list)):
            for i, dim in enumerate(shape):
                if isinstance(dim, (int, _Dim)):
                    if isinstance(dim, int):
                        dim = _create_static_dim(tensor, i, dim)
                    check_same_bounds(dim)
                    constraint = to_constraint(dim, tensor, i)
                    symbols[dim.__name__].append(constraint)
                else:
                    if dim is not None:
                        raise UserError(
                            UserErrorType.INVALID_INPUT,
                            f"Unexpected item #{i} ({dim}) in dynamic_shape {shape} of Tensor, "
                            "try None instead",
                        )
        else:
            if shape is not None:
                raise UserError(
                    UserErrorType.INVALID_INPUT,
                    f"Unexpected dynamic_shape {shape} of Tensor, " "try None instead",
                )

    import inspect

    if isinstance(f, ExportedProgram):
        f = f.module()
    signature = (
        inspect.signature(f.forward)
        if isinstance(f, torch.nn.Module)
        else inspect.signature(f)
    )
    combined_args = signature.bind(*args, **kwargs).arguments

    # This means user didn't specify dynamic shapes with argument names.
    combined_args = combined_args if isinstance(dynamic_shapes, Mapping) else list(combined_args.values())  # type: ignore[assignment]
    for tensor, shape in tree_zip(combined_args, dynamic_shapes):
        update_symbols(tensor, shape)

    constraints = []
    for derived_constraint_with_phantom_root in derived_constraints_with_phantom_root:
        phantom_root_name = derived_constraint_with_phantom_root.root.name  # type: ignore[union-attr]
        if phantom_root_name in symbols:
            # We found an input shape dimension corresponding to this name, so we
            # do not need a phantom symbol for it after all.
            # NOTE(avik): Overall we want to maintain the invariant that roots that
            # are phantom symbols are really "phantom," i.e., they cannot be represented
            # by any input source. This is important when we are deciding derived equalities,
            # since we can focus our attention exclusively on input sources: deciding
            # derived equalities involving phantom symbols are, in comparison, trivial.
            derived_constraint_with_phantom_root.root = symbols[phantom_root_name][0]

    for dynamic_dims in symbols.values():
        if all(
            isinstance(dynamic_dim, _DerivedConstraint) for dynamic_dim in dynamic_dims
        ):
            constraints.extend(dynamic_dims)
        else:
            primary, *others = dynamic_dims
            if others:
                for other in others:
                    constraints.append(primary == other)  # type: ignore[arg-type]
            else:
                constraints.append(primary)

    return constraints  # type: ignore[return-value]


def _process_constraints(
    fake_mode,
    graph_module: torch.fx.GraphModule,
    num_lifted_params_buffers: int,
    example_inputs: List[torch.Tensor],
) -> Dict:
    """
    Process the constraints stored in the graph module to return something more readable.

    Args:
        graph_module (torch.fx.GraphModule): GraphModule returned from
            dynamo.export, which contains the "input_shape_constraints" and
            "inline_constraints" metadata

        example_inputs: Flattened list of example inputs used to export the graph module

    Returns:
        range_constraints (Dict[sympy.Symbol, ValueRanges]): Mapping of
            symbols (from SymInts) appearing in the fake tensors in
            node.meta["val"] to their range constraints, which are a tuple
            containing (lower, upper) constraints.
    """
    from torch._export.passes.add_runtime_assertions_for_constraints_pass import (
        InputDim,
    )

    # Import sympy locally
    from torch.fx.experimental.symbolic_shapes import SymInt
    from torch.utils._sympy.value_ranges import ValueRanges

    input_shape_constraints = graph_module.meta.get("input_shape_constraints", [])
    inline_constraints = graph_module.meta.get("inline_constraints", [])

    # Create dict mapping tensor_id to node names
    tensor_id_to_nodes: Dict[int, List[str]] = defaultdict(list)
    # Create dict mapping placeholder node names to their nodes
    placeholder_nodes: Dict[str, torch.fx.Node] = {}
    for i, node in enumerate(graph_module.graph.nodes):
        if node.op != "placeholder":
            # All placeholder nodes should be together in the beginning of the
            # graph
            break
        if i >= num_lifted_params_buffers:
            example_input = example_inputs[i - num_lifted_params_buffers]
            tensor_id_to_nodes[id(example_input)].append(node.name)
            placeholder_nodes[node.name] = node

    # Create dict mapping (node name, dim) a list of range (lower, upper)
    # constraints
    multi_range_constraints: Dict[InputDim, List[ValueRanges]] = defaultdict(list)
    for constraint in input_shape_constraints:
        for node in tensor_id_to_nodes[constraint["t_id"]]:
            # skip static shape constraints
            if constraint["min"] == constraint["max"]:
                continue
            node_dim = InputDim(node, constraint["dim"])

            # Accumulate range constraints
            multi_range_constraints[node_dim].append(
                ValueRanges(constraint["min"], constraint["max"])
            )

    # Create dict mapping symbol to a singular range (lower, upper)
    range_constraints: Dict[Any, ValueRanges] = {}

    # Add inline constraints to range_constraints
    range_constraints = {
        symbol: inline_constraints[symbol] for symbol in inline_constraints
    }

    free_symbols: Set["Symbol"] = set()
    # Add input range constraints to range_constraints
    for input_dim, multi_range_constraint in multi_range_constraints.items():  # type: ignore[assignment]
        # Simplify the range constraints into a single range constraint
        # Ex. ranges [2, 10] and [3, 11] would get merged to [3, 10]
        min_vals = [rc.lower for rc in multi_range_constraint]
        max_vals = [rc.upper for rc in multi_range_constraint]
        min_val = max(min_vals)  # type: ignore[type-var]
        max_val = min(max_vals)  # type: ignore[type-var]
        assert min_val <= max_val  # type: ignore[operator]

        # Add input node range constraints
        val = placeholder_nodes[input_dim.input_name].meta["val"]
        assert isinstance(val, FakeTensor)
        symint = val.shape[input_dim.dim]
        assert isinstance(
            symint, SymInt
        ), f"Expected SymInt but got {symint}: {type(symint)}"
        symbol = symint.node.expr
        range_constraints[symbol] = ValueRanges(min_val, max_val)
        free_symbols.update(symbol.free_symbols)

    for symbol in free_symbols:
        if symbol not in range_constraints:
            # Placeholders can have symbolic shapes that are derived expressions.
            # The above code will record direct range constraints for them
            # so that we can do runtime assertions. In addition, for serde checks
            # we want to record range constraints for their root symbols.
            range_constraints[symbol] = fake_mode.shape_env.var_to_range[symbol]

    return range_constraints<|MERGE_RESOLUTION|>--- conflicted
+++ resolved
@@ -130,18 +130,11 @@
         from sympy import Integer
 
         _min_symint = self.fn(Integer(self.root.min))  # type: ignore[attr-defined]
-<<<<<<< HEAD
-        assert _min_symint >= 0, (
-            f"Expected derived min value of {self.__name__} to be >= 0. "
-            f"Please specify an appropriate min value for {self.root.__name__} "  # type: ignore[attr-defined]
-            f"(currently {self.root.min})."  # type: ignore[attr-defined]
-=======
         root = self.root  # type: ignore[attr-defined]
         assert _min_symint >= 0, (
             f"Expected derived min value of {self.__name__} to be >= 0. "
             f"Please specify an appropriate min value for {root.__name__} "
             f"(currently {root.min})."
->>>>>>> f34905f6
         )
         return int(_min_symint)
 
@@ -152,18 +145,11 @@
         from sympy import Integer
 
         _max_symint = self.fn(Integer(self.root.max))  # type: ignore[attr-defined]
-<<<<<<< HEAD
-        assert _max_symint <= sys.maxsize - 1, (
-            f"Expected derived max value of {self.__name__} to be <= {sys.maxsize - 1}. "
-            f"Please specify an appropriate max value for {self.root.__name__} "  # type: ignore[attr-defined]
-            f"(currently {self.root.max})."  # type: ignore[attr-defined]
-=======
         root = self.root  # type: ignore[attr-defined]
         assert _max_symint <= sys.maxsize - 1, (
             f"Expected derived max value of {self.__name__} to be <= {sys.maxsize - 1}. "
             f"Please specify an appropriate max value for {root.__name__} "
             f"(currently {root.max})."
->>>>>>> f34905f6
         )
         return int(_max_symint)
 
