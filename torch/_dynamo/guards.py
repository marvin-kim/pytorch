from __future__ import annotations

import ast
import builtins
import collections
import dataclasses
import enum
import functools
import importlib
import inspect
import itertools
import logging
import math
import os
import re
import sys
import textwrap
import types
import weakref
from inspect import currentframe, getframeinfo
from typing import Any, Callable, Dict, List, Optional, Tuple, Type, Union
from weakref import ReferenceType


try:
    import numpy as np
except ModuleNotFoundError:
    np = None  # type: ignore[assignment]

import torch
import torch.utils._device
from torch._dynamo.source import (
    is_from_local_source,
    is_from_optimizer_source,
    TensorProperty,
    TensorPropertySource,
)
from torch._guards import (
    DuplicateInputs,
    Guard,
    GuardBuilderBase,
    GuardEnvExpr,
    GuardSource,
    Source,
)

from torch._logging import structured
from torch.fx.experimental.symbolic_shapes import (
    EqualityConstraint,
    is_symbolic,
    SYMPY_INTERP,
)
from torch.utils._traceback import format_frame, report_compile_source_on_error
from torch.utils.weak import TensorWeakRef

from . import config, convert_frame, exc, mutation_guard
from .eval_frame import set_guard_error_hook

from .source import (
    AttrSource,
    ChainedSource,
    ConstDictKeySource,
    DefaultsSource,
    FSDPNNModuleSource,
    GetItemSource,
    GlobalSource,
    GlobalStateSource,
    GlobalWeakRefSource,
<<<<<<< HEAD
=======
    GradSource,
>>>>>>> f34905f6
    LocalSource,
    NNModuleSource,
    NotNNModuleSource,
    NumpyTensorSource,
    ODictGetItemSource,
<<<<<<< HEAD
=======
    OptimizerSource,
>>>>>>> f34905f6
    ShapeEnvSource,
    TupleIteratorGetItemSource,
    TypeSource,
)
from .types import CacheEntry, ExtraState, GuardedCode, GuardFail, GuardFn  # noqa: F401
from .utils import (
    common_constant_types,
    dict_keys_repr,
    guard_failures,
    istype,
    key_is_id,
    key_to_id,
    orig_code_map,
    tensor_always_has_static_shape,
    tuple_iterator_getitem,
    tuple_iterator_len,
)

log = logging.getLogger(__name__)
guards_log = torch._logging.getArtifactLogger(__name__, "guards")
recompiles_log = torch._logging.getArtifactLogger(__name__, "recompiles")
recompiles_verbose_log = torch._logging.getArtifactLogger(
    __name__, "recompiles_verbose"
)
verbose_guards_log = torch._logging.getArtifactLogger(__name__, "verbose_guards")

TensorGuards = torch._C._dynamo.guards.TensorGuards
check_obj_id = torch._C._dynamo.guards.check_obj_id
check_type_id = torch._C._dynamo.guards.check_type_id
dict_version = torch._C._dynamo.guards.dict_version

RootGuardManager = torch._C._dynamo.guards.RootGuardManager
DictGuardManager = torch._C._dynamo.guards.DictGuardManager
install_tensor_aliasing_guard = torch._C._dynamo.guards.install_tensor_aliasing_guard
install_no_tensor_aliasing_guard = (
    torch._C._dynamo.guards.install_no_tensor_aliasing_guard
)


class GuardManager:
    """
    A helper class that contains the root guard manager. An instance of this
    class is stored in the Dynamo cache entry, so that the cache entry can
    access the RootGuardManager stored in the "root" attribute and directly call
    the check_nopybind from C++.
    """

    def __init__(self):
        self.root = RootGuardManager()

        self.closure_vars = None
        self.args = None
        self.code_parts = None
        self.verbose_code_parts = None
        self.global_scope = None
        self.guard_fail_fn = None
        self.cache_entry = None
        self.extra_state = None
        self.id_matched_objs = None

    def get_guard_lines(self, guard):
        guard_name = guard.__class__.__name__
        parts = guard.verbose_code_parts()
        parts = [guard_name + ": " + part for part in parts]
        return parts

<<<<<<< HEAD
    def get_manager_line(self, accessor_str, guard_manager):
        source = guard_manager.get_source()
        t = guard_manager.__class__.__name__
        s = t + "(source = " + source + ", accessor = " + accessor_str + ")"
=======
    def get_manager_line(self, guard_manager, accessor_str=None):
        source = guard_manager.get_source()
        t = guard_manager.__class__.__name__
        s = t + ": source=" + source
        if accessor_str:
            s += ", " + accessor_str
>>>>>>> f34905f6
        return s

    def construct_dict_manager_string(self, mgr, body):
        for idx, (key_mgr, val_mgr) in sorted(mgr.get_key_value_managers().items()):
<<<<<<< HEAD
            if key_mgr:
                accessor = f"KeyManager(index={idx})"
                body.writeline(self.get_manager_line(accessor, key_mgr))
                self.construct_manager_string(key_mgr, body)

            if val_mgr:
                accessor = f"ValueManager(index={idx})"
                body.writeline(self.get_manager_line(accessor, val_mgr))
                self.construct_manager_string(val_mgr, body)
=======
            body.writeline(f"KeyValueManager pair at index={idx}")
            with body.indent():
                if key_mgr:
                    body.writeline(f"KeyManager: {self.get_manager_line(key_mgr)}")
                    self.construct_manager_string(key_mgr, body)

                if val_mgr:
                    body.writeline(f"ValueManager: {self.get_manager_line(val_mgr)}")
                    self.construct_manager_string(val_mgr, body)
>>>>>>> f34905f6

    def construct_manager_string(self, mgr, body):
        with body.indent():
            for guard in mgr.get_leaf_guards():
                body.writelines(self.get_guard_lines(guard))

<<<<<<< HEAD
            if istype(mgr, DictGuardManager):
=======
            # This works for both DictGuardManager and SubclassedDictGuardManager
            if isinstance(mgr, DictGuardManager):
>>>>>>> f34905f6
                self.construct_dict_manager_string(mgr, body)

            # General case of GuardManager/RootGuardManager
            for accessor, child_mgr in zip(
                mgr.get_accessors(), mgr.get_child_managers()
            ):
<<<<<<< HEAD
                body.writeline(self.get_manager_line(accessor.repr(), child_mgr))
=======
                body.writeline(
                    self.get_manager_line(child_mgr, f"accessed_by={accessor.repr()}")
                )
>>>>>>> f34905f6
                self.construct_manager_string(child_mgr, body)

    def __str__(self):
        from torch._inductor.utils import IndentedBuffer

        class IndentedBufferWithPrefix(IndentedBuffer):
            def prefix(self):
                return "| " * (self._indent * self.tabwidth)

            def writeline(self, line, skip_prefix=False):
                if skip_prefix:
                    super().writeline(line)
                else:
                    super().writeline("+- " + line)

        body = IndentedBufferWithPrefix()
        body.tabwidth = 1
        body.writeline("", skip_prefix=True)
        body.writeline("TREE_GUARD_MANAGER:", skip_prefix=True)
        body.writeline("RootGuardManager")
        self.construct_manager_string(self.root, body)
        for guard in self.root.get_epilogue_lambda_guards():
            body.writelines(self.get_guard_lines(guard))
        return body.getvalue()

    def check(self, x):
        # Only needed for debugging purposes.
        return self.root.check(x)

    def check_verbose(self, x):
        # Only needed for debugging purposes.
        return self.root.check_verbose(x)


def from_numpy(a):
    # If not numpy array, piggy back on e.g. tensor guards to check type
    return torch.as_tensor(a) if isinstance(a, (np.generic, np.ndarray)) else a


# For user stack printing
@functools.lru_cache(None)
def uninteresting_files():
    import torch._dynamo.external_utils

    mods = [
        torch._dynamo.external_utils,
    ]
    return {inspect.getfile(m) for m in mods}


CLOSURE_VARS = {
    "___check_type_id": check_type_id,
    "___check_obj_id": check_obj_id,
    "___odict_getitem": collections.OrderedDict.__getitem__,
    "___key_to_id": key_to_id,
    "___dict_version": dict_version,
    "___dict_contains": lambda a, b: a in b,
    "___tuple_iterator_len": tuple_iterator_len,
    "___tuple_iterator_getitem": tuple_iterator_getitem,
    "__math_isnan": math.isnan,
    "__numpy_isnan": None if np is None else np.isnan,
    "inf": float("inf"),
    "__load_module": importlib.import_module,
    "utils_device": torch.utils._device,
    "device": torch.device,
    "___from_numpy": from_numpy,
    "torch": torch,
    "inspect": inspect,
}

if sys.version_info[:2] <= (3, 8):
    # [Note: Python Version <= 3.8]
    # This branch should be dropped when we drop support for Python 3.8.
    # Reason: 'ast.unparse' function was introduced in Python 3.9.

    try:
        import astunparse  # type: ignore[import]

        def _ast_unparse(node: ast.AST) -> str:
            return astunparse.unparse(node).replace("\n", "")

        HAS_UNPARSE_FUNCTIONS = True
    except ImportError:
        HAS_UNPARSE_FUNCTIONS = False
        pass
else:
    HAS_UNPARSE_FUNCTIONS = True

    def _ast_unparse(node: ast.AST) -> str:
        return ast.unparse(node).replace("\n", "")


def strip_function_call(name):
    """
    "___odict_getitem(a, 1)" => "a"
    "a.layers[slice(2)][0]._xyz" ==> "a"
    "getattr(a.layers[slice(2)][0]._abc, '0')" ==> "a"
    "getattr(getattr(a.x[3], '0'), '3')" ==> "a"
    "a.layers[slice(None, -1, None)][0]._xyz" ==> "a"
    """
    # recursively find valid object name in function
    valid_name = re.compile("[A-Za-z_].*")
    curr = ""
    for char in name:
        if char in " (":
            curr = ""
        elif char in "),[]":
            if curr and curr != "None" and valid_name.match(curr):
                return strip_function_call(curr)
        else:
            curr += char

    return strip_getattr_getitem(name)


def strip_getattr_getitem(name):
    """
    "a[1]" => "a"
    "a.foo" => "a"
    """
    return re.split(r"[.\[]", name)[0]


def get_verbose_code_part(code_part: str, guard: Guard) -> str:
    extra = ""
    if guard.user_stack:
        for fs in reversed(guard.user_stack):
            if fs.filename not in uninteresting_files():
                extra = f"  # {format_frame(fs, line=True)}"
                break
    elif guard.stack:
        extra = f"  # {format_frame(guard.stack.summary()[-1])}"

    return f"{code_part:<60}{extra}"


def get_verbose_code_parts(
    code_parts: Union[str | List[str]], guard: Guard
) -> List[str]:
    if not isinstance(code_parts, list):
        code_parts = [code_parts]
    return [get_verbose_code_part(code_part, guard) for code_part in code_parts]


def convert_to_concrete_values(size_or_stride):
    converted: List[Optional[int]] = []
    for dim in size_or_stride:
        if not is_symbolic(dim):
            converted.append(dim)
        else:
            assert isinstance(dim, torch.SymInt)
            converted.append(dim.node.maybe_as_int())
    return converted


def get_tensor_guard_code_part(value, name, sizes, strides):
    pytype = type(value)
    dispatch_key = (
        torch._C._dispatch_keys(value) | torch._C._dispatch_tls_local_include_set()
    ) - torch._C._dispatch_tls_local_exclude_set()
    dtype = value.dtype
    device_index = value.device.index
    requires_grad = value.requires_grad
    guard_str = (
        f"check_tensor({name}, {pytype.__qualname__}, {dispatch_key}, {dtype}, "
        f"device={device_index}, requires_grad={requires_grad}, size={sizes}, stride={strides})"
    )
    return guard_str


def get_key_index(dct, key):
    return list(dct.keys()).index(key)


def get_key_index_source(source, index):
<<<<<<< HEAD
    return f"{source}.keys()[{index}]"
=======
    return f"list({source}.keys())[{index}]"
>>>>>>> f34905f6


def getitem_on_dict_manager(
    source, base_guard_manager, base_example_value, example_value
):
    base_source_name = source.base.name()
    source_name = source.name()
    if isinstance(source.index, ConstDictKeySource):
        index = source.index.index
    else:
        assert isinstance(base_example_value, dict)
        index = get_key_index(base_example_value, source.index)

    key_source = get_key_index_source(base_source_name, index)
<<<<<<< HEAD
    value_source = f"{base_source_name}[{key_source}]"
=======
    key_example_value = list(base_example_value.keys())[index]
    if isinstance(key_example_value, (int, str)):
        value_source = f"{base_source_name}[{key_example_value!r}]"
    else:
        value_source = f"{base_source_name}[{key_source}]"
>>>>>>> f34905f6
    if not isinstance(source.index, ConstDictKeySource):
        # We have to insert a key manager guard here
        # TODO - source debug string is probably wrong here.
        base_guard_manager.get_key_manager(
            index=index, source=key_source, example_value=source.index
<<<<<<< HEAD
        ).add_equals_match_guard(source.index, [f"{key_source} == {source.index}"])
=======
        ).add_equals_match_guard(
            source.index, [f"{key_source} == {key_example_value!r}"]
        )
>>>>>>> f34905f6

    return base_guard_manager.get_value_manager(
        index=index, source=value_source, example_value=example_value
    )


<<<<<<< HEAD
=======
def match_on_id_for_tensor(guard):
    source = guard.originating_source
    return source.is_dict_key() and not isinstance(source, GradSource)


>>>>>>> f34905f6
# The ready to eval generated code (possibly multiple parts) for a guard, plus
# the original guard object that created it for provenance
@dataclasses.dataclass
class GuardCodeList:
    code_list: List[str]
    guard: Guard


class GuardBuilder(GuardBuilderBase):
    def __init__(
        self,
        id_ref: Callable[[Any], str],
        source_ref: Callable[[Source], str],
        lookup_weakrefs: Callable[[object], ReferenceType[object]],
        local_scope: Dict[str, object],
        global_scope: Dict[str, object],
        guard_manager: Optional[GuardManager],
        check_fn_manager: CheckFunctionManager,
    ):
        self.id_ref = id_ref
        self.source_ref = source_ref
        self.lookup_weakrefs = lookup_weakrefs
        self.scope: Dict[str, Dict[str, object]] = {"L": local_scope, "G": global_scope}
        self.scope["__builtins__"] = builtins.__dict__.copy()
        for (
            name,
            package_module,
        ) in torch.package.package_importer._package_imported_modules.items():
            name = name.replace(">", "_").replace("<", "_").replace(".", "_dot_")
            # Write the package module into the scope so that we can import it
            self.scope["__builtins__"][name] = package_module
            # Write the demangled name to the scope so that we can use it
            self.scope[name] = package_module
        self.guard_manager = guard_manager

        self.argnames: List[str] = []
        # Code is python expression strings generated for each guard
        self.code: List[GuardCodeList] = []
        # shape_env_code is only used by builder and is used for
        # shape env code.  This exists only because we need to make sure
        # shape env guards get run after tensor match guards (since the
        # tensor match guards make sure we actually have tensors)
        self.shape_env_code: List[GuardCodeList] = []

        # [Note - On Eager Tensor Guards]
        # Most of the time, we generate Python code in a guard to directly
        # check various properties.  However, tensors are a bit special;
        # it is too slow to check their properties one-by-one in Python.
        # Instead, there is a C++ function TensorGuards.check which takes
        # all of the tensor arguments and checks them all against compile-time
        # examples entirely in C++.  Thus, every time we process a
        # TENSOR_MATCH guard, we just add another entry to
        # tensor_check_names/tensor_check_examples, saying "for this local,
        # check it against this example", and it all ends up getting
        # swept up into a single call to ___check_tensors.  Invariant:
        # len(tensor_check_names) == len(tensor_check_examples).
        # TODO: something here
        self.tensor_check_names: List[str] = []
        self.tensor_check_examples: List[torch.Tensor] = []
        self.tensor_check_guards: List[Guard] = []
        self.tensor_check_guard_managers: List[GuardManager] = []

        self.check_fn_manager: CheckFunctionManager = check_fn_manager
        # Keep track of weak references of objects with ID_MATCH guard. This
        # info is stored alongside optimized_code and check_fn and is used to
        # limit the number of cache entries with same ID_MATCH'd object.
        self.id_matched_objs: Dict[str, ReferenceType[object]] = {}

    def add_dict_keys_guard(self, value, guard):
        # Add key managers for the DictGuardManager. Then add either an
        # ID_MATCH or EQUALS_MATCH guard on the key.
        dict_mgr = self.get_guard_manager(guard)
        assert isinstance(dict_mgr, DictGuardManager)
        for idx, key in enumerate(value.keys()):
<<<<<<< HEAD
            key_source = guard.name + f".keys()[{idx}]"
=======
            key_source = get_key_index_source(guard.name, idx)
>>>>>>> f34905f6
            key_manager = dict_mgr.get_key_manager(
                index=idx, source=key_source, example_value=key
            )
            if key_is_id(key):
                # Install ID_MATCH guard
                id_val = self.id_ref(key)
                key_manager.add_id_match_guard(
                    id_val,
                    get_verbose_code_parts(
                        f"__check_obj_id({key_source}, {id_val})", guard
                    ),
                )
            else:
                # Install EQUALS_MATCH guard
                key_manager.add_equals_match_guard(
<<<<<<< HEAD
                    key, get_verbose_code_parts(f"{key_source} == {key}", guard)
=======
                    key, get_verbose_code_parts(f"{key_source} == {key!r}", guard)
>>>>>>> f34905f6
                )

    def get_global_guard_manager(self):
        assert self.guard_manager  # to make mypy happy
        return self.guard_manager.root.globals_dict_manager(
            f_globals=self.scope["G"], source="G", example_value=None
        )

    def get_guard_manager_from_source(self, source):
        assert self.guard_manager  # to make mypy happy
        root_guard_manager = self.guard_manager.root

        example_value = None
        source_name = source.name()
        if source_name != "":
            example_value = self.get(source_name)

        # Get base manager related information
        base_source_name = None
        base_example_value = None
        base_guard_manager = None
        if isinstance(source, ChainedSource):
            base_source_name = source.base.name()
            base_example_value = self.get(base_source_name)
            base_guard_manager = self.get_guard_manager_from_source(source.base)

<<<<<<< HEAD
=======
        # TODO(anijain2305) - We special case for sys.modules in builder.py with
        # PythonSysModulesVariable. We specialize because otherwise using a
        # ConstDictVariable tracker installs guards on all the keys, resulting
        # in a large number of guards. Even with LazyVariable trackers, we still
        # install guards on all the keys because of how HashableTracker is
        # currently implemented. Therefore to fix this issue, we will need to
        # improve key guard installation for ConstDictVariable tracker and
        # then remove specialization for sys.modules in builder.py.
        # Set example_value to None to prevent installation fo DictGuardManager.
        if example_value is sys.modules:
            example_value = None
        if base_example_value is sys.modules:
            base_example_value = None

>>>>>>> f34905f6
        # Use istype instead of isinstance to check for exact type of source.
        if istype(source, LocalSource):
            # RootGuardManager accepts a dict but still its not a
            # DictGuardManager because we will eventually move to
            # fastlocals.
            return root_guard_manager.dict_getitem_manager(
                key=source.local_name,
                source=source_name,
                example_value=example_value,
            )
        elif istype(source, GlobalSource):
            # Global manager accepts a dict but it is not a DictGuardManager
            # because globals dict is big and we typically guard on a very
            # selected items on globals.
            return self.get_global_guard_manager().dict_getitem_manager(
                key=source.global_name,
                source=source_name,
                example_value=example_value,
            )
        elif istype(source, GlobalWeakRefSource):
            return self.get_global_guard_manager().global_weakref_manager(
                global_name=source.global_name,
                source=source_name,
                example_value=example_value,
            )
        elif istype(source, GlobalStateSource):
            # Don't do anything here. We guard on global state completely in
            # C++. So just return the root mgr.
            return root_guard_manager
        elif istype(source, ShapeEnvSource):
            return root_guard_manager
        elif istype(source, TypeSource):
            assert base_guard_manager  # to make mypy happy
            return base_guard_manager.type_manager(
                source=source_name, example_value=example_value
            )
<<<<<<< HEAD
        elif istype(source, (NNModuleSource, NotNNModuleSource, FSDPNNModuleSource)):
            assert base_guard_manager  # to make mypy happy
            return base_guard_manager
=======
        elif istype(
            source,
            (OptimizerSource, NNModuleSource, NotNNModuleSource, FSDPNNModuleSource),
        ):
            assert base_guard_manager  # to make mypy happy
            return base_guard_manager
        elif istype(source, GradSource):
            assert base_guard_manager  # to make mypy happy
            return base_guard_manager.grad_manager(
                source=source_name, example_value=example_value
            )
>>>>>>> f34905f6
        elif istype(source, AttrSource):
            assert base_guard_manager  # to make mypy happy
            return base_guard_manager.getattr_manager(
                attr=source.member, source=source_name, example_value=example_value
            )
        elif istype(source, GetItemSource):
            assert base_guard_manager  # to make mypy happy
            if isinstance(base_guard_manager, DictGuardManager):
                # TODO(anijain2305) - Consider isolating GetItemSource and
                # DictGetItemSource (or maybe use ODictGetItemSource for
                # dicts) so that GetItemSource is only for non dict objects.
                return getitem_on_dict_manager(
                    source,
                    base_guard_manager,
                    base_example_value,
                    example_value,
                )

            # TODO(anijain2305) - Ideally we should have an assert here that
            # base_example_value should not be a dict subclass. It should be
            # a dict manager and should already be handled. Infact PyTorch
            # CI is happy with that assert. But lets wait for a few weeks
            # with some more testing on real models before turning this into
            # an assertion.
            if isinstance(base_example_value, (dict, collections.OrderedDict)):
                guards_log.debug(
                    "%s",
                    (
                        f"Using a generic GuardManager instead of DictGuardManager for {source_name}."
                        " Could give a small perf improvement in guard eval with DictGuardManager.",
                    ),
                )
                return base_guard_manager.dict_getitem_manager(
                    key=source.index,
                    source=source_name,
                    example_value=example_value,
                )
<<<<<<< HEAD
=======
            elif isinstance(base_example_value, list) and not source.index_is_slice:
                return base_guard_manager.list_getitem_manager(
                    key=source.index,
                    source=source_name,
                    example_value=example_value,
                )
            elif isinstance(base_example_value, tuple) and not source.index_is_slice:
                return base_guard_manager.tuple_getitem_manager(
                    key=source.index,
                    source=source_name,
                    example_value=example_value,
                )

>>>>>>> f34905f6
            index = source.index
            if source.index_is_slice:
                index = source.unpack_slice()
            return base_guard_manager.getitem_manager(
                key=index, source=source_name, example_value=example_value
            )
        elif istype(source, ODictGetItemSource):
            assert isinstance(base_guard_manager, DictGuardManager)
            return getitem_on_dict_manager(
                source,
                base_guard_manager,
                base_example_value,
                example_value,
            )
        elif istype(source, DefaultsSource):
            assert base_guard_manager  # to make mypy happy
            assert callable(base_example_value)
            if not source.is_kw:
                return base_guard_manager.func_defaults_manager(
                    source=base_source_name,
                    example_value=base_example_value.__defaults__,
                ).getitem_manager(
                    key=source.idx_key,
                    source=source_name,
                    example_value=example_value,
                )
            else:
                # kwdefauts is a dict, so use a DictGuardManager
                kwdefaults = base_example_value.__kwdefaults__
                assert base_source_name is not None
                kw_source = base_source_name + ".__kwdefaults__"
                dict_mgr = base_guard_manager.func_kwdefaults_manager(
                    source=kw_source,
                    example_value=kwdefaults,
                )
                assert isinstance(dict_mgr, DictGuardManager)
                index = get_key_index(kwdefaults, source.idx_key)
                key_source = get_key_index_source(kw_source, index)

                # Add key manager and equals match guard
                dict_mgr.get_key_manager(
                    index=index, source=key_source, example_value=source.idx_key
                ).add_equals_match_guard(
                    source.idx_key, [f"{key_source} == {source.idx_key}"]
                )

                # Add value manager and return it
                return dict_mgr.get_value_manager(
                    index=index, source=source_name, example_value=example_value
                )
        elif istype(source, NumpyTensorSource):
            assert base_guard_manager  # to make mypy happy
            return base_guard_manager.lambda_manager(
                python_lambda=from_numpy,
                source=source_name,
                example_value=example_value,
            )
        elif istype(source, TupleIteratorGetItemSource):
            assert base_guard_manager  # to make mypy happy
            return base_guard_manager.tuple_iterator_getitem_manager(
                index=source.index, source=source_name, example_value=example_value
            )
        elif isinstance(source, ConstDictKeySource):
            if not isinstance(base_guard_manager, DictGuardManager):
                raise AssertionError(
                    "ConstDictKeySource can only work on DictGuardManager"
                )
            return base_guard_manager.get_key_manager(
                index=source.index, source=source_name, example_value=example_value
            )
        else:
            raise AssertionError(
                f"missing guard manager builder {source} - {source.name()}"
            )

    def get_guard_manager(self, guard: Guard):
        return self.get_guard_manager_from_source(guard.originating_source)

    def add_python_lambda_leaf_guard_to_root(
        self,
        code_parts,
        verbose_code_parts,
        closure_vars=CLOSURE_VARS,
        is_epilogue=True,
    ):
        # Adds a lambda leaf guard to the root guard manager. It wraps the
        # code_parts in a function object which is then passed on to the leaf
        # guard.
        make_guard_fn_args = ", ".join(closure_vars.keys())
        guard_body, pycode = build_guard_function(code_parts, make_guard_fn_args)
        out: Dict[str, Any] = dict()
        globals_for_guard_fn = {"G": self.scope["G"]}
        exec(pycode, globals_for_guard_fn, out)
        guard_fn = out["___make_guard_fn"](*closure_vars.values())
        assert self.guard_manager  # to make mypy happy
        if is_epilogue:
            # Epilogue guards are run after all the other guards have finished.
            # If epilogue guards contain a getattr or getitem access, one of the
            # other guards would fail preventing the epilogue guards to run.
            self.guard_manager.root.add_epilogue_lambda_guard(
                guard_fn, verbose_code_parts
            )
        else:
            self.guard_manager.root.add_lambda_guard(guard_fn, verbose_code_parts)

    # Warning: use this with care!  This lets you access what the current
    # value of the value you are guarding on is.  You probably don't want
    # to actually durably save this value though (because it's specific
    # to this frame!)  Instead, you should be reading out some property
    # (like its type) which is what you permanently install into the
    # guard code.
    def get(self, name: str) -> Any:
        return eval(name, self.scope, CLOSURE_VARS)

    # Registers the usage of the source name referenced by the
    # string (or stored in the Guard) as being guarded upon.  It's important
    # to call this before generating some code that makes use of 'guard',
    # because without this call, we won't actually bind the variable
    # you reference in the actual guard closure (oops!)
    def arg_ref(self, guard: Union[str, Guard]) -> str:
        name: str
        if isinstance(guard, str):
            name = guard
        else:
            name = guard.name
        base = strip_getattr_getitem(strip_function_call(name))
        if base not in self.argnames:
            if re.match(r"[a-zA-Z0-9_]+", base):
                if re.match(r"^\d+$", base):
                    log.warning("invalid var name: %s", guard)
                self.argnames.append(base)

        return name

    def _guard_on_attribute(self, guard: Guard, attr_name: str, guard_fn):
        attr_source = AttrSource(guard.originating_source, attr_name)
        # Copy the stack info
        new_guard = Guard(
            attr_source, guard_fn, stack=guard.stack, user_stack=guard.user_stack
        )
        new_guard.create(self)

<<<<<<< HEAD
=======
    # Note: the order of the guards in this file matters since we sort guards on the same object by lineno
    def HASATTR(self, guard: Guard):
        source = guard.originating_source
        if isinstance(source, NNModuleSource):
            source = source.base
        assert isinstance(source, AttrSource), f"invalid source {guard.name}"
        base_source = source.base
        base = base_source.name()
        attr = source.member

        ref = self.arg_ref(base)
        val = hasattr(self.get(base), attr)
        code = None
        if val:
            code = f"hasattr({ref}, {attr!r})"
        else:
            code = f"not hasattr({ref}, {attr!r})"
        self._set_guard_export_info(
            guard, [code], provided_guarded_object=self.get(base)
        )

        if config.enable_cpp_guard_manager:
            base_manager = self.get_guard_manager_from_source(base_source)
            if val:
                # Just install a getattr manager. GetAttrGuardAccessor itself
                # acts as hasattr guard.
                example_value = self.get(source.name())
                base_manager.getattr_manager(
                    attr=attr, source=guard.name, example_value=example_value
                )
            else:
                base_manager.add_no_hasattr_guard(
                    attr, get_verbose_code_parts(code, guard)
                )
        else:
            self._produce_guard_code(guard, [code])

>>>>>>> f34905f6
    def TYPE_MATCH(self, guard: Guard) -> None:
        # ___check_type_id is same as `id(type(x)) == y`
        t = type(self.get(guard.name))
        obj_id = self.id_ref(t)
        code = f"___check_type_id({self.arg_ref(guard)}, {obj_id})"
        self._set_guard_export_info(guard, [code])

        if config.enable_cpp_guard_manager:
            self.get_guard_manager(guard).add_type_match_guard(
                obj_id, get_verbose_code_parts(code, guard)
            )
        else:
            self._produce_guard_code(guard, [code])

    def DICT_VERSION(self, guard: Guard):
        # ___check_dict_version is same as `dict_version(x) == y`
        ref = self.arg_ref(guard)
        val = self.get(guard.name)
        version = dict_version(self.get(guard.name))
        code = f"___dict_version({ref}) == {version}"
        self._set_guard_export_info(guard, [code])

        if config.enable_cpp_guard_manager:
            # TODO(anijain2305) - Delete this when DictGuardManager uses tags
            # for dicts.
            self.get_guard_manager(guard).add_dict_version_guard(
                val, get_verbose_code_parts(code, guard)
            )
        else:
            self._produce_guard_code(guard, [code])

    def DICT_CONTAINS(self, guard: Guard, key: str, invert: bool):
        dict_ref = self.arg_ref(guard)

        maybe_not = "not " if invert else ""
        code = f"{maybe_not}___dict_contains({key!r}, {dict_ref})"
        self._set_guard_export_info(guard, [code])

        if config.enable_cpp_guard_manager:
            self.get_guard_manager(guard).add_dict_contains_guard(
                not invert, key, get_verbose_code_parts(code, guard)
            )
        else:
            self._produce_guard_code(guard, [code])

    def BOOL_FALSE(self, guard: Guard):
        # Guard on the runtime value being 'False',
        # can be faster than seemingly equivalent checks like DICT_KEYS for empty dict
        #
        # WARNING: this guard is not safe to use generally.  It only works if the runtime
        # value is of a type that supports bool(), and some types e.g. Tensor do not.
        # Only use this guard in cases you can guarantee the runtime type will be friendly.
        # (e.g. Specialized NNModule with mutation protection via setattr)
        #
        # Why not simply check the runtime type inside this guard?  It's slow enough to defeat
        # the purpose of using this guard, which itself is supposed to be a faster alternative
        # to DICT_KEYS.
        ref = self.arg_ref(guard)
        code = f"not {ref}"
        self._set_guard_export_info(guard, [code])

        if config.enable_cpp_guard_manager:
            # BOOL_FALSE is a weird guard. It is used to effectively check
            # len(dict) == 0. Since it is used only and only for dicts, we don't
            # have to anything here. DictGuardManager internally stores the size
            # of the dict, and checks its size on every invocation. PyDict_Size
            # is very fast, so we don't need BOOL_FALSE optimization. Just
            # construct the dict guard manager to install a DictGuardManager.
            self.get_guard_manager(guard)
        else:
            self._produce_guard_code(guard, [code])

    def ID_MATCH(self, guard: Guard):
        # ___check_obj_id is same as `id(x) == y`
        if isinstance(guard.originating_source, TypeSource):
            # optional optimization to produce cleaner/faster guard code
            return self.TYPE_MATCH(
                Guard(guard.originating_source.base, GuardBuilder.TYPE_MATCH)  # type: ignore[arg-type]
            )

        ref = self.arg_ref(guard)
        val = self.get(guard.name)
        id_val = self.id_ref(val)
        code = f"___check_obj_id({ref}, {id_val})"
        self._set_guard_export_info(guard, [code])

        if config.enable_cpp_guard_manager:
            self.get_guard_manager(guard).add_id_match_guard(
                id_val, get_verbose_code_parts(code, guard)
            )
        else:
            self._produce_guard_code(guard, [code])

        # Keep track of ID_MATCH'd objects. This will be used to modify the
        # cache size logic
        if isinstance(guard.originating_source, LocalSource):
            # TODO(anijain2305) - This is currently restricted to nn.Module objects
            # because many other ID_MATCH'd objects fail - like DeviceMesh.
            # Increase the scope of ID_MATCH'd objects.
            if isinstance(val, torch.nn.Module):
                local_name = guard.originating_source.local_name
                weak_id = self.lookup_weakrefs(val)
                if weak_id is not None:
                    self.id_matched_objs[local_name] = weak_id

    def NOT_NONE_MATCH(self, guard: Guard, value=None):
        ref = self.arg_ref(guard)
        val = self.get(guard.name)
        assert isinstance(val, torch.Tensor)
        code = f"{ref} is not None"
        self._set_guard_export_info(guard, [code])

        if config.enable_cpp_guard_manager:
            self.get_guard_manager(guard).add_not_none_guard(
                get_verbose_code_parts(code, guard)
            )
        else:
            self._produce_guard_code(guard, [code])

    def NAME_MATCH(self, guard: Guard):
        self._guard_on_attribute(guard, "__name__", GuardBuilder.EQUALS_MATCH)

    def DATA_PTR_MATCH(self, guard: Guard):
        # Add a type check. C++ guard has the type check internally, so only
        # enable it for Python guards.
        if not config.enable_cpp_guard_manager:
            self.TYPE_MATCH(guard)

        obj = self.get(guard.name)
        code = f"{self.arg_ref(guard)}.data_ptr() == {obj.data_ptr()}"
        self._set_guard_export_info(guard, [code])
<<<<<<< HEAD

        if config.enable_cpp_guard_manager:
            self.get_guard_manager(guard).add_data_ptr_guard(
                obj, get_verbose_code_parts(code, guard)
            )
        else:
            self._produce_guard_code(guard, [code])

    def HASATTR(self, guard: Guard):
        assert isinstance(
            guard.originating_source, AttrSource
        ), f"invalid source {guard.name}"
        base_source = guard.originating_source.base
        base = base_source.name()
        attr = guard.originating_source.member

        ref = self.arg_ref(base)
        val = hasattr(self.get(base), attr)
        code = None
        if val:
            code = f"hasattr({ref}, {attr!r})"
        else:
            code = f"not hasattr({ref}, {attr!r})"
        self._set_guard_export_info(
            guard, [code], provided_guarded_object=self.get(base)
        )

        if config.enable_cpp_guard_manager:
            base_manager = self.get_guard_manager_from_source(base_source)
            if val:
                # Just install a getattr manager. GetAttrGuardAccessor itself
                # acts as hasattr guard.
                base_manager.getattr_manager(
                    attr=attr, source=guard.name, example_value=val
                )
            else:
                base_manager.add_no_hasattr_guard(
                    attr, get_verbose_code_parts(code, guard)
                )
        else:
            self._produce_guard_code(guard, [code])

    def DUAL_LEVEL(self, guard: Guard):
        # Invalidate dual level if current dual level is different than the one
        # in the fx graph
        dual_level = torch.autograd.forward_ad._current_level
        code = [f"torch.autograd.forward_ad._current_level == {dual_level}"]
        self._produce_guard_code(guard, code)

    def FUNCTORCH_STACK_MATCH(self, guard: Guard):
        # Invalidate functorch code if current level is different than
        # the one when FX graph was generated
        cis = torch._functorch.pyfunctorch.retrieve_all_functorch_interpreters()
        states = [ci.get_state() for ci in cis]
        code = [f"torch._functorch.pyfunctorch.compare_functorch_state({states})"]
        self._set_guard_export_info(guard, code)

        if config.enable_cpp_guard_manager:
            # TODO(anijain2305) - Consider this moving this guard to C++
            compare_fn = torch._functorch.pyfunctorch.compare_functorch_state

=======

        if config.enable_cpp_guard_manager:
            self.get_guard_manager(guard).add_data_ptr_guard(
                obj, get_verbose_code_parts(code, guard)
            )
        else:
            self._produce_guard_code(guard, [code])

    def DUAL_LEVEL(self, guard: Guard):
        # Invalidate dual level if current dual level is different than the one
        # in the fx graph
        dual_level = torch.autograd.forward_ad._current_level
        code = [f"torch.autograd.forward_ad._current_level == {dual_level}"]
        self._set_guard_export_info(guard, [code])
        if config.enable_cpp_guard_manager:
            # TODO(anijain2305) - Consider this moving this guard to C++
            forward_ad = torch.autograd.forward_ad

            def fn(x):
                return forward_ad._current_level == dual_level

            assert self.guard_manager  # to make mypy happy
            self.guard_manager.root.add_lambda_guard(
                fn, get_verbose_code_parts(code, guard)
            )
        else:
            self._produce_guard_code(guard, code)

    def FUNCTORCH_STACK_MATCH(self, guard: Guard):
        # Invalidate functorch code if current level is different than
        # the one when FX graph was generated
        cis = torch._functorch.pyfunctorch.retrieve_all_functorch_interpreters()
        states = [ci.get_state() for ci in cis]
        code = [f"torch._functorch.pyfunctorch.compare_functorch_state({states})"]
        self._set_guard_export_info(guard, code)

        if config.enable_cpp_guard_manager:
            # TODO(anijain2305) - Consider this moving this guard to C++
            compare_fn = torch._functorch.pyfunctorch.compare_functorch_state

>>>>>>> f34905f6
            def fn(x):
                return compare_fn(states)

            assert self.guard_manager  # to make mypy happy
            self.guard_manager.root.add_lambda_guard(
                fn, get_verbose_code_parts(code, guard)
            )
        else:
            self._produce_guard_code(guard, code)

    def EQUALS_MATCH(self, guard: Guard):
        ref = self.arg_ref(guard)
        val = self.get(guard.name)
        t = type(val)
        if np:
            np_types: Tuple[Type[Any], ...] = (
                np.int8,
                np.int16,
                np.int32,
                np.int64,
                np.uint8,
                np.uint16,
                np.uint32,
                np.uint64,
                np.float16,
                np.float32,
                np.float64,
            )
        else:
            np_types = ()
        ok_types = tuple(
            common_constant_types
            | {
                type,
                list,
                tuple,
                set,
                frozenset,
                slice,
                range,
                torch.Size,
                *np_types,
            }
        )
        if istype(val, dict):
            assert all(
                istype(x, ok_types) for x in itertools.chain(val.keys(), val.values())
            )
        else:
            assert istype(
                val,
                ok_types,
            ), f"Unexpected type {type(val)}, not in {ok_types}"

        # Special case for nan because float("nan") == float("nan") evaluates to False
        if istype(val, float) and math.isnan(val):
            self.TYPE_MATCH(guard)
            code = list()
            code.append(f"__math_isnan({ref})")
            self._set_guard_export_info(guard, code)

            if config.enable_cpp_guard_manager:
                self.get_guard_manager(guard).add_lambda_guard(
                    CLOSURE_VARS["__math_isnan"], get_verbose_code_parts(code, guard)
                )
            else:
                self._produce_guard_code(guard, code)
            return

        # Python math library doesn't support complex nan, so we need to use numpy
        if istype(val, complex) and np.isnan(val):
            self.TYPE_MATCH(guard)
            code = list()
            code.append(f"__numpy_isnan({ref})")
            self._set_guard_export_info(guard, code)

            if config.enable_cpp_guard_manager:
                self.get_guard_manager(guard).add_lambda_guard(
                    CLOSURE_VARS["__numpy_isnan"], get_verbose_code_parts(code, guard)
                )
            else:
                self._produce_guard_code(guard, code)
            return

        if config.enable_cpp_guard_manager:
            # Construct a debug string to put into the c++ equals match guard.
            code = [f"{ref} == {val!r}"]
            self.get_guard_manager(guard).add_equals_match_guard(
                val, get_verbose_code_parts(code, guard)
            )
            self._set_guard_export_info(guard, code)
            return

        code = list()

        # If matching equality against list/tuple, we must also check that
        # the internal types match.  (TODO: what about nested lists?)
        if istype(val, (list, tuple)):
            # NB: SEQUENCE_LENGTH takes care of the outer __check_type_id test
            self.SEQUENCE_LENGTH(guard)

            for idx, elem in enumerate(val):
                code.append(
                    f"___check_type_id({ref}[{idx}], {self.id_ref(type(elem))})"
                )
        else:
            # Add type check to prevent equality check between tensor and non-tensor.
            self.TYPE_MATCH(guard)

        if istype(val, torch.Size):
            val = tuple(val)

        # Code object can not be compared against their string representation
        # I.e `eval(f"{compile('2+2','','exec')!r}")` raises SyntaxError
        assert not istype(val, types.CodeType)

        # TODO: It feels like it would be better to just implement our own
        # equality test in C that handles all of the necessary type checking
        # and NaN tests
        code.append(f"{ref} == {val!r}")
        self._produce_guard_code(guard, code)
        self._set_guard_export_info(guard, code)

    def CONSTANT_MATCH(self, guard: Guard):
        val = self.get(guard.name)
        if istype(val, (bool, type(None), types.CodeType)):
            self.ID_MATCH(guard)
        else:
            self.EQUALS_MATCH(guard)

    def NN_MODULE(self, guard: Guard):
        self.ID_MATCH(guard)
        val = self.get(guard.name)
<<<<<<< HEAD

        def setup_guard():
            assert istype(val.training, bool)
            self._guard_on_attribute(guard, "training", GuardBuilder.CONSTANT_MATCH)

=======
>>>>>>> f34905f6
        if hasattr(val, "training"):
            assert istype(val.training, bool)
            self._guard_on_attribute(guard, "training", GuardBuilder.CONSTANT_MATCH)
        else:
            exc.unimplemented(f"Guard setup for uninitialized class {type(val)}")

    def FUNCTION_MATCH(self, guard: Guard):
        """things like torch.add and user defined functions"""
        return self.ID_MATCH(guard)

    def CLOSURE_MATCH(self, guard: Guard):
        """matches a closure by __code__ id."""
<<<<<<< HEAD
        if guard.is_local():
            val = self.get(guard.name)
            # Strictly only want user-defined functions
            if type(val) == types.FunctionType and hasattr(val, "__code__"):
                self._guard_on_attribute(guard, "__code__", GuardBuilder.HASATTR)
                self._guard_on_attribute(guard, "__code__", GuardBuilder.FUNCTION_MATCH)
            else:
                self.FUNCTION_MATCH(guard)
=======
        val = self.get(guard.name)
        # Strictly only want user-defined functions
        if type(val) == types.FunctionType and hasattr(val, "__code__"):
            self._guard_on_attribute(guard, "__code__", GuardBuilder.HASATTR)
            self._guard_on_attribute(guard, "__code__", GuardBuilder.FUNCTION_MATCH)
        else:
            self.FUNCTION_MATCH(guard)
>>>>>>> f34905f6

    def BUILTIN_MATCH(self, guard: Guard):
        return self.FUNCTION_MATCH(guard)

    def PYMODULE_MATCH(self, guard: Guard):
        return self.FUNCTION_MATCH(guard)

    def SEQUENCE_LENGTH(self, guard):
        # This guard is used to check lenght of PySequence objects like list,
        # tuple, collections.deque etc
        ref = self.arg_ref(guard)
        value = self.get(guard.name)
        t = type(value)

        self.TYPE_MATCH(guard)
        code = list()
        if len(value) == 0:
            code.append(f"not {ref}")
        else:
            code.append(f"len({ref}) == {len(value)}")

        self._set_guard_export_info(guard, code)
        if config.enable_cpp_guard_manager:
            self.get_guard_manager(guard).add_length_check_guard(
                len(value), get_verbose_code_parts(code, guard)
            )
        else:
            self._produce_guard_code(guard, code)

    def DICT_LENGTH(self, guard):
        self.SEQUENCE_LENGTH(guard)

    def TUPLE_ITERATOR_LEN(self, guard):
        ref = self.arg_ref(guard)
        value = self.get(guard.name)
        t = type(value)

        if not config.enable_cpp_guard_manager:
            # C++ guard already checks the type
            self.TYPE_MATCH(guard)

        code = list()
        code.append(f"___tuple_iterator_len({ref}) == {tuple_iterator_len(value)}")
        self._set_guard_export_info(guard, code)

        if config.enable_cpp_guard_manager:
            t = type(value)
            obj_id = self.id_ref(t)

            self.get_guard_manager(guard).add_tuple_iterator_length_guard(
                tuple_iterator_len(value), obj_id, get_verbose_code_parts(code, guard)
            )
        else:
            self._produce_guard_code(guard, code)

    # TODO(voz): Deduplicate w/ AOTAutograd dupe input guards
    def DUPLICATE_INPUT(self, guard, source_b):
        ref_a = self.arg_ref(guard)
        ref_b = self.arg_ref(source_b.name())

        if is_from_optimizer_source(
            guard.originating_source
        ) or is_from_optimizer_source(source_b):
            return

        code = [f"{ref_b} is {ref_a}"]
        self._set_guard_export_info(guard, code)

        if config.enable_cpp_guard_manager:
            install_tensor_aliasing_guard(
                self.get_guard_manager(guard),
                self.get_guard_manager_from_source(source_b),
                get_verbose_code_parts(code, guard),
            )
        else:
            self._produce_guard_code(guard, code)

    def DICT_KEYS(self, guard):
        # Guard on the keys and their order
        ref = self.arg_ref(guard)
        value = self.get(guard.name)
        t = type(value)

        self.TYPE_MATCH(guard)
        code = list()
        any_key_is_id = any(key_is_id(k) for k in value.keys())
        const_keys_repr = dict_keys_repr(
            key_to_id(value),
            local=is_from_local_source(guard.originating_source),
        )
        if any_key_is_id:
            code.append(f"___key_to_id({ref}) == {const_keys_repr}")
        else:
            code.append(f"list({ref}.keys()) == {const_keys_repr}")

        self._set_guard_export_info(guard, code)
        if config.enable_cpp_guard_manager:
            self.add_dict_keys_guard(value, guard)
        else:
            self._produce_guard_code(guard, code)

    def WEAKREF_ALIVE(self, guard):
        code = [f"{self.arg_ref(guard)} is not None"]

        self._set_guard_export_info(guard, code)
        if config.enable_cpp_guard_manager:
<<<<<<< HEAD
            self.get_guard_manager(guard).add_weakref_alive_guard(
=======
            self.get_guard_manager(guard).add_not_none_guard(
>>>>>>> f34905f6
                get_verbose_code_parts(code, guard)
            )
        else:
            self._produce_guard_code(guard, code)

    def NN_MODULE_PARAM_NAMES(self, guard):
        ref = self.arg_ref(guard)
        value = self.get(guard.name)
        t = type(value)
        keys = {k for k, v in value.named_parameters()}

        self.TYPE_MATCH(guard)
        code = list()
        code.append(f"{{k for k, v in {ref}.named_parameters()}} == {keys!r}")

        self._set_guard_export_info(guard, code)
        if config.enable_cpp_guard_manager:
            # TODO(anijain2305) - Consider moving this guard to C++. anijain2305
            # tried but unable to come up with a testcase that installs this
            # guard.
            def fn(x):
                return {k for k, v in x.named_parameters()} == keys

            self.get_guard_manager(guard).add_lambda_guard(
                fn, get_verbose_code_parts(code, guard)
            )
        else:
            self._produce_guard_code(guard, code)

    def DICT_CONST_KEYS(self, guard):
        """Constant keys match"""
        ref = self.arg_ref(guard)
        value = self.get(guard.name)
        t = type(value)

        if not config.enable_cpp_guard_manager:
            # DictGuardManager supports TYPE_MATCH internally
            self.TYPE_MATCH(guard)

        code = list()
        code.append(f"list({ref}.keys()) == {list(value.keys())!r}")
        self._set_guard_export_info(guard, code)

        if config.enable_cpp_guard_manager:
            self.add_dict_keys_guard(value, guard)
        else:
            self._produce_guard_code(guard, code)

    def OBJECT_MUTATION(self, guard: Guard):
        mutation_guard.watch(self.get(guard.name), self.check_fn_manager)

    def GRAD_MODE(self, guard: Guard):
        pass  # we always guard on this via GlobalStateGuard()

    def DETERMINISTIC_ALGORITHMS(self, guard: Guard):
        pass  # we always guard on this via GlobalStateGuard()

    def TORCH_FUNCTION_STATE(self, guard: Guard):
        pass  # we always guard on this via GlobalStateGuard()

    def DEFAULT_DEVICE(self, guard: Guard):
        """Guard on CURRENT_DEVICE per torch.utils._device"""
        assert guard.source is GuardSource.GLOBAL
        import torch.utils._device as m

        code = [f"utils_device.CURRENT_DEVICE == {m.CURRENT_DEVICE!r}"]
        self._set_guard_export_info(guard, code)

        if config.enable_cpp_guard_manager:
            self.get_guard_manager(guard).add_default_device_guard(
                get_verbose_code_parts(code, guard)
            )
        else:
            self._produce_guard_code(guard, code)

    def SHAPE_ENV(self, guard: Guard):
        # Let's handle ShapeEnv guards.  To do this, we will resolve
        # shape variables to sources from tracked_fakes.  This must happen after
        # tensor checks.
        assert guard.name == ""
        output_graph = self.check_fn_manager.output_graph
        # NB: self.output_graph can be None in the debug_nops tests
        fs = output_graph.tracked_fakes
        input_contexts = [a.symbolic_context for a in fs]

        def get_sources(t_id, dim):
            # Looks up base sources mapped to a tensor id and uses them to create
            # sources for the corresponding tensor dimension.
            return [
                TensorPropertySource(source, TensorProperty.SIZE, dim)
                for source in output_graph.tracked_fakes_id_to_source[t_id]
            ]

        if output_graph.export_constraints:
            from sympy import Symbol

            source_pairs: List[Tuple[Source, Source]] = []
            derived_equalities: List[  # type: ignore[type-arg]
                Tuple[Source, Union[Source, Symbol], Callable]
            ] = []
            phantom_symbols: Dict[str, Symbol] = {}
            for constraint in output_graph.export_constraints:
                if constraint.t_id in output_graph.tracked_fakes_id_to_source:
                    torch.export.dynamic_shapes._process_equalities(
                        constraint,
                        get_sources,
                        output_graph.shape_env,
                        source_pairs,
                        derived_equalities,
                        phantom_symbols,
                    )
                else:
                    log.warning("Untracked tensor used in export constraints")
            equalities_inputs = EqualityConstraint(
                source_pairs=source_pairs,
                derived_equalities=derived_equalities,
                phantom_symbols=list(phantom_symbols.values()),
                warn_only=False,
            )
        else:
            equalities_inputs = None
        guards = output_graph.shape_env.produce_guards(
            [a.fake for a in fs],
            [a.source for a in fs],
            input_contexts=input_contexts,
            equalities_inputs=equalities_inputs,
            source_ref=self.source_ref,
            # Export keeps static.
            ignore_static=(not self.check_fn_manager.output_graph.export),
        )
        # When exporting, we may work with the shape constraints some more in
        # postprocessing, so don't freeze yet
        if not self.check_fn_manager.output_graph.export:
            output_graph.shape_env.freeze()

        for shape_guard in guards:
            self._set_guard_export_info(guard, [shape_guard])

        if config.enable_cpp_guard_manager:
            # Install all the symbolic guards in one lambda guard. These are run
            # at the very end of the RootGuardManager via epilogue guards.
            # TODO(anijain2305,williamwen42) - Consider moving this to C++.
            code_parts = guards
            self.add_python_lambda_leaf_guard_to_root(
                code_parts,
                get_verbose_code_parts(code_parts, guard),
                closure_vars={**SYMPY_INTERP, **CLOSURE_VARS},
            )
        else:
            for shape_guard in guards:
                self._produce_guard_code(guard, [shape_guard], shape_env=True)

    def TENSOR_MATCH(self, guard: Guard, value=None):
<<<<<<< HEAD
        if guard.is_nn_module() or guard.originating_source.is_dict_key():
=======
        if guard.is_nn_module() or match_on_id_for_tensor(guard):
>>>>>>> f34905f6
            self.ID_MATCH(guard)
        else:
            if isinstance(value, TensorWeakRef):
                value = value()

            value = value if value is not None else self.get(guard.name)
            assert isinstance(value, torch.Tensor)

            tensor_name = self.arg_ref(guard)
            # [Note - On Export Tensor Guards]
            #
            # In eager mode, tensor guards are evaluated through C++, in guards.cpp
            # see [Note - On Eager Tensor Guards] for more info.
            #
            # In export mode, we instead maintain parallel logic between C++ and python
            # here, with an exception of checking the dispatch key - with the idea that a dispatch key
            # is an entirely runtime notion that would make no sense to keep in an exported graph.
            #
            # Now, this idea is okay, but to paraphrase @ezyang, this mental model is sufficient for now, although
            # not entirely true.
            # For example, suppose one of the input tensors had the negative dispatch key.
            # You should end up with a graph that is specialized for tensors that have a negative dispatch key.
            # If you allow a Tensor that does NOT have this bit set, you will accidentally run it "as if" it were negated.
            # Now, negative key only shows up for complex numbers, and most likely, the exported to target doesn't
            # support this feature at all, but the point stands that :some: tensor state only shows up on dispatch key.
            # TODO(voz): Either populate a dispatch_key check into the guards, or error on users passing in an unsupported
            # subset of keys during export.
            #
            # The list of tensor fields and calls we care about can be found in `terms` below.
            # TODO(voz): We are missing storage offset in all our tensor guards?
            code: List[str] = list()
            if self.check_fn_manager.output_graph.export:
                self.TYPE_MATCH(guard)
                terms = [
                    "dtype",
                    "device",
                    "requires_grad",
                    "ndimension()",
                ]

                for term in terms:
                    real_value = self.get(tensor_name + "." + term)
                    if istype(real_value, (torch.device, torch.dtype)):
                        # copy pasted from EQUALS_MATCH
                        code.append(f"str({tensor_name}.{term}) == {str(real_value)!r}")
                    else:
                        code.append(f"{tensor_name}.{term} == {real_value}")
            else:
                self.tensor_check_examples.append(value)
                self.tensor_check_names.append(tensor_name)
                self.tensor_check_guards.append(guard)

                if config.enable_cpp_guard_manager:
                    guard_manager = self.get_guard_manager(guard)
                    # Keep track of all the tensor guard managers to insert
                    # NoAliasing check at the end.
                    self.tensor_check_guard_managers.append(guard_manager)

                    output_graph = self.check_fn_manager.output_graph
<<<<<<< HEAD
                    size = convert_to_concrete_values(
                        output_graph.tensor_weakref_to_sizes_strides[value]["size"]
                    )
                    stride = convert_to_concrete_values(
                        output_graph.tensor_weakref_to_sizes_strides[value]["stride"]
                    )
=======
                    metadata = output_graph.input_source_to_sizes_strides[
                        guard.originating_source
                    ]
                    size = convert_to_concrete_values(metadata["size"])
                    stride = convert_to_concrete_values(metadata["stride"])
>>>>>>> f34905f6

                    verbose_code_parts = get_verbose_code_parts(
                        get_tensor_guard_code_part(value, tensor_name, size, stride),
                        guard,
                    )
                    guard_manager.add_tensor_match_guard(
                        value,
                        size,
                        stride,
                        tensor_name,
                        verbose_code_parts,
                    )

            # A frame is valid for reuse with dynamic dimensions if the new
            # (user-requested) dynamic dimensions are a subset of the old
            # (already compiled) dynamic dimensions.
            #
            # It's a little non-obvious why you'd want this: in particular,
            # if an already compiled frame matches all of the guards, why
            # not just use it, why force a recompile?
            #
            # We force it for two reasons:
            #
            #   - The user *required* us to compile with a new dynamic dimension,
            #     we should not ignore that and serve up the old, specialized
            #     frame.  Listen to the user!
            #
            #   - In fact, we are obligated to *raise an error* if we fail to
            #     make the requested dimension dynamic.  If we don't
            #     recompile, we can't tell if that dimension can actually be
            #     made dynamic.
            #
            # If the new dynamic dims are a subset of the old, we already know
            # we can make them dynamic (since we made them dynamic in old).
            # This is slightly unsound, because maybe your input size is
            # [s0, s0, s1] and so you can do it dynamic if you say dynamic
            # dims {0, 1, 2} but you can't if you only do {0, 2} (because now
            # the second s0 is specialized).  But we're not entirely sure if
            # this is a good idea anyway lol... (if you want to try removing
            # this logic, be my guest!  -- ezyang 2024)
            #
            assert guard.source is not None
            static, reason = tensor_always_has_static_shape(
                value, is_tensor=True, guard_source=guard.source
            )

            if not static:
                if hasattr(value, "_dynamo_dynamic_indices"):
                    dynamic_indices = value._dynamo_dynamic_indices
                    code_part = f"(({tensor_name}._dynamo_dynamic_indices.issubset({dynamic_indices})) if hasattr({tensor_name}, '_dynamo_dynamic_indices') else True)"  # noqa: B950
                    code.append(code_part)
                    if config.enable_cpp_guard_manager:
                        self.get_guard_manager(guard).add_dynamic_indices_guard(
                            dynamic_indices, get_verbose_code_parts(code_part, guard)
                        )
                # In the case of us not having any dynamic dimension indices, we compiled the frame with no chance of
                # raising for this specific tensor - and any inputs with more dynamic user directives specified must be recompiled.
                else:
                    code_part = (
                        f"hasattr({tensor_name}, '_dynamo_dynamic_indices') == False"
                    )
                    code.append(code_part)
                    if config.enable_cpp_guard_manager:
                        self.get_guard_manager(guard).add_no_hasattr_guard(
                            "_dynamo_dynamic_indices",
                            get_verbose_code_parts(code_part, guard),
                        )
            if len(code) > 0:
                self._set_guard_export_info(guard, code)
                if not config.enable_cpp_guard_manager:
                    self._produce_guard_code(guard, code)

    # A util that appends guarded code
    def _produce_guard_code(self, guard, code_list, shape_env=False):
        assert not config.enable_cpp_guard_manager
        if shape_env:
            self.shape_env_code.append(GuardCodeList(code_list, guard))
        else:
            self.code.append(GuardCodeList(code_list, guard))

    # A util that in the case of export, adds data onto guards
    def _set_guard_export_info(self, guard, code_list, provided_guarded_object=None):
        # WARNING: It is important that cur_frame/caller do NOT stay in
        # the current frame, because they will keep things live longer
        # than they should.  See TestMisc.test_release_module_memory
        cur_frame = currentframe()
        assert cur_frame is not None
        caller = cur_frame.f_back
        del cur_frame
        assert caller is not None
        func_name = getframeinfo(caller)[2]
        del caller
        # We use func_name for export, so might as well get a nice defensive check out of it
        assert func_name in dir(
            self.__class__
        ), f"_produce_guard_code must be called from inside GuardedCode. Called from {func_name}"

        # Not all guards have names, some can be installed globally (see asserts on HAS_GRAD)
        if provided_guarded_object is None:
            name_valid = guard.name is not None and guard.name != ""

            guarded_object = self.get(guard.name) if name_valid else None
        else:
            guarded_object = provided_guarded_object

        guarded_object_type = (
            weakref.ref(type(guarded_object)) if guarded_object is not None else None
        )
        obj_ref = None
        # Not necessary to have weakref for Enum type, but there is a bug that
        # makes hasattr(guarded_object.__class__, "__weakref__") return True.
        if hasattr(guarded_object.__class__, "__weakref__") and not isinstance(
            guarded_object, enum.Enum
        ):
            obj_ref = weakref.ref(guarded_object)

        guard.set_export_info(
            func_name,
            guarded_object_type,
            code_list,
            obj_ref,
        )


# Common Sub-Expression Elimination for Python expressions.
#
# There are 2 steps to this pass:
#     1. Count the frequency of each sub-expression (i.e. inner
#        node in the AST tree)
#
#     2. Replace those that occur more than once by a fresh variable 'v'.
#        'v' will be defined in the 'preface' list (output argument to
#        'NodeTransformer')
#
# NB: the use of 'ast.unparse' while visiting the nodes makes this pass
# quadratic on the depth of the tree.
#
# NB: this pass creates a new variable for each AST node that is repeated
# more than 'USE_THRESHOLD'. e.g. if 'a.b.c.d' is used 10 times, 'a.b.c'
# and 'a.b' are also used 10 times. So, there will be a new variable for
# each of them.
class PyExprCSEPass:
    # Maximum number of times a given expression can be used without being
    # replaced by a fresh variable.
    USE_THRESHOLD = 1

    # Ad-Hoc: AST nodes this pass focuses on.
    ALLOWED_NODE_TYPES = (ast.Attribute, ast.Call, ast.Subscript)

    @dataclasses.dataclass
    class Config:
        expr_count: Dict[str, int]
        expr_to_name: Dict[str, str]

    class ExprCounter(ast.NodeVisitor):
        def __init__(self, config: PyExprCSEPass.Config) -> None:
            self._config = config

        def visit(self, node: ast.AST) -> Any:
            if isinstance(node, PyExprCSEPass.ALLOWED_NODE_TYPES):
                self._config.expr_count[_ast_unparse(node)] += 1
            super().visit(node)

    class Replacer(ast.NodeTransformer):
        def __init__(
            self,
            config: PyExprCSEPass.Config,
            gen_name: Callable[[], str],
        ) -> None:
            super().__init__()
            self._config = config
            self._gen_name = gen_name
            self.preface: List[str] = []

        def visit(self, node: ast.AST) -> Any:
            if isinstance(node, PyExprCSEPass.ALLOWED_NODE_TYPES):
                expr = _ast_unparse(node)

                # Replacement only occurs if a given expression is used more
                # than once.
                if self._config.expr_count[expr] > PyExprCSEPass.USE_THRESHOLD:
                    if expr not in self._config.expr_to_name:
                        # Parent 'visit' is called so that we CSE the inner expressions first.
                        #
                        # The resulting expression is used as right-hand-side of the variable
                        # assignment. i.e. we are CSE-ing the children before the parents.
                        #
                        # Indexing still uses the old 'node', since that's what was counted
                        # by the 'NodeVisitor'.
                        node_ = super().visit(node)
                        expr_ = _ast_unparse(node_)
                        var_name = self._gen_name()
                        self.preface.append(f"{var_name} = {expr_}")
                        self._config.expr_to_name[expr] = var_name
                    else:
                        var_name = self._config.expr_to_name[expr]
                    return ast.Name(var_name, ast.Load())

            return super().visit(node)

    def __init__(self) -> None:
        self._counter = 0
        self._config = self.Config(
            expr_count=collections.defaultdict(lambda: 0), expr_to_name={}
        )

    def _new_var(self, prefix: str = "_var") -> str:
        name = f"{prefix}{self._counter}"
        self._counter += 1
        return name

    def count(self, exprs: List[str]) -> None:
        counter = self.ExprCounter(self._config)
        for e in exprs:
            try:
                counter.visit(ast.parse(e))
            except SyntaxError as ex:
                log.exception("Failed to visit expr at line %s.\n%s", ex.lineno, e)
                raise

    def replace(self, expr: str) -> Tuple[List[str], str]:
        replacer = self.Replacer(self._config, self._new_var)
        new_node = replacer.visit(ast.parse(expr))
        return replacer.preface, _ast_unparse(new_node)


def must_add_nn_module_guards(guard):
    # For config.guard_nn_modules=False, we can skip all the guards that
    # originate from inside of nn module except for a few categories.
    return (
        # Guard for defaults
        isinstance(guard.originating_source, DefaultsSource)
        # Guard using dict tags if the config flag is set
        or (
            config.guard_nn_modules_using_dict_tags
            and guard.create_fn is GuardBuilder.NN_MODULE
        )
    )


class DeletedGuardFn:
    pass


# NB: Naively, you'd expect this to only be a function that produces
# the callable that constitutes the guard.  However, there is some
# delicate handling for invalidating this check function when the
# locals/globals get invalidated, so there's some extra state
# we have to hold in this manager class.
class CheckFunctionManager:
    def __init__(
        self,
        output_graph=None,
        guard_fail_fn: Optional[Callable[[GuardFail], None]] = None,
    ):
        guards = output_graph.guards if output_graph else None
        self._weakrefs: Dict[int, ReferenceType[object]] = {}
        self.guard_manager = None
        if config.enable_cpp_guard_manager:
            self.guard_manager = GuardManager()
        self.output_graph = output_graph
        w_builder = None

        def source_ref(source):
            guard_source = source.guard_source()
            if guard_source is GuardSource.CONSTANT:
                # No need to track constants
                return source.name()
            assert w_builder
            r_builder = w_builder()
            assert r_builder is not None
            return r_builder.arg_ref(source.name())

        builder = GuardBuilder(
            self.id_ref,
            source_ref,
            self.lookup_weakrefs,
            output_graph.local_scope,
            output_graph.global_scope,
            self.guard_manager,
            self,
        )

        # Break retain cycle. See test_release_scope_memory
        def cleanup_builder(weak_b):
            b = weak_b()
            if b:
                b.scope = None

        # Break retain cycle. See test_release_input_memory
        w_builder = weakref.ref(builder, cleanup_builder)

        for guard in sorted(guards or [], key=Guard.sort_key):
            if (
                not config.guard_nn_modules
                and guard.is_nn_module()
                # Default func args must be guarded on.
                # TODO: we could make use of 'DefaultsSource' and offer a .guard.is_defaults() API
                and "__defaults__" not in guard.name
                and "__kwdefaults__" not in guard.name
                and (config.skip_nnmodule_hook_guards or "hooks" not in guard.name)
            ):
                continue

            guard.create(builder)

        self.check_fn = self.compile_check_fn(builder, guards, guard_fail_fn)
        # Keep track of weak references of objects with ID_MATCH guard. This
        # info is stored alongside optimized_code and check_fn and is used to
        # limit the number of cache entries with same ID_MATCH'd object.
        # TODO(anijain2305) - Currently this information is stored as an attr on
        # the check_fn itself to avoid changing CacehEntry datastructure in
        # eval_frame.c. In future, we should probably replace check_fn with a
        # queryable data structure such that this information is already present
        # in some form.
        self.check_fn.id_matched_objs = builder.id_matched_objs

        if config.enable_cpp_guard_manager:
            if guards_log.isEnabledFor(logging.DEBUG):
                guards_log.debug("%s", self.guard_manager)
                # print(self.guard_manager)
            # breakpoint()
            assert self.guard_manager  # to make mypy happy
            self.guard_manager.id_matched_objs = builder.id_matched_objs
            self.check_fn = self.guard_manager

        # NB - We have to very careful of cleaning up here. Because of the
        # invalidate function, we can create a weakref finalizer that keeps
        # `self` alive for very long. Sometimes by mistake, we can run
        # invalidate for a type/object (check id_ref method) that Python can
        # leak by design, preventing us from calling the finalizer. In that
        # case, the `self` will be alive even though the cache entry will be
        # deleted (check invalidate method), which can cause a memory leak,
        # e.g., not setting output_graph = None can keep hold of nn_modules.
        self._weakrefs.clear()
        self.output_graph = None

    def compile_check_fn(self, builder, guards_out, guard_fail_fn):
        # see parallel handling of ".0" / "___implicit0" in _eval_frame.c
        largs = builder.argnames
        largs += ["**___kwargs_ignored"]

        guards_log.debug("GUARDS:")

        code_parts = []
        verbose_code_parts = []
        structured_guard_fns = []

        if config.enable_cpp_guard_manager:
            # Insert the global_state guard
            assert self.guard_manager  # to make mypy happy
            self.guard_manager.root.add_global_state_guard(["___check_global_state()"])
        else:
            # Don't report this guard, it's always the same, useless!
            global_guard = "___check_global_state()"
            code_parts.append(global_guard)
            verbose_code_parts.append(global_guard)

        def add_code_part(code_part, guard, log_only=False):
            verbose_code_part = get_verbose_code_part(code_part, guard)
            guards_log.debug("%s", verbose_code_part)

            structured_guard_fns.append(
                lambda: {
                    "code": code_part,
                    "stack": structured.from_traceback(guard.stack.summary())
                    if guard.stack
                    else None,
                    "user_stack": structured.from_traceback(guard.user_stack)
                    if guard.user_stack
                    else None,
                }
            )

            if verbose_guards_log.isEnabledFor(logging.DEBUG):
                maybe_stack = ""
                maybe_user_stack = ""
                if guard is not None:
                    if guard.stack:
                        maybe_stack = f"\nStack:\n{''.join(guard.stack.format())}"
                    if guard.user_stack:
                        maybe_user_stack = (
                            f"\nUser stack:\n{''.join(guard.user_stack.format())}"
                        )
                verbose_guards_log.debug(
                    "Guard: %s%s%s",
                    code_part,
                    maybe_stack,
                    maybe_user_stack,
                )

            if not log_only:
                code_parts.append(code_part)
                verbose_code_parts.append(verbose_code_part)

        seen = set()
        for gcl in builder.code:
            for code in gcl.code_list:
                if code not in seen:
                    # If Cpp guard manager is enabled, we don't need to add to
                    # code_parts.
                    add_code_part(code, gcl.guard, config.enable_cpp_guard_manager)
                    seen.add(code)

        tensor_check_names = builder.tensor_check_names
        check_tensors_fn = None
        check_tensors_verbose_fn = None
        if tensor_check_names and not config.enable_cpp_guard_manager:
<<<<<<< HEAD
=======
            tensor_check_guards = builder.tensor_check_guards
>>>>>>> f34905f6
            assert (
                not self.output_graph.export
            ), "Illegal to set tensor_check_names in export."
            tensor_check_examples = builder.tensor_check_examples

<<<<<<< HEAD
            dynamic_dims_sizes = [
                convert_to_concrete_values(
                    self.output_graph.tensor_weakref_to_sizes_strides[t]["size"]
                )
                for t in tensor_check_examples
            ]

            dynamic_dims_strides = [
                convert_to_concrete_values(
                    self.output_graph.tensor_weakref_to_sizes_strides[t]["stride"]
                )
                for t in tensor_check_examples
            ]
=======
            dynamic_dims_sizes = []
            dynamic_dims_strides = []
            for t, g in zip(tensor_check_examples, tensor_check_guards):
                metadata = self.output_graph.input_source_to_sizes_strides[
                    g.originating_source
                ]
                dynamic_dims_sizes.append(convert_to_concrete_values(metadata["size"]))
                dynamic_dims_strides.append(
                    convert_to_concrete_values(metadata["stride"])
                )
>>>>>>> f34905f6

            tensor_guards = TensorGuards(
                *tensor_check_examples,
                dynamic_dims_sizes=dynamic_dims_sizes,
                dynamic_dims_strides=dynamic_dims_strides,
            )
            check_tensors_fn = tensor_guards.check
            check_tensors_verbose_fn = tensor_guards.check_verbose
            tensor_check_args = ", ".join(
                tensor_check_names + ["tensor_check_names=tensor_check_names"]
            )
            # Do this manually, to un-stagger the guards in log message
            code_parts.append(f"___check_tensors({tensor_check_args})")
            verbose_code_parts.append(f"___check_tensors({tensor_check_args})")

            for i, name in enumerate(tensor_check_names):
                # This is a copy of what guards.cpp checks against
                # Keep this in sync with TensorCheck constructor
                t = tensor_check_examples[i]
                sizes = dynamic_dims_sizes[i]
                strides = dynamic_dims_strides[i]
                code_part = get_tensor_guard_code_part(t, name, sizes, strides)
                add_code_part(code_part, tensor_check_guards[i], log_only=True)

        if len(tensor_check_names) > 1 and config.enable_cpp_guard_manager:
            # Install tensor aliasing guard. TENSOR_MATCH guards are already
            # installed for cpp guard manager.
            install_no_tensor_aliasing_guard(
                builder.tensor_check_guard_managers,
                tensor_check_names,
                ["check_no_aliasing(" + ", ".join(tensor_check_names) + ")"],
            )

        aotautograd_guards: List[GuardEnvExpr] = (
            self.output_graph.tracing_context.guards_context.aotautograd_guards
            if self.output_graph
            else []
        )

        # TODO(anijain2305) - There is a duplicate logic in Dynamo to find
        # aliased input tensors. So most probably we don't need this here.
        # Revisit.
        for guard in aotautograd_guards:
            if isinstance(guard, DuplicateInputs):
                source_a = guard.input_source_a
                source_b = guard.input_source_b
                code_part = f"{source_a.name()} is {source_b.name()}"
                if config.enable_cpp_guard_manager:
                    install_tensor_aliasing_guard(
                        builder.get_guard_manager_from_source(source_a),
                        builder.get_guard_manager_from_source(source_b),
                        [code_part],
                    )
                add_code_part(code_part, None, config.enable_cpp_guard_manager)
            else:
                raise RuntimeError(f"Unknown GuardEnvExpr: {guard}")

        # TODO: the "guard" here is actually just the top level SHAPE_ENV
        # which is useless.  Get ShapeEnv to pass in more provenance.
        for gcl in builder.shape_env_code:
            for code in gcl.code_list:
                # Shape env guards are already added for CPP guard manager in
                # SHAPE_ENV implementation.
                add_code_part(code, gcl.guard, config.enable_cpp_guard_manager)

        # OK, all done generating guards
        torch._logging.trace_structured(
            "dynamo_guards", payload_fn=lambda: [f() for f in structured_guard_fns]
        )

        global_state = convert_frame.initial_global_state
        if global_state is None:
            # we should only hit this case in NopTests()
            global_state = convert_frame.GlobalStateGuard()
        closure_vars = {
            "___check_tensors": check_tensors_fn,
            "___check_tensors_verbose": check_tensors_verbose_fn,
            "___check_global_state": global_state.check,
            "tensor_check_names": tensor_check_names,
            **SYMPY_INTERP,
            **CLOSURE_VARS,
        }

        globals_for_guard_fn = {"G": builder.scope["G"]}
        if config.enable_cpp_guard_manager:
            # Guard manager construction is complete
            assert self.guard_manager  # to make mypy happy
            # TODO (anijain2305) - When enable_cpp_guard_manager is ON by
            # default, change the guard_fn name to be guard_manager everywhere
            # to avoid confusion.
            guard_fn = self.guard_manager
            # Ensure we did not miss to insert a guard in cpp guard manager.
            assert len(code_parts) == 0
        else:
            unique_code_parts = list(unique(code_parts))
            make_guard_fn_args = ", ".join(closure_vars.keys())
            guard_body, pycode = build_guard_function(
                unique_code_parts, make_guard_fn_args
            )

            if os.environ.get("TORCHDYNAMO_PRINT_GUARDS", None) == "1":
                print("GUARDS\n", guard_body)

            out: Dict[str, Any] = dict()

            # We don't put builder.scope as the globals in exec call because
            # guard_fn.__globals__ becomes equal to builder.scope. This causes
            # guard_fn to hold a referece to f_locals sitting in builder.scope["L"]
            try:
                exec(pycode, globals_for_guard_fn, out)
            except SyntaxError as ex:
                log.exception("Failed to exec guard at line %s.\n%s", ex.lineno, pycode)
                raise
            guard_fn = out["___make_guard_fn"](*closure_vars.values())

        guard_fn.closure_vars = closure_vars
        # TODO(whc) maybe '.code_parts' was only kept around for the guard callback? so we don't need both
        guard_fn.args = largs
        guard_fn.code_parts = code_parts
        guard_fn.verbose_code_parts = verbose_code_parts
        # Grab only G, but preserve "G" because guards access it as "G"
        guard_fn.global_scope = globals_for_guard_fn
        guard_fn.guard_fail_fn = guard_fail_fn
        # will be populated by a non-owning reference to CacheEntry/ExtraState
        # when the CacheEntry is constructed
        guard_fn.cache_entry = None
        guard_fn.extra_state = None
        return guard_fn

    def invalidate(self):
        # Some tests reveal that CheckFunctionManager has no attribute
        # check_fn, but this case should not be of any concern.
        # This case doesn't seem easy to repro.
        if (
            hasattr(self, "check_fn")
            and self.check_fn is not DeletedGuardFn
            and (cache_entry := self.check_fn.cache_entry) is not None
            and (extra_state := self.check_fn.extra_state) is not None
        ):
            assert isinstance(cache_entry, CacheEntry)
            assert isinstance(extra_state, ExtraState)
            extra_state.invalidate(cache_entry)
            self.check_fn.cache_entry = None
            self.check_fn.extra_state = None
            self.check_fn = DeletedGuardFn

    def id_ref(self, obj):
        """add a weakref, return the id"""
        try:
            if id(obj) not in self._weakrefs:
                # We will clear the _weakrefs dict at the end of __init__
                # function, which will delete the callbacks as well. Therefore,
                # we are using a finalizer which is kept alive.
                self._weakrefs[id(obj)] = weakref.ref(obj)
                weakref.finalize(obj, self.invalidate)
        except TypeError:
            pass  # cannot weakref bool object
        return id(obj)

    def lookup_weakrefs(self, obj):
        """Lookup the _weakrefs created in id_ref function for ID_MATCH'd objects"""
        if id(obj) in self._weakrefs:
            return self._weakrefs[id(obj)]
        return None


def build_guard_function(code_parts, closure_args) -> Tuple[str, str]:
    from torch._inductor.utils import IndentedBuffer

    if HAS_UNPARSE_FUNCTIONS:
        csepass = PyExprCSEPass()
        csepass.count(code_parts)

        def replace(expr: str) -> Tuple[List[str], str]:
            return csepass.replace(expr)

    else:

        def replace(expr: str) -> Tuple[List[str], str]:
            return [], expr

    # Generate the inner body of the guard function.
    # i.e. if-chain of the guard expressions.
    guard_body = IndentedBuffer()
    for expr in code_parts:
        preface, expr = replace(expr)
        guard_body.writelines(preface)
        guard_body.writeline(f"if not ({expr}):")
        with guard_body.indent():
            guard_body.writeline("return False")

    # Wrap the inner body into the actual guard function.
    guard = IndentedBuffer()
    guard.writeline("def guard(L):")
    with guard.indent():
        guard.splice(guard_body)
        guard.writeline("return True")

    # Wrap the whole guard function into another function
    # with the closure variables.
    make_guard_fn = IndentedBuffer()
    make_guard_fn.writeline(f"def ___make_guard_fn({closure_args}):")
    with make_guard_fn.indent():
        make_guard_fn.splice(guard)
        make_guard_fn.writeline("return guard")

    return guard_body.getvalue(), make_guard_fn.getvalue()


def is_recompiles_enabled():
    return torch._logging._internal.log_state.is_artifact_enabled("recompiles")


def is_recompiles_verbose_enabled():
    return torch._logging._internal.log_state.is_artifact_enabled("recompiles_verbose")


def get_guard_fail_reason(
    guard_fn: GuardFn,
    code: types.CodeType,
    f_locals: Dict[str, object],
) -> str:
    """
    Return the reason why `guard_fn` failed.
    Updates `guard_failures` with the generated reason.
    Only the first failed check of guard_fn is reported.
    """
    scope = {"L": f_locals, "G": guard_fn.global_scope["G"]}
    scope.update(guard_fn.closure_vars)
    reasons: List[str] = []

    verbose_code_parts: List[str] = []
    if config.enable_cpp_guard_manager:
        guard_manager = guard_fn
        guard_debug_info = guard_manager.check_verbose(f_locals)  # type: ignore[attr-defined]
        # For test_export_with_map_cond, the check_verbose fail even without the
        # C++ guard manager. We need to fix the issue to remove the comment.
        # assert not guard_debug_info.result
        if not guard_debug_info.result:
            verbose_code_parts = guard_debug_info.verbose_code_parts
            # verbose_code_parts is either the actual reason (e.g. in case of
            # TENSOR_MATCH) or it could be a list of verbose_code_part that we
            # passed to the leaf guard at construction time. If its a list, we
            # walk through this list and find the guard that failed. This is
            # very important for symbolic shape guards which are currently
            # installed as a lambda guard and can encompass a long list of code_parts.
            if len(verbose_code_parts) == 1:
                reasons = verbose_code_parts
                verbose_code_parts = []
    else:
        verbose_code_parts = guard_fn.verbose_code_parts
        # This is not needed for CPP guard because the verbose check is already
        # run in C++.
        scope["___check_tensors"] = scope["___check_tensors_verbose"]

    for part in verbose_code_parts:
        global_scope = dict(guard_fn.global_scope)
        global_scope["__compile_source__"] = part
        with report_compile_source_on_error():
            try:
                fail_reason = eval(part, global_scope, scope)
            except Exception as e:
                if is_recompiles_verbose_enabled():
                    continue
                else:
                    raise
        # Only ___check_tensors knows how to return a fancy fail reason;
        # for everything else we just report the code that failed

        if isinstance(fail_reason, bool) and not fail_reason:
            fail_reason = part
        if isinstance(fail_reason, str):
            reasons.append(fail_reason)
            if not is_recompiles_verbose_enabled():
                break

    reason_str = "\n".join(reasons)
    guard_failures[orig_code_map[code]].append(reason_str)

    try:
        if guard_fn.guard_fail_fn is not None:
            guard_fn.guard_fail_fn(
                GuardFail(reason_str or "unknown reason", orig_code_map[code])
            )
    except Exception as e:
        log.exception(
            "Failure in guard_fail_fn callback - raising here will cause a NULL Error on guard eval",
        )

    return reason_str


def get_and_maybe_log_recompilation_reason(
    cache_entry, frame: types.FrameType
) -> List[str]:
    """
    Return the list of guard failure reasons using cache_entry.
    Logs the recompilation reason if `recompiles` logging is enabled.
    Raises a RecompileError if `config.error_on_recompile` is enabled.
    """
    reasons = []
    while cache_entry is not None:
        reason = get_guard_fail_reason(
            cache_entry.check_fn, cache_entry.code, frame.f_locals
        )
        if reason:
            reasons.append(reason)
        cache_entry = cache_entry.next

    code = frame.f_code

    # at least one of "recompiles" or "recompiles_verbose" is enabled
    do_recompiles_log = is_recompiles_enabled() or is_recompiles_verbose_enabled()

    if do_recompiles_log or config.error_on_recompile:
        if is_recompiles_verbose_enabled():
            failures = "\n\n".join(
                f"guard {i} failures:\n" + textwrap.indent(reason, "- ")
                for i, reason in enumerate(reasons)
            )
        else:
            failures = textwrap.indent("\n".join(reasons), "- ")
        guard_failure_details = (
            f"triggered by the following guard failure(s):\n{failures}"
        )
        message = (
            f"Recompiling function {code.co_name} in {code.co_filename}:{code.co_firstlineno}\n"
            f"{textwrap.indent(guard_failure_details, '    ')}"
        )
        if do_recompiles_log:
            if is_recompiles_verbose_enabled():
                recompiles_verbose_log.debug(message)
            else:
                recompiles_log.debug(message)
        if config.error_on_recompile:
            raise exc.RecompileError(message)

    return reasons


def guard_error_hook(
    guard_fn: GuardFn,
    code: types.CodeType,
    f_locals: Dict[str, object],
    index: int,
    last: bool,
):
    print(
        f"ERROR RUNNING GUARDS {code.co_name} {code.co_filename}:{code.co_firstlineno}"
    )
    print("lambda " + ", ".join(guard_fn.args) + ":")
    print(" ", " and\n  ".join(guard_fn.code_parts))

    if config.enable_cpp_guard_manager:
        print(guard_fn)

    local_scope = {"L": f_locals, **guard_fn.closure_vars}
    for guard in guard_fn.code_parts:
        try:
            eval(guard, guard_fn.global_scope, local_scope)
        except:  # noqa: B001,E722
            print(f"Malformed guard:\n{guard}")


set_guard_error_hook(guard_error_hook)


def unique(seq):
    seen = set()
    for x in seq:
        if x not in seen:
            yield x
            seen.add(x)


def make_dupe_guard(obj_source, dupe_source):
    # Note - we may end up in a situation where we invoke something like
    # def fn(x, y)
    # with fn(x, x)
    # Prior to the addition of tracking to all relevant objects, we would handle this just fine by
    # eagerly re-entering VB and rewrapping inputs, correctly creating graphargs and placeholders. However,
    # with tracking on inputs, duplicate inputs or aliased relationships may end up getting erased here -
    # In the fn(x, x) example call above look like a graph with a single input.
    # In order to ensure that we do not reuse fn(x, x) for fn(x, y), we create a duplicate input guard.

    # Note - we may not have a source, that is fine, it just means we had an object that is safe to have
    # leave unsourced - like a local list created and discharged entirely within a local scope.
    if dupe_source and dupe_source != obj_source:
        ser_source_is_local = is_from_local_source(dupe_source)
        source_is_local = is_from_local_source(obj_source)
        # Note - both must be local, or global, or we will run afoul of a lack of merging in how we currently
        # reconcile guards builder scopes in compile_check_fn. This technically means we miss a guard here,
        # so maybe we should do this refactor before we land this...
        # TODO(voz): Combine local and global guard builders.
        if ser_source_is_local == source_is_local:
            # Note - this is a little aggressive - these being duplicate input does not always matter.
            # However, this should always be a sound guard to add here.
            return functools.partial(GuardBuilder.DUPLICATE_INPUT, source_b=dupe_source)
    return None


def install_guard(*guards, skip=0):
    """
    Add dynamo guards to the current tracing context.

    Args:
        guards: guard(s) to add
        skip: number of stack frames to ignore for debug stack trace
    """
    from torch._guards import TracingContext

    collect_debug_stack = guards_log.isEnabledFor(
        logging.DEBUG
    ) or verbose_guards_log.isEnabledFor(logging.DEBUG)
    add = TracingContext.get().guards_context.dynamo_guards.add
    for guard in guards:
        assert isinstance(guard, Guard)
        add(guard, collect_debug_stack=collect_debug_stack, skip=skip + 1)<|MERGE_RESOLUTION|>--- conflicted
+++ resolved
@@ -66,19 +66,13 @@
     GlobalSource,
     GlobalStateSource,
     GlobalWeakRefSource,
-<<<<<<< HEAD
-=======
     GradSource,
->>>>>>> f34905f6
     LocalSource,
     NNModuleSource,
     NotNNModuleSource,
     NumpyTensorSource,
     ODictGetItemSource,
-<<<<<<< HEAD
-=======
     OptimizerSource,
->>>>>>> f34905f6
     ShapeEnvSource,
     TupleIteratorGetItemSource,
     TypeSource,
@@ -145,34 +139,16 @@
         parts = [guard_name + ": " + part for part in parts]
         return parts
 
-<<<<<<< HEAD
-    def get_manager_line(self, accessor_str, guard_manager):
-        source = guard_manager.get_source()
-        t = guard_manager.__class__.__name__
-        s = t + "(source = " + source + ", accessor = " + accessor_str + ")"
-=======
     def get_manager_line(self, guard_manager, accessor_str=None):
         source = guard_manager.get_source()
         t = guard_manager.__class__.__name__
         s = t + ": source=" + source
         if accessor_str:
             s += ", " + accessor_str
->>>>>>> f34905f6
         return s
 
     def construct_dict_manager_string(self, mgr, body):
         for idx, (key_mgr, val_mgr) in sorted(mgr.get_key_value_managers().items()):
-<<<<<<< HEAD
-            if key_mgr:
-                accessor = f"KeyManager(index={idx})"
-                body.writeline(self.get_manager_line(accessor, key_mgr))
-                self.construct_manager_string(key_mgr, body)
-
-            if val_mgr:
-                accessor = f"ValueManager(index={idx})"
-                body.writeline(self.get_manager_line(accessor, val_mgr))
-                self.construct_manager_string(val_mgr, body)
-=======
             body.writeline(f"KeyValueManager pair at index={idx}")
             with body.indent():
                 if key_mgr:
@@ -182,32 +158,23 @@
                 if val_mgr:
                     body.writeline(f"ValueManager: {self.get_manager_line(val_mgr)}")
                     self.construct_manager_string(val_mgr, body)
->>>>>>> f34905f6
 
     def construct_manager_string(self, mgr, body):
         with body.indent():
             for guard in mgr.get_leaf_guards():
                 body.writelines(self.get_guard_lines(guard))
 
-<<<<<<< HEAD
-            if istype(mgr, DictGuardManager):
-=======
             # This works for both DictGuardManager and SubclassedDictGuardManager
             if isinstance(mgr, DictGuardManager):
->>>>>>> f34905f6
                 self.construct_dict_manager_string(mgr, body)
 
             # General case of GuardManager/RootGuardManager
             for accessor, child_mgr in zip(
                 mgr.get_accessors(), mgr.get_child_managers()
             ):
-<<<<<<< HEAD
-                body.writeline(self.get_manager_line(accessor.repr(), child_mgr))
-=======
                 body.writeline(
                     self.get_manager_line(child_mgr, f"accessed_by={accessor.repr()}")
                 )
->>>>>>> f34905f6
                 self.construct_manager_string(child_mgr, body)
 
     def __str__(self):
@@ -383,11 +350,7 @@
 
 
 def get_key_index_source(source, index):
-<<<<<<< HEAD
-    return f"{source}.keys()[{index}]"
-=======
     return f"list({source}.keys())[{index}]"
->>>>>>> f34905f6
 
 
 def getitem_on_dict_manager(
@@ -402,41 +365,30 @@
         index = get_key_index(base_example_value, source.index)
 
     key_source = get_key_index_source(base_source_name, index)
-<<<<<<< HEAD
-    value_source = f"{base_source_name}[{key_source}]"
-=======
     key_example_value = list(base_example_value.keys())[index]
     if isinstance(key_example_value, (int, str)):
         value_source = f"{base_source_name}[{key_example_value!r}]"
     else:
         value_source = f"{base_source_name}[{key_source}]"
->>>>>>> f34905f6
     if not isinstance(source.index, ConstDictKeySource):
         # We have to insert a key manager guard here
         # TODO - source debug string is probably wrong here.
         base_guard_manager.get_key_manager(
             index=index, source=key_source, example_value=source.index
-<<<<<<< HEAD
-        ).add_equals_match_guard(source.index, [f"{key_source} == {source.index}"])
-=======
         ).add_equals_match_guard(
             source.index, [f"{key_source} == {key_example_value!r}"]
         )
->>>>>>> f34905f6
 
     return base_guard_manager.get_value_manager(
         index=index, source=value_source, example_value=example_value
     )
 
 
-<<<<<<< HEAD
-=======
 def match_on_id_for_tensor(guard):
     source = guard.originating_source
     return source.is_dict_key() and not isinstance(source, GradSource)
 
 
->>>>>>> f34905f6
 # The ready to eval generated code (possibly multiple parts) for a guard, plus
 # the original guard object that created it for provenance
 @dataclasses.dataclass
@@ -511,11 +463,7 @@
         dict_mgr = self.get_guard_manager(guard)
         assert isinstance(dict_mgr, DictGuardManager)
         for idx, key in enumerate(value.keys()):
-<<<<<<< HEAD
-            key_source = guard.name + f".keys()[{idx}]"
-=======
             key_source = get_key_index_source(guard.name, idx)
->>>>>>> f34905f6
             key_manager = dict_mgr.get_key_manager(
                 index=idx, source=key_source, example_value=key
             )
@@ -531,11 +479,7 @@
             else:
                 # Install EQUALS_MATCH guard
                 key_manager.add_equals_match_guard(
-<<<<<<< HEAD
-                    key, get_verbose_code_parts(f"{key_source} == {key}", guard)
-=======
                     key, get_verbose_code_parts(f"{key_source} == {key!r}", guard)
->>>>>>> f34905f6
                 )
 
     def get_global_guard_manager(self):
@@ -562,8 +506,6 @@
             base_example_value = self.get(base_source_name)
             base_guard_manager = self.get_guard_manager_from_source(source.base)
 
-<<<<<<< HEAD
-=======
         # TODO(anijain2305) - We special case for sys.modules in builder.py with
         # PythonSysModulesVariable. We specialize because otherwise using a
         # ConstDictVariable tracker installs guards on all the keys, resulting
@@ -578,7 +520,6 @@
         if base_example_value is sys.modules:
             base_example_value = None
 
->>>>>>> f34905f6
         # Use istype instead of isinstance to check for exact type of source.
         if istype(source, LocalSource):
             # RootGuardManager accepts a dict but still its not a
@@ -615,11 +556,6 @@
             return base_guard_manager.type_manager(
                 source=source_name, example_value=example_value
             )
-<<<<<<< HEAD
-        elif istype(source, (NNModuleSource, NotNNModuleSource, FSDPNNModuleSource)):
-            assert base_guard_manager  # to make mypy happy
-            return base_guard_manager
-=======
         elif istype(
             source,
             (OptimizerSource, NNModuleSource, NotNNModuleSource, FSDPNNModuleSource),
@@ -631,7 +567,6 @@
             return base_guard_manager.grad_manager(
                 source=source_name, example_value=example_value
             )
->>>>>>> f34905f6
         elif istype(source, AttrSource):
             assert base_guard_manager  # to make mypy happy
             return base_guard_manager.getattr_manager(
@@ -669,8 +604,6 @@
                     source=source_name,
                     example_value=example_value,
                 )
-<<<<<<< HEAD
-=======
             elif isinstance(base_example_value, list) and not source.index_is_slice:
                 return base_guard_manager.list_getitem_manager(
                     key=source.index,
@@ -684,7 +617,6 @@
                     example_value=example_value,
                 )
 
->>>>>>> f34905f6
             index = source.index
             if source.index_is_slice:
                 index = source.unpack_slice()
@@ -827,8 +759,6 @@
         )
         new_guard.create(self)
 
-<<<<<<< HEAD
-=======
     # Note: the order of the guards in this file matters since we sort guards on the same object by lineno
     def HASATTR(self, guard: Guard):
         source = guard.originating_source
@@ -866,7 +796,6 @@
         else:
             self._produce_guard_code(guard, [code])
 
->>>>>>> f34905f6
     def TYPE_MATCH(self, guard: Guard) -> None:
         # ___check_type_id is same as `id(type(x)) == y`
         t = type(self.get(guard.name))
@@ -998,46 +927,11 @@
         obj = self.get(guard.name)
         code = f"{self.arg_ref(guard)}.data_ptr() == {obj.data_ptr()}"
         self._set_guard_export_info(guard, [code])
-<<<<<<< HEAD
 
         if config.enable_cpp_guard_manager:
             self.get_guard_manager(guard).add_data_ptr_guard(
                 obj, get_verbose_code_parts(code, guard)
             )
-        else:
-            self._produce_guard_code(guard, [code])
-
-    def HASATTR(self, guard: Guard):
-        assert isinstance(
-            guard.originating_source, AttrSource
-        ), f"invalid source {guard.name}"
-        base_source = guard.originating_source.base
-        base = base_source.name()
-        attr = guard.originating_source.member
-
-        ref = self.arg_ref(base)
-        val = hasattr(self.get(base), attr)
-        code = None
-        if val:
-            code = f"hasattr({ref}, {attr!r})"
-        else:
-            code = f"not hasattr({ref}, {attr!r})"
-        self._set_guard_export_info(
-            guard, [code], provided_guarded_object=self.get(base)
-        )
-
-        if config.enable_cpp_guard_manager:
-            base_manager = self.get_guard_manager_from_source(base_source)
-            if val:
-                # Just install a getattr manager. GetAttrGuardAccessor itself
-                # acts as hasattr guard.
-                base_manager.getattr_manager(
-                    attr=attr, source=guard.name, example_value=val
-                )
-            else:
-                base_manager.add_no_hasattr_guard(
-                    attr, get_verbose_code_parts(code, guard)
-                )
         else:
             self._produce_guard_code(guard, [code])
 
@@ -1046,7 +940,20 @@
         # in the fx graph
         dual_level = torch.autograd.forward_ad._current_level
         code = [f"torch.autograd.forward_ad._current_level == {dual_level}"]
-        self._produce_guard_code(guard, code)
+        self._set_guard_export_info(guard, [code])
+        if config.enable_cpp_guard_manager:
+            # TODO(anijain2305) - Consider this moving this guard to C++
+            forward_ad = torch.autograd.forward_ad
+
+            def fn(x):
+                return forward_ad._current_level == dual_level
+
+            assert self.guard_manager  # to make mypy happy
+            self.guard_manager.root.add_lambda_guard(
+                fn, get_verbose_code_parts(code, guard)
+            )
+        else:
+            self._produce_guard_code(guard, code)
 
     def FUNCTORCH_STACK_MATCH(self, guard: Guard):
         # Invalidate functorch code if current level is different than
@@ -1060,48 +967,6 @@
             # TODO(anijain2305) - Consider this moving this guard to C++
             compare_fn = torch._functorch.pyfunctorch.compare_functorch_state
 
-=======
-
-        if config.enable_cpp_guard_manager:
-            self.get_guard_manager(guard).add_data_ptr_guard(
-                obj, get_verbose_code_parts(code, guard)
-            )
-        else:
-            self._produce_guard_code(guard, [code])
-
-    def DUAL_LEVEL(self, guard: Guard):
-        # Invalidate dual level if current dual level is different than the one
-        # in the fx graph
-        dual_level = torch.autograd.forward_ad._current_level
-        code = [f"torch.autograd.forward_ad._current_level == {dual_level}"]
-        self._set_guard_export_info(guard, [code])
-        if config.enable_cpp_guard_manager:
-            # TODO(anijain2305) - Consider this moving this guard to C++
-            forward_ad = torch.autograd.forward_ad
-
-            def fn(x):
-                return forward_ad._current_level == dual_level
-
-            assert self.guard_manager  # to make mypy happy
-            self.guard_manager.root.add_lambda_guard(
-                fn, get_verbose_code_parts(code, guard)
-            )
-        else:
-            self._produce_guard_code(guard, code)
-
-    def FUNCTORCH_STACK_MATCH(self, guard: Guard):
-        # Invalidate functorch code if current level is different than
-        # the one when FX graph was generated
-        cis = torch._functorch.pyfunctorch.retrieve_all_functorch_interpreters()
-        states = [ci.get_state() for ci in cis]
-        code = [f"torch._functorch.pyfunctorch.compare_functorch_state({states})"]
-        self._set_guard_export_info(guard, code)
-
-        if config.enable_cpp_guard_manager:
-            # TODO(anijain2305) - Consider this moving this guard to C++
-            compare_fn = torch._functorch.pyfunctorch.compare_functorch_state
-
->>>>>>> f34905f6
             def fn(x):
                 return compare_fn(states)
 
@@ -1235,14 +1100,6 @@
     def NN_MODULE(self, guard: Guard):
         self.ID_MATCH(guard)
         val = self.get(guard.name)
-<<<<<<< HEAD
-
-        def setup_guard():
-            assert istype(val.training, bool)
-            self._guard_on_attribute(guard, "training", GuardBuilder.CONSTANT_MATCH)
-
-=======
->>>>>>> f34905f6
         if hasattr(val, "training"):
             assert istype(val.training, bool)
             self._guard_on_attribute(guard, "training", GuardBuilder.CONSTANT_MATCH)
@@ -1255,16 +1112,6 @@
 
     def CLOSURE_MATCH(self, guard: Guard):
         """matches a closure by __code__ id."""
-<<<<<<< HEAD
-        if guard.is_local():
-            val = self.get(guard.name)
-            # Strictly only want user-defined functions
-            if type(val) == types.FunctionType and hasattr(val, "__code__"):
-                self._guard_on_attribute(guard, "__code__", GuardBuilder.HASATTR)
-                self._guard_on_attribute(guard, "__code__", GuardBuilder.FUNCTION_MATCH)
-            else:
-                self.FUNCTION_MATCH(guard)
-=======
         val = self.get(guard.name)
         # Strictly only want user-defined functions
         if type(val) == types.FunctionType and hasattr(val, "__code__"):
@@ -1272,7 +1119,6 @@
             self._guard_on_attribute(guard, "__code__", GuardBuilder.FUNCTION_MATCH)
         else:
             self.FUNCTION_MATCH(guard)
->>>>>>> f34905f6
 
     def BUILTIN_MATCH(self, guard: Guard):
         return self.FUNCTION_MATCH(guard)
@@ -1379,11 +1225,7 @@
 
         self._set_guard_export_info(guard, code)
         if config.enable_cpp_guard_manager:
-<<<<<<< HEAD
-            self.get_guard_manager(guard).add_weakref_alive_guard(
-=======
             self.get_guard_manager(guard).add_not_none_guard(
->>>>>>> f34905f6
                 get_verbose_code_parts(code, guard)
             )
         else:
@@ -1537,11 +1379,7 @@
                 self._produce_guard_code(guard, [shape_guard], shape_env=True)
 
     def TENSOR_MATCH(self, guard: Guard, value=None):
-<<<<<<< HEAD
-        if guard.is_nn_module() or guard.originating_source.is_dict_key():
-=======
         if guard.is_nn_module() or match_on_id_for_tensor(guard):
->>>>>>> f34905f6
             self.ID_MATCH(guard)
         else:
             if isinstance(value, TensorWeakRef):
@@ -1601,20 +1439,11 @@
                     self.tensor_check_guard_managers.append(guard_manager)
 
                     output_graph = self.check_fn_manager.output_graph
-<<<<<<< HEAD
-                    size = convert_to_concrete_values(
-                        output_graph.tensor_weakref_to_sizes_strides[value]["size"]
-                    )
-                    stride = convert_to_concrete_values(
-                        output_graph.tensor_weakref_to_sizes_strides[value]["stride"]
-                    )
-=======
                     metadata = output_graph.input_source_to_sizes_strides[
                         guard.originating_source
                     ]
                     size = convert_to_concrete_values(metadata["size"])
                     stride = convert_to_concrete_values(metadata["stride"])
->>>>>>> f34905f6
 
                     verbose_code_parts = get_verbose_code_parts(
                         get_tensor_guard_code_part(value, tensor_name, size, stride),
@@ -2023,30 +1852,12 @@
         check_tensors_fn = None
         check_tensors_verbose_fn = None
         if tensor_check_names and not config.enable_cpp_guard_manager:
-<<<<<<< HEAD
-=======
             tensor_check_guards = builder.tensor_check_guards
->>>>>>> f34905f6
             assert (
                 not self.output_graph.export
             ), "Illegal to set tensor_check_names in export."
             tensor_check_examples = builder.tensor_check_examples
 
-<<<<<<< HEAD
-            dynamic_dims_sizes = [
-                convert_to_concrete_values(
-                    self.output_graph.tensor_weakref_to_sizes_strides[t]["size"]
-                )
-                for t in tensor_check_examples
-            ]
-
-            dynamic_dims_strides = [
-                convert_to_concrete_values(
-                    self.output_graph.tensor_weakref_to_sizes_strides[t]["stride"]
-                )
-                for t in tensor_check_examples
-            ]
-=======
             dynamic_dims_sizes = []
             dynamic_dims_strides = []
             for t, g in zip(tensor_check_examples, tensor_check_guards):
@@ -2057,7 +1868,6 @@
                 dynamic_dims_strides.append(
                     convert_to_concrete_values(metadata["stride"])
                 )
->>>>>>> f34905f6
 
             tensor_guards = TensorGuards(
                 *tensor_check_examples,
