# mypy: allow-untyped-decorators
# mypy: allow-untyped-defs
# flake8: noqa C101
"""This module implements the user facing API for flex_attention in PyTorch."""
import functools
import inspect
import itertools
import math
import operator
import warnings
from enum import Enum
from typing import Any, Callable, Dict, List, Optional, Tuple, Union

import torch
from torch import Tensor
from torch._dynamo._trace_wrapped_higher_order_op import TransformGetItemToIndex
from torch._higher_order_ops.flex_attention import flex_attention as flex_attention_hop
from torch._higher_order_ops.utils import _set_compilation_env
from torch.fx.experimental.proxy_tensor import (
    _temp_remove_metadata_torch_function_mode,
    _temp_remove_pre_dispatch_torch_function_mode,
)
from torch.nn.attention._utils import _supported_head_dim, _validate_sdpa_input
from torch.utils._pytree import tree_map_only


__all__ = [
    "BlockMask",
    "flex_attention",
    "create_block_mask",
    "create_mask",
    "create_nested_block_mask",
    "or_masks",
    "and_masks",
    "noop_mask",
]

_score_mod_signature = Callable[[Tensor, Tensor, Tensor, Tensor, Tensor], Tensor]
_mask_mod_signature = Callable[[Tensor, Tensor, Tensor, Tensor], Tensor]


class _ModificationType(Enum):
    """Enum for the type of modification function.
    - SCORE_MOD: score_mod function which accepts a score as the first argument
    - mask_mod: mask function which does not accept a score and is only used for generating
    block mask
    """

    SCORE_MOD = 1
    MASK_MOD = 2
    UNKNOWN = 3


def _get_mod_type(fn: Callable) -> _ModificationType:
    """Get the type of modification function.
    This function inspects the number of positional arguments of the function to determine
    the type of modification function. If the function has 5 positional arguments, it is
    considered as a score_mod function. If the function has 4 positional arguments, it is
    considered as a mask function.
    """
    num_positional_args = sum(
        1
        for param in inspect.signature(fn).parameters.values()
        if param.default == inspect.Parameter.empty
    )
    assert num_positional_args == 5 or num_positional_args == 4
    if num_positional_args == 5:
        return _ModificationType.SCORE_MOD
    elif num_positional_args == 4:
        return _ModificationType.MASK_MOD
    else:
        return _ModificationType.UNKNOWN


# Need to define it here so that Dynamo doesn't skip it
def _vmap_for_bhqkv(
    fn: Callable,
    prefix: Tuple[Optional[int], ...],
    suffix: Tuple[Optional[int], ...] = (),
    out_dims: Union[int, List[Optional[int]]] = 0,
    group_dim: bool = False,
):
    """Used to vmap both score_mods and mask_mods over 4-dimensional/5-dimension inputs.
    Mapping over the [b, hq, q_idx, kv_idx] or [b, hkv, g, q_idx, kv_idx] dimensions.

    Args:
        fn (callable): The function to vmap.
        prefix (tuple): The prefix of the vmap. For score mod functions,
                        this should be set to (0,). For mask_mods = ()
        suffix (tuple): We need to add (0,) if gradOut is being mapped over,
                        and (None,) * len(other_buffers).
        out_dims (tuple): For forward cases, keep this as the default 0 since
                          we are only returning 1 output. For backwards, the joint
                          graph returns grads for B, H, Q_idx, KV_idx and other_buffers,
                          so we set this to (0, None, None, None, None) + (None,) * len(other_buffers).

    Returns:
        callable: The vmapped function.
    """
    # We vamp a function 4 times, broadcasting the [b, h, q_idx, kv_idx] dimensions
    dimensions: List[Tuple[None | int, None | int, None | int, None | int]] = []
    dimensions = [
        (None, None, None, 0),
        (None, None, 0, None),
        (None, 0, None, None),
    ]

    if group_dim:
        dimensions += [
            (None, 0, None, None),
        ]

    dimensions += [
        (0, None, None, None),
    ]

    for dims in dimensions:
        fn = torch.vmap(fn, in_dims=prefix + dims + suffix, out_dims=out_dims)
    return fn


def _identity(
    score: Tensor,
    batch: Tensor,
    head: Tensor,
    token_q: Tensor,
    token_kv: Tensor,
) -> Tensor:
    return score


def noop_mask(
    batch: Tensor,
    head: Tensor,
    token_q: Tensor,
    token_kv: Tensor,
) -> Tensor:
    """Returns a noop mask_mod"""
    return batch.new_ones(size=(), dtype=torch.bool, device=batch.device)


_DEFAULT_SPARSE_BLOCK_SIZE = 128
_LARGE_SPARSE_BLOCK_SIZE = 1 << 30


def _ordered_to_dense(num_blocks_in_row: Tensor, col_indices: Tensor):
    num_rows = col_indices.shape[-2]
    num_cols = col_indices.shape[-1]
    batch_dims = num_blocks_in_row.shape[:-1]
    device = num_blocks_in_row.device

    def create_dense_one(kv_num_blocks, kv_indices):
        dense_mask = kv_indices.new_zeros(num_rows, num_cols + 1, dtype=torch.int32)

        row_indices = torch.arange(num_rows, dtype=torch.int, device=device).unsqueeze(
            -1
        )
        col_range = torch.arange(num_cols, dtype=torch.int, device=device)
        index_mask = col_range < kv_num_blocks.unsqueeze(-1)

        # We write to one spot "out of bounds"
        valid_indices = torch.where(index_mask, kv_indices, num_cols)

        # set the values in 'a' to 1 where the indices are valid
        dense_mask[row_indices, valid_indices] = 1
        return dense_mask[:, :num_cols].contiguous()

    create_dense_batched = create_dense_one
    for _ in range(len(batch_dims)):
        create_dense_batched = torch.vmap(create_dense_batched, in_dims=(0, 0))

    out = create_dense_batched(num_blocks_in_row, col_indices)
    return out


def _dense_to_ordered(dense_mask) -> Tuple:
    dense_mask = dense_mask.to(dtype=torch.int32)
    num_blocks_in_row = dense_mask.sum(dim=-1)
    col_indices = torch.argsort(dense_mask, dim=-1, descending=True, stable=True)
    return (
        num_blocks_in_row.to(torch.int32).contiguous(),
        col_indices.to(torch.int32).contiguous(),
    )


def _transpose_ordered(num_blocks_in_row: Tensor, col_indices: Tensor):
    dense = _ordered_to_dense(num_blocks_in_row, col_indices)
    return _dense_to_ordered(dense.transpose(-2, -1))


def _adjust_num_blocks_and_indices(
    num_blocks: Tensor,
    indices: Tensor,
    new_num_rows: int,
    new_num_cols: int,
):
    indices = indices[:, :, :new_num_rows, :new_num_cols]
    num_blocks = num_blocks[:, :, :new_num_rows]
    num_blocks = torch.where(num_blocks < new_num_cols, num_blocks, new_num_cols)
    num_blocks = torch.sum(indices < num_blocks[:, :, :, None], dim=-1).to(torch.int32)
    return num_blocks, indices


class BlockMask:
    r"""
    BlockMask is our format for representing a block-sparse attention mask.
    It is somewhat of a cross in-between BCSR and a non-sparse format.

    Basics
    ------
    A block-sparse mask means that instead of representing the sparsity of
    individual elements in the mask, a KV_BLOCK_SIZE x Q_BLOCK_SIZE block is
    considered sparse only if every element within that block is sparse.
    This aligns well with hardware, which generally expects to perform
    contiguous loads and computation.

    This format is primarily optimized for 1. simplicity, and 2. kernel
    efficiency. Notably, it is *not* optimized for size, as this mask is always
    reduced by a factor of KV_BLOCK_SIZE * Q_BLOCK_SIZE. If the size is a
    concern, the tensors can be reduced in size by increasing the block size.

    The essentials of our format are:

    num_blocks_in_row: Tensor[ROWS]:
    Describes the number of blocks present in each row.

    col_indices: Tensor[ROWS, MAX_BLOCKS_IN_COL]:
    `col_indices[i]` is the sequence of block positions for row i. The values of
    this row after `col_indices[i][num_blocks_in_row[i]]` are undefined.

    For example, to reconstruct the original tensor from this format:

    .. code-block:: python

        dense_mask = torch.zeros(ROWS, COLS)
        for row in range(ROWS):
            for block_idx in range(num_blocks_in_row[row]):
                dense_mask[row, col_indices[row, block_idx]] = 1

    Notably, this format makes it easier to implement a reduction along the
    *rows* of the mask.

    Details
    -------
    The basics of our format require only kv_num_blocks and kv_indices. But, we
    have up to 8 tensors on this object. This represents 4 pairs:

    1. (kv_num_blocks, kv_indices): Used for the forwards pass of attention, as
    we reduce along the KV dimension.

    2. [OPTIONAL] (full_kv_num_blocks, full_kv_indices): This is optional and
    purely an optimization. As it turns out, applying masking to every block
    is quite expensive! If we specifically know which blocks are "full" and
    don't require masking at all, then we can skip applying mask_mod to these
    blocks. This requires the user to split out a separate mask_mod from the
    score_mod. For causal masks, this is about a 15% speedup.

    3. [GENERATED] (q_num_blocks, q_indices): Required for the backwards pass,
    as computing dKV requires iterating along the mask along the Q dimension. These are autogenerated from 1.

    4. [GENERATED] (full_q_num_blocks, full_q_indices): Same as above, but for
    the backwards pass. These are autogenerated from 2.
    """

    kv_num_blocks: Tensor
    kv_indices: Tensor
    full_kv_num_blocks: Optional[Tensor]
    full_kv_indices: Optional[Tensor]
    q_num_blocks: Optional[Tensor]
    q_indices: Optional[Tensor]
    full_q_num_blocks: Optional[Tensor]
    full_q_indices: Optional[Tensor]
    BLOCK_SIZE: Tuple[int, int]
    mask_mod: _mask_mod_signature

    def __init__(
        self,
        kv_num_blocks: Tensor,
        kv_indices: Tensor,
        full_kv_num_blocks: Optional[Tensor],
        full_kv_indices: Optional[Tensor],
        q_num_blocks: Optional[Tensor],
        q_indices: Optional[Tensor],
        full_q_num_blocks: Optional[Tensor],
        full_q_indices: Optional[Tensor],
        BLOCK_SIZE: Tuple[int, int],
        mask_mod: _mask_mod_signature,
    ):
        if kv_indices.dim() < 2:
            raise RuntimeError("BlockMask must have at least 2 dimensions")
        assert kv_num_blocks is not None, "kv_num_blocks must be provided"
        assert kv_indices is not None, "kv_indices must be provided"
        assert q_num_blocks is not None, "q_num_blocks must be provided"
        assert q_indices is not None, "q_indices must be provided"
        assert (full_kv_num_blocks is None) == (
            full_kv_indices is None
        ), "full_kv_num_blocks and full_kv_indices must be both provided or omitted"
        assert (full_q_num_blocks is None) == (
            full_q_indices is None
        ), "full_q_num_blocks and full_q_indices must be both provided or omitted"

        self.kv_num_blocks = kv_num_blocks
        self.kv_indices = kv_indices
        self.full_kv_num_blocks = full_kv_num_blocks
        self.full_kv_indices = full_kv_indices
        self.q_num_blocks = q_num_blocks
        self.q_indices = q_indices
        self.full_q_num_blocks = full_q_num_blocks
        self.full_q_indices = full_q_indices
        self.BLOCK_SIZE = BLOCK_SIZE
        self.mask_mod = mask_mod

    @classmethod
    def from_kv_blocks(
        cls,
        kv_num_blocks: Tensor,
        kv_indices: Tensor,
        full_kv_num_blocks: Optional[Tensor] = None,
        full_kv_indices: Optional[Tensor] = None,
        BLOCK_SIZE: Union[int, Tuple[int, int]] = _DEFAULT_SPARSE_BLOCK_SIZE,
        mask_mod: Optional[_mask_mod_signature] = None,
    ):
        """
        Creates a BlockMask instance from key-value block information.

        Args:
            kv_num_blocks (Tensor): Number of kv_blocks in each Q_BLOCK_SIZE row tile.
            kv_indices (Tensor): Indices of key-value blocks in each Q_BLOCK_SIZE row tile.
            full_kv_num_blocks (Optional[Tensor]): Number of full kv_blocks in each Q_BLOCK_SIZE row tile.
            full_kv_indices (Optional[Tensor]): Indices of full key-value blocks in each Q_BLOCK_SIZE row tile.
            BLOCK_SIZE (Union[int, Tuple[int, int]]): Size of KV_BLOCK_SIZE x Q_BLOCK_SIZE tiles.
            mask_mod (Optional[Callable]): Function to modify the mask.

        Returns:
            BlockMask: Instance with full Q information generated via _transposed_ordered

        Raises:
            RuntimeError: If kv_indices has < 2 dimensions.
            AssertionError: If only one of full_kv_* args is provided.
        """
        if kv_indices.dim() < 2:
            raise RuntimeError("BlockMask must have at least 2 dimensions")

        assert (full_kv_num_blocks is None) == (
            full_kv_indices is None
        ), "full_kv_num_blocks and full_kv_indices must be both provided or omitted"

        # Generate q_num_blocks and q_indices
        q_num_blocks, q_indices = _transpose_ordered(kv_num_blocks, kv_indices)
        if full_kv_num_blocks is not None:
            assert full_kv_indices is not None
            full_q_num_blocks, full_q_indices = _transpose_ordered(
                full_kv_num_blocks, full_kv_indices
            )
        else:
            full_q_num_blocks, full_q_indices = None, None

        if isinstance(BLOCK_SIZE, int):
            BLOCK_SIZE = (BLOCK_SIZE, BLOCK_SIZE)

        mask_mod = mask_mod if mask_mod is not None else noop_mask

        return cls(
            kv_num_blocks=kv_num_blocks,
            kv_indices=kv_indices,
            full_kv_num_blocks=full_kv_num_blocks,
            full_kv_indices=full_kv_indices,
            q_num_blocks=q_num_blocks,
            q_indices=q_indices,
            full_q_num_blocks=full_q_num_blocks,
            full_q_indices=full_q_indices,
            BLOCK_SIZE=BLOCK_SIZE,
            mask_mod=mask_mod,
        )

    def as_tuple(self, flatten: bool = True):
        """
        Returns a tuple of the attributes of the BlockMask.

        Args:
            flatten (bool): If True, it will flatten the tuple of (KV_BLOCK_SIZE, Q_BLOCK_SIZE)
        """
        block_size = (
            (self.BLOCK_SIZE[0], self.BLOCK_SIZE[1]) if flatten else (self.BLOCK_SIZE,)
        )

        return (
            self.kv_num_blocks,
            self.kv_indices,
            self.full_kv_num_blocks,
            self.full_kv_indices,
            self.q_num_blocks,
            self.q_indices,
            self.full_q_num_blocks,
            self.full_q_indices,
            *block_size,
            self.mask_mod,
        )

    def __str__(self):
        s = f"BlockMask(shape={self.shape}, sparsity={self.sparsity():.2f}%, \n"
        mask_str = self.to_string().strip()
        s += mask_str
        s += "\n)"
        return s

    def __getitem__(self, index) -> "BlockMask":
        """
        Returns a new BlockMask instance by getting the mask for the given index position.

        Args:
            index: Index to apply to all attributes.

        Example Usage:
            .. code-block:: python

                def causal_mask(b, h, q_idx, kv_idx):
                    return q_idx >= kv_idx

                block_mask = create_block_mask(causal_mask, 4, 2, 512, 512, device="cuda")
                assert block_mask.kv_num_blocks.shape == (4,2,4)
                assert block_mask.kv_indices.shape == (4,2,4,4)

                # Index on batch dimension
                new_block_mask = block_mask[0]
                assert new_block_mask.kv_num_blocks.shape == (2,4)
                assert new_block_mask.kv_indices.shape == (2,4,4)

                # Index on batch and head dimension
                new_block_mask = block_mask[0, 1]
                assert new_block_mask.kv_num_blocks.shape == (4,)
                assert new_block_mask.kv_indices.shape == (4,4)

                # slicing on batch and head dimension
                new_block_mask = block_mask[0:2, 1:2]
                assert new_block_mask.kv_num_blocks.shape == (2,1,4)
                assert new_block_mask.kv_indices.shape == (2,1,4,4)

                # slicing on batch, head, and query dimension
                new_block_mask = block_mask[0:2, 1:2, torch.tensor([1], dtype=torch.int32)]
                assert new_block_mask.kv_num_blocks.shape == (2,1,1)
                assert new_block_mask.kv_indices.shape == (2,1,1,4)
        """
        new_kv_num_blocks = self.kv_num_blocks[index]
        new_kv_indices = self.kv_indices[index]
        if self.full_kv_num_blocks is not None:
            assert self.full_kv_indices is not None
            new_full_kv_num_blocks = self.full_kv_num_blocks[index]
            new_full_kv_indices = self.full_kv_indices[index]
        else:
            new_full_kv_num_blocks = None
            new_full_kv_indices = None
        return BlockMask.from_kv_blocks(
            new_kv_num_blocks,
            new_kv_indices,
            new_full_kv_num_blocks,
            new_full_kv_indices,
            BLOCK_SIZE=self.BLOCK_SIZE,
            mask_mod=None,
        )

    def __repr__(self):
        def shape_or_none(x: Optional[torch.Tensor]):
            return x.shape if x is not None else None

        return (
            f"BlockMask(\n"
            f"    kv_num_blocks={self.kv_num_blocks.shape},\n"
            f"    kv_indices={self.kv_indices.shape},\n"
            f"    full_kv_num_blocks={shape_or_none(self.full_kv_num_blocks )},\n"
            f"    full_kv_indices={shape_or_none(self.full_kv_indices)},\n"
            f"    q_num_blocks={shape_or_none(self.q_num_blocks)},\n"
            f"    q_indices={shape_or_none(self.q_indices)},\n"
            f"    full_q_num_blocks={shape_or_none(self.full_q_num_blocks)},\n"
            f"    full_q_indices={shape_or_none(self.full_q_indices)},\n"
            f"    BLOCK_SIZE={self.BLOCK_SIZE},\n"
            f"    shape={self.shape},\n"
            f"    sparsity={self.sparsity():.2f}%,\n"
            f"    mask_mod={self.mask_mod.__name__ if hasattr(self.mask_mod, '__name__') else self.mask_mod}\n"
            f")"
        )

    def _adjust(self, new_q_len: int, new_kv_len: int):
        new_num_rows = new_q_len // self.BLOCK_SIZE[0]
        new_num_cols = new_kv_len // self.BLOCK_SIZE[1]
        new_kv_num_blocks, new_kv_indices = _adjust_num_blocks_and_indices(
            self.kv_num_blocks, self.kv_indices, new_num_rows, new_num_cols
        )
        if self.full_kv_num_blocks is not None:
            assert self.full_kv_indices is not None
            (
                new_full_kv_num_blocks,
                new_full_kv_indices,
            ) = _adjust_num_blocks_and_indices(
                self.full_kv_num_blocks,
                self.full_kv_indices,
                new_num_rows,
                new_num_cols,
            )
        else:
            new_full_kv_num_blocks = None
            new_full_kv_indices = None
        return self.from_kv_blocks(
            new_kv_num_blocks,
            new_kv_indices,
            new_full_kv_num_blocks,
            new_full_kv_indices,
            self.BLOCK_SIZE,
            self.mask_mod,
        )

    @property
    def shape(self):
        """Returns the shape of the mask."""
        *batch_dims, q_length, _ = self.kv_indices.shape
        q_length = self.kv_indices.shape[-2] * self.BLOCK_SIZE[0]
        kv_length = self.kv_indices.shape[-1] * self.BLOCK_SIZE[1]
        return tuple(batch_dims + [q_length, kv_length])

    def numel(self):
        """Returns the number of elements (not accounting for sparsity) in the mask."""
        shape = self.shape

        def _prod(xs):
            return functools.reduce(operator.mul, xs, 1)

        return _prod(shape)

    def sparsity(self) -> float:
        """Computes the percentage of blocks that are sparse (i.e. not computed)"""
        total_size = self.numel()
        computed_blocks = self.kv_num_blocks.sum()
        if self.full_kv_num_blocks is not None:
            computed_blocks += self.full_kv_num_blocks.sum()

        computed_size = computed_blocks.item() * self.BLOCK_SIZE[0] * self.BLOCK_SIZE[1]
        dense_ratio = computed_size / total_size
        return 100 * (1 - dense_ratio)

    def to_dense(self) -> Tensor:
        """Returns a dense block that is equivalent to the block mask."""
        partial_dense = _ordered_to_dense(self.kv_num_blocks, self.kv_indices)
        if self.full_kv_num_blocks is not None:
            assert self.full_kv_indices is not None
            return partial_dense | _ordered_to_dense(
                self.full_kv_num_blocks, self.full_kv_indices
            )
        return partial_dense

    def to_string(self, grid_size=(20, 20), limit=4):
        """Returns a string representation of the block mask. Quite nifty.

        If grid_size is None, prints out an uncompressed version. Warning, it can be quite big!
        """
        dense_mask = self.to_dense()
        *batch_dims, num_rows, num_cols = dense_mask.shape
        if isinstance(grid_size, int):
            max_rows = grid_size
            max_cols = grid_size
        elif grid_size == -1:
            max_rows = num_rows
            max_cols = num_cols
        else:
            max_rows, max_cols = grid_size

        def create_block_vis(*batch_idx):
            descriptors = []

            descriptors.append(f"{batch_idx}")

            vis = ", ".join(reversed(descriptors)) + "\n"

            def summarize_section(section):
                percentage = section.float().mean().item()
                if percentage == 1:
                    return "█"
                elif percentage == 0:
                    return " "
                else:
                    return "░"

            def cdiv(a, b):
                return (a + (b - 1)) // b

            row_step = max(1, cdiv(num_rows, max_rows))
            col_step = max(1, cdiv(num_cols, max_cols))

            for r in range(0, num_rows, row_step):
                for c in range(0, num_cols, col_step):
                    cur_mask = dense_mask
                    for idx in batch_idx:
                        cur_mask = cur_mask[idx]
                    char = summarize_section(
                        cur_mask[r : r + row_step, c : c + col_step]
                    )
                    vis += char * 2
                vis += "\n"
            return vis

        total_vis = []
        for idx, batch_idx in enumerate(
            itertools.product(*[range(i) for i in batch_dims])
        ):
            if idx == limit:
                total_vis.append("...")
                total_vis.append("To print out more, set BlockMask.to_string(limit=N)")
                total_vis.append(
                    "You can also index (BlockMask[batch, head]) to choose a specific batch or head"
                )
                break
            block_vis = create_block_vis(*batch_idx)
            total_vis.append(block_vis)

        return "\n".join(total_vis)

    def to(self, device: Union[torch.device, str]) -> "BlockMask":
        """Moves the BlockMask to the specified device.

        Args:
            device (torch.device or str): The target device to move the BlockMask to.
                Can be a torch.device object or a string (e.g., 'cpu', 'cuda:0').

        Returns:
            BlockMask: A new BlockMask instance with all tensor components moved
            to the specified device.

        Note:
            This method does not modify the original BlockMask in-place.
            Instead, it returns a new BlockMask instance where invidual tensor attributes
            may or may not be moved to the specified device, depending on their
            current device placement.
        """
        mapped_attributes = tree_map_only(
            torch.Tensor,
            lambda x: x.to(device),
            self.as_tuple(flatten=False),
        )
        return BlockMask(*mapped_attributes)


def _broadcast_to_dim(x, dim):
    while x.dim() < dim:
        x = x.unsqueeze(0)
    return x


def _round_up_to_multiple(x, multiple):
    return (x + multiple - 1) // multiple * multiple


def _convert_mask_to_block_mask(
    mask: Tensor,
    Q_BLOCK_SIZE=_DEFAULT_SPARSE_BLOCK_SIZE,
    KV_BLOCK_SIZE=_DEFAULT_SPARSE_BLOCK_SIZE,
    separate_full_blocks: bool = False,
) -> Tuple[Tensor, Optional[Tensor]]:
    assert mask.dtype == torch.bool
    mask = _broadcast_to_dim(mask, 4)

    def padding_needed_for_multiple(x, multiple):
        return _round_up_to_multiple(x, multiple) - x

    mask = torch.nn.functional.pad(
        mask,
        (
            0,
            padding_needed_for_multiple(mask.shape[-1], KV_BLOCK_SIZE),
            0,
            padding_needed_for_multiple(mask.shape[-2], Q_BLOCK_SIZE),
        ),
    )
    B, H, Q, KV = mask.shape
    assert Q % Q_BLOCK_SIZE == 0
    assert KV % KV_BLOCK_SIZE == 0
    mask = mask.view(
        B, H, Q // Q_BLOCK_SIZE, Q_BLOCK_SIZE, KV // KV_BLOCK_SIZE, KV_BLOCK_SIZE
    )  # [B, H, Q//Q_BLOCK_SIZE, Q_BLOCK_SIZE, KV//KV_BLOCK_SIZE, KV_BLOCK_SIZE]
    mask = mask.permute(
        0, 1, 2, 4, 3, 5
    )  # [B, H, Q//Q_BLOCK_SIZE, KV//KV_BLOCK_SIZE, Q_BLOCK_SIZE, KV_BLOCK_SIZE]
    mask_block_sum = mask.sum(
        dim=[-2, -1]
    )  # [B, H, Q//Q_BLOCK_SIZE, KV//KV_BLOCK_SIZE]
    if separate_full_blocks:
        full_block_sum = Q_BLOCK_SIZE * KV_BLOCK_SIZE
        full_blocks = mask_block_sum == full_block_sum
        partial_blocks = (mask_block_sum > 0) & (mask_block_sum < full_block_sum)
        partial_blocks = partial_blocks.to(dtype=torch.int8)
        full_blocks = full_blocks.to(dtype=torch.int8)
        return partial_blocks, full_blocks
    else:
        partial_blocks = mask_block_sum > 0
        partial_blocks = partial_blocks.to(dtype=torch.int8)
        return partial_blocks, None


def or_masks(*mask_mods: _mask_mod_signature) -> _mask_mod_signature:
    """Returns a mask_mod that's the union of provided mask_mods"""
    if not all(callable(arg) for arg in mask_mods):
        raise RuntimeError(f"All inputs should be callable mask_mods: {mask_mods}")

    def or_mask(b, h, q_idx, kv_idx):
        result = b.new_zeros((), dtype=torch.bool)
        for mask in mask_mods:
            result = result | mask(b, h, q_idx, kv_idx)
        return result

    return or_mask


def and_masks(*mask_mods: _mask_mod_signature) -> _mask_mod_signature:
    """Returns a mask_mod that's the intersection of provided mask_mods"""
    if not all(callable(arg) for arg in mask_mods):
        raise RuntimeError(f"All inputs should be callable mask_mods: {mask_mods}")

    def and_mask(b, h, q_idx, kv_idx):
        result = b.new_ones((), dtype=torch.bool)
        for mask in mask_mods:
            result = result & mask(b, h, q_idx, kv_idx)
        return result

    return and_mask


def _convert_block_mask_to_mask(
    block_mask,
    KV_BLOCK_SIZE=_DEFAULT_SPARSE_BLOCK_SIZE,
    Q_BLOCK_SIZE=_DEFAULT_SPARSE_BLOCK_SIZE,
) -> Tensor:
    assert block_mask.dim() == 4
    B, H, Q, KV = block_mask.shape
    block_mask = block_mask.expand(Q_BLOCK_SIZE, KV_BLOCK_SIZE, *block_mask.shape)
    block_mask = block_mask.permute(2, 3, 4, 0, 5, 1).reshape(
        B, H, Q * Q_BLOCK_SIZE, KV * KV_BLOCK_SIZE
    )
    return block_mask


def _create_sparse_block_from_block_mask(
    block_mask: Tuple[Tensor, Optional[Tensor]],
    mask_mod: Optional[Callable],
    Q_BLOCK_SIZE: int = _DEFAULT_SPARSE_BLOCK_SIZE,
    KV_BLOCK_SIZE: int = _DEFAULT_SPARSE_BLOCK_SIZE,
) -> BlockMask:
    partial_blocks, full_blocks = block_mask

    partial_bm = _dense_to_ordered(partial_blocks)
    if full_blocks is not None:
        full_bm = _dense_to_ordered(full_blocks)
    else:
        full_bm = (None, None)

    return BlockMask.from_kv_blocks(
        partial_bm[0],
        partial_bm[1],
        full_bm[0],
        full_bm[1],
        BLOCK_SIZE=(Q_BLOCK_SIZE, KV_BLOCK_SIZE),
        mask_mod=mask_mod,
    )


def create_mask(
    mod_fn: Union[_score_mod_signature, _mask_mod_signature],
    B: Optional[int],
    H: Optional[int],
    Q_LEN: int,
    KV_LEN: int,
    device: str = "cuda",
) -> Tensor:
    r"""This function creates a mask tensor from a mod_fn function.

    Args:
        mod_fn (Union[_score_mod_signature, _mask_mod_signature]): Function to modify attention scores.
        B (int): Batch size.
        H (int): Number of query heads.
        Q_LEN (int): Sequence length of query.
        KV_LEN (int): Sequence length of key/value.
        device (str): Device to run the mask creation on.

    Returns:
        mask (Tensor): A mask tensor with shape (B, H, M, N).
    """
    if B is None:
        B = 1
    if H is None:
        H = 1
    b = torch.arange(0, B, device=device)
    h = torch.arange(0, H, device=device)
    m = torch.arange(0, Q_LEN, device=device)
    n = torch.arange(0, KV_LEN, device=device)
    mod_type = _get_mod_type(mod_fn)

    with TransformGetItemToIndex():
        if mod_type == _ModificationType.SCORE_MOD:
            score_mod = mod_fn
            score_mod = _vmap_for_bhqkv(score_mod, prefix=(0,))  # first input is score
            out = score_mod(torch.zeros(B, H, Q_LEN, KV_LEN, device=device), b, h, m, n)
            mask = torch.where(torch.isneginf(out), False, True)
            return mask
        elif mod_type == _ModificationType.MASK_MOD:
            mask_mod = mod_fn
            mask_mod = _vmap_for_bhqkv(mask_mod, prefix=())
            mask = mask_mod(b, h, m, n)
            return mask
        else:
            raise AssertionError


def create_block_mask(
    mask_mod: _mask_mod_signature,
    B: Optional[int],
    H: Optional[int],
    Q_LEN: int,
    KV_LEN: int,
    device: str = "cuda",
    BLOCK_SIZE: Union[int, Tuple[int, int]] = _DEFAULT_SPARSE_BLOCK_SIZE,
    _compile=False,
) -> BlockMask:
    r"""This function creates a block mask tuple from a mask_mod function.

    Args:
        mask_mod (Callable): mask_mod function. This is a callable that defines the
            masking pattern for the attention mechanism. It takes four arguments:
            b (batch size), h (number of heads), q_idx (query index), and kv_idx (key/value index).
            It should return a boolean tensor indicating which attention connections are allowed (True)
            or masked out (False).
        B (int): Batch size.
        H (int): Number of query heads.
        Q_LEN (int): Sequence length of query.
        KV_LEN (int): Sequence length of key/value.
        device (str): Device to run the mask creation on.
        BLOCK_SIZE (int or Tuple[int, int]): Block size for the block mask. If a single int is provided it is used for both query and key/value.

    Returns:
        BlockMask:  A BlockMask object that contains the block mask information.

    Example Usage:
        .. code-block:: python

            def causal_mask(b, h, q_idx, kv_idx):
                return q_idx >= kv_idx

            block_mask = create_block_mask(causal_mask, 1, 1, 8192, 8192, device="cuda")
            query = torch.randn(1, 1, 8192, 64, device="cuda", dtype=torch.float16)
            key = torch.randn(1, 1, 8192, 64, device="cuda", dtype=torch.float16)
            value = torch.randn(1, 1, 8192, 64, device="cuda", dtype=torch.float16)
            output = flex_attention(query, key, value, block_mask=block_mask)
    """
    mod_type = _get_mod_type(mask_mod)
    assert (
        mod_type == _ModificationType.MASK_MOD
    ), f"create-block_mask requires a mask_mod function! Got {mask_mod}"
    if B is None:
        B = 1
    if H is None:
        H = 1
    if isinstance(BLOCK_SIZE, int):
        Q_BLOCK_SIZE = BLOCK_SIZE
        KV_BLOCK_SIZE = BLOCK_SIZE
    else:
        Q_BLOCK_SIZE, KV_BLOCK_SIZE = BLOCK_SIZE

    if _compile:
        warnings.warn(
            "_compile flag on create_block_mask was originally added to work around a torch.compile limitation. That limitation has since been addressed. So, to compile create_block_mask, we suggest doing torch.compile(create_block_mask). This still works for now, but will be removed in the future.",
            DeprecationWarning,
        )
        return torch.compile(create_block_mask)(
            mask_mod, B, H, Q_LEN, KV_LEN, device, BLOCK_SIZE
        )

    mask_tensor = create_mask(mask_mod, B, H, Q_LEN, KV_LEN, device)
    partial_block_mask, full_block_mask = _convert_mask_to_block_mask(
        mask_tensor,
        Q_BLOCK_SIZE=Q_BLOCK_SIZE,
        KV_BLOCK_SIZE=KV_BLOCK_SIZE,
        separate_full_blocks=True,
    )
    block_mask = _create_sparse_block_from_block_mask(
        (partial_block_mask, full_block_mask), mask_mod, Q_BLOCK_SIZE, KV_BLOCK_SIZE
    )
    return block_mask


def _create_empty_block_mask(query: Tensor, key: Tensor) -> BlockMask:
    r"""Default block mask for flex attention.
    If users don't specify any block sparse mask info, we create this
    empty block sparse mask. Which creates a BlockMask with 1 block that is the full length
    of the query and key tensors.
    """
    device = query.device
    return BlockMask.from_kv_blocks(
        kv_num_blocks=torch.ones([1, 1, 1], dtype=torch.int32, device=device),
        kv_indices=torch.zeros([1, 1, 1, 1], dtype=torch.int32, device=device),
        BLOCK_SIZE=_LARGE_SPARSE_BLOCK_SIZE,
    )


def _nested_mod_func_adapter(
    orig_mod_func: Union[_score_mod_signature, _mask_mod_signature],
    nt: torch.Tensor,
    is_score_mod: bool,
) -> Union[_score_mod_signature, _mask_mod_signature]:
    r"""Adapter to convert a score_mod / mask_mod to be NJT-compatible. The given mod func
    should be written as if operating over a single sequence at a item. This adapter will
    handle conversion from indices operating over a "stacked sequence" of length ``sum(S)``
    for sequence length ``S`` in the NJT to "sequence relative" indices in range ``[0, S)``.

    Args:
        orig_mod_func (Callable): Function to modify attention scores. It takes four or five
            arguments, depending on whether a mask_mod or score_mod func is passed.
        nt (torch.Tensor): Jagged layout nested tensor (NJT) that defines the sequence length
            structure for query / key / value.
        is_score_mod (bool): Indicates whether the mod function is a score_mod.

    Returns:
        nt_score_mod: An NJT-compatible version of orig_score_mod
    """

    # Used to convert indices within the "stacked" sequence (range [0, sum(*)))
    # to "sequence local" indices (range [0, S) for each S).
    def _build_seq_idx(offsets, total_length):
        range_tensor = torch.arange(
            total_length, device=offsets.device, dtype=torch.int32
        )

        # Use searchsorted to find the index for each position
        # NB: This assumes offsets[0] to offsets[-1] spans the packed dim of values.
        # If we ever loosen this restriction, this logic will need to be updated.
        seq_idx = torch.searchsorted(offsets, range_tensor, right=True) - 1
        return seq_idx

    offsets = nt._offsets  # type: ignore[attr-defined]
    total_length = nt._values.shape[nt._ragged_idx - 1]  # type: ignore[attr-defined]
    seq_idx = _build_seq_idx(offsets, total_length)

    # Converts q_idx / kv_idx from [0, total_length) -> [0, S), where S refers
    # to the sequence length for each sequence in the NJT, for use in given
    # score_mod. This allows the user to write a score_mod as if it were
    # operating on a single sequence and the "stacked sequence" is split
    # automatically into individual sequences for them.
    if is_score_mod:

        def nt_score_mod(score, b, h, q_idx, kv_idx):
            q_nested = q_idx - offsets[seq_idx[q_idx]]
            kv_nested = kv_idx - offsets[seq_idx[kv_idx]]
            is_same_sequence = seq_idx[q_idx] == seq_idx[kv_idx]
            return torch.where(
                is_same_sequence,
                orig_mod_func(score, b, h, q_nested, kv_nested),  # type: ignore[call-arg]
                # don't allow inter-sequence attention
                float("-inf"),
            )

        return nt_score_mod
    else:

        def nt_mask_mod(b, h, q_idx, kv_idx):
            q_nested = q_idx - offsets[seq_idx[q_idx]]
            kv_nested = kv_idx - offsets[seq_idx[kv_idx]]
            # don't allow inter-sequence attention
            is_same_sequence = seq_idx[q_idx] == seq_idx[kv_idx]
            return orig_mod_func(b, h, q_nested, kv_nested) & is_same_sequence  # type: ignore[call-arg]

        return nt_mask_mod


def create_nested_block_mask(
    mask_mod: _mask_mod_signature,
    B: Optional[int],
    H: Optional[int],
    nt: torch.Tensor,
    BLOCK_SIZE: Union[int, Tuple[int, int]] = _DEFAULT_SPARSE_BLOCK_SIZE,
    _compile=False,
) -> BlockMask:
    r"""This function creates a nested tensor compatible block mask tuple from a mask_mod
    function. The returned BlockMask will be on the device specified by the input nested tensor.

    Args:
        mask_mod (Callable): mask_mod function. This is a callable that defines the
            masking pattern for the attention mechanism. It takes four arguments:
            b (batch size), h (number of heads), q_idx (query index), and kv_idx (key/value index).
            It should return a boolean tensor indicating which attention connections are allowed
            (True) or masked out (False).
        B (int): Batch size.
        H (int): Number of query heads.
        nt (torch.Tensor): Jagged layout nested tensor (NJT) that defines the sequence length
            structure for query / key / value. The block mask will be constructed to operate on
            a "stacked sequence" of length ``sum(S)`` for sequence length ``S`` from the NJT.
        BLOCK_SIZE (int or Tuple[int, int]): Block size for the block mask. If a single int is
            provided it is used for both query and key/value.

    Returns:
        BlockMask:  A BlockMask object that contains the block mask information.

    Example Usage:
        .. code-block:: python

            query = torch.randn(1, 1, 8192, 64, device="cuda", dtype=torch.float16)
            key = torch.randn(1, 1, 8192, 64, device="cuda", dtype=torch.float16)
            value = torch.randn(1, 1, 8192, 64, device="cuda", dtype=torch.float16)

            def causal_mask(b, h, q_idx, kv_idx):
                return q_idx >= kv_idx

            block_mask = create_nested_block_mask(causal_mask, 1, 1, query, _compile=True)
            output = flex_attention(query, key, value, block_mask=block_mask)
    """
    return create_block_mask(
        _nested_mod_func_adapter(mask_mod, nt, is_score_mod=False),  # type: ignore[arg-type]
        B,
        H,
        nt._values.shape[nt._ragged_idx - 1],  # type: ignore[attr-defined]
        nt._values.shape[nt._ragged_idx - 1],  # type: ignore[attr-defined]
        device=nt.device,  # type: ignore[arg-type]
        # compile is important so we don't materialize a mask_tensor of
        # shape (1, 1, total_seqlen, total_seqlen)
        BLOCK_SIZE=BLOCK_SIZE,
        _compile=_compile,
    )


def _apply_kernel_options(
    query: Tensor, key: Tensor, value: Tensor, return_lse: bool, kernel_options
):
    kernel_options = {} if kernel_options is None else dict(kernel_options)

    kernel_options.setdefault("ROWS_GUARANTEED_SAFE", False)
    kernel_options.setdefault("PRESCALE_QK", False)

    # If foward kernel needs to return logsumexp is decided by this rule internally.
    assert "OUTPUT_LOGSUMEXP" not in kernel_options
    kernel_options["OUTPUT_LOGSUMEXP"] = True
    if not return_lse:
        any_inputs_require_grad = (
            query.requires_grad or key.requires_grad or value.requires_grad
        )
        output_logsumexp = any_inputs_require_grad and torch.is_grad_enabled()
        kernel_options["OUTPUT_LOGSUMEXP"] = output_logsumexp

    return kernel_options


def _validate_embed_dim(query: Tensor, key: Tensor, value: Tensor):
    if query.size(-1) != key.size(-1):
        raise ValueError(
            f"Expect query and key/value to have the same embedding dimension "
            f"but got E={query.size(-1)} and E={key.size(-1)}."
        )
    # TODO this config segfaults with Triton without:
    # https://github.com/triton-lang/triton/pull/4540
    if not (
        _supported_head_dim(query.size(-1)) and _supported_head_dim(value.size(-1))
    ):
        raise ValueError(
            f"NYI: Currently non power of 2 embedding dimension are not supported. "
            f"Got E={query.size(-1)} and Ev={value.size(-1)}."
        )


def _validate_device(query: Tensor, key: Tensor, value: Tensor):
    """TODO: Remove once non cuda device support is added
    We only need to check query since we have already that q,k,v are on the same device
    """
    if query.device.type != "cuda":
        raise ValueError(
            "FlexAttention is only supported on CUDA devices. "
            f"Found input tensors on {query.device.type} device."
        )


def _validate_nestedness(query: Tensor, key: Tensor, value: Tensor):
    # Currently, inputs can only be all nested or no nested.
    if query.is_nested != key.is_nested or key.is_nested != value.is_nested:
        raise ValueError(
            "FlexAttention does not support mixed nested tensor / non-nested tensor inputs. "
            "Please file an issue requesting this if it is important to you."
        )

    if (
        (query.is_nested and query._lengths is not None)  # type: ignore[attr-defined]
        or (key.is_nested and key._lengths is not None)  # type: ignore[attr-defined]
        or (value.is_nested and value._lengths is not None)  # type: ignore[attr-defined]
    ):
        raise ValueError(
            "FlexAttention does not support nested tensors that are non-contiguous with holes. "
            "Please file an issue requesting this if it is important to you."
        )


def flex_attention(
    query: Tensor,
    key: Tensor,
    value: Tensor,
    score_mod: Optional[_score_mod_signature] = None,
    block_mask: Optional[BlockMask] = None,
    scale: Optional[float] = None,
    enable_gqa: bool = False,
    return_lse: bool = False,
    kernel_options: Optional[Dict[str, Any]] = None,
) -> Union[Tensor, Tuple[Tensor, Tensor]]:
    r"""This function implements scaled dot product attention with an arbitrary attention score modification function.

    This function computes the scaled dot product attention between query, key, and value tensors with a user-defined
    attention score modification function. The attention score modification function will be applied after the attention
    scores have been calculated between the query and key tensors. The attention scores are calculated as follows:

    The ``score_mod`` function should have the following signature:

    .. code-block:: python

        def score_mod(
            score: Tensor,
            batch: Tensor,
            head: Tensor,
            q_idx: Tensor,
            k_idx: Tensor
        ) -> Tensor:

    Where:
        - ``score``: A scalar tensor representing the attention score,
          with the same data type and device as the query, key, and value tensors.
        - ``batch``, ``head``, ``q_idx``, ``k_idx``: Scalar tensors indicating
          the batch index, query head index, query index, and key/value index, respectively.
          These should have the ``torch.int`` data type and be located on the same device as the score tensor.

    Args:
        query (Tensor): Query tensor; shape :math:`(B, Hq, L, E)`.
        key (Tensor): Key tensor; shape :math:`(B, Hkv, S, E)`.
        value (Tensor): Value tensor; shape :math:`(B, Hkv, S, Ev)`.
        score_mod (Optional[Callable]): Function to modify attention scores. By default no score_mod is applied.
        block_mask (Optional[BlockMask]): BlockMask object that controls the blocksparsity pattern of the attention.
        scale (Optional[float]): Scaling factor applied prior to softmax. If none, the default value is set to :math:`\frac{1}{\sqrt{E}}`.
        enable_gqa (bool): If set to True, enables Grouped Query Attention (GQA) and broadcasts key/value heads to query heads.
        return_lse (bool): Whether to return the logsumexp of the attention scores. Default is False.
        kernel_options (Optional[Dict[str, Any]]): Options to pass into the Triton kernels.

    Returns:
        output (Tensor): Attention output; shape :math:`(B, Hq, L, Ev)`.

    Shape legend:
        - :math:`N: \text{Batch size} ... : \text{Any number of other batch dimensions (optional)}`
        - :math:`S: \text{Source sequence length}`
        - :math:`L: \text{Target sequence length}`
        - :math:`E: \text{Embedding dimension of the query and key}`
        - :math:`Ev: \text{Embedding dimension of the value}`

    .. warning::
        `torch.nn.attention.flex_attention` is a prototype feature in PyTorch.
        Please look forward to a more stable implementation in a future version of PyTorch.
        Read more about feature classification at: https://pytorch.org/blog/pytorch-feature-classification-changes/#prototype

    """
    # Some basic input validation
    _validate_sdpa_input(query, key, value)
    _validate_embed_dim(query, key, value)
    _validate_device(query, key, value)
    _validate_nestedness(query, key, value)
    if query.dim() != 4 or key.dim() != 4 or value.dim() != 4:
        raise NotImplementedError("NYI: query, key, and value must be 4D tensors")
    if (not enable_gqa) and query.size(-3) != key.size(-3):
        raise ValueError(
            f"Expect query and key/value to have the same number of heads "
            f"but got Hq={query.size(-3)} and Hkv={key.size(-3)}. "
            f"Try setting enable_gqa=True for GQA."
        )
    if enable_gqa:
        Hq = query.size(1)
        Hkv = key.size(1)
        if Hq % Hkv != 0:
            raise ValueError(
                f"Expect number of query heads to be a multiple of kv heads for GQA "
                f"but got Hq={Hq} and Hkv={Hkv}."
            )
    if query.size(0) != key.size(0):
        if block_mask is None:
            raise ValueError(
                f"Expect query and key/value to have the same batch size, "
                f"or non-none block_mask, "
                f"but got block_mask=None, Bq={query.size(0)}, and Bkv={key.size(0)}."
            )

        if block_mask.kv_num_blocks.size(0) != query.size(0):
            raise ValueError(
                f"Expect query and key/value to have the same batch size, "
                f"or block_mask and query to have the same batch size, "
                f"but got Bq={query.size(0)}, Bkv={key.size(0)}, B_block_mask={block_mask.kv_num_blocks.size(0)}."
            )

    if score_mod is None:
        score_mod = _identity
    elif query.is_nested:
        score_mod = _nested_mod_func_adapter(score_mod, query, is_score_mod=True)  # type: ignore[assignment]

    if block_mask is None:
        block_mask = _create_empty_block_mask(query, key)
<<<<<<< HEAD
    elif not query.is_nested and (
        query.size(-2) < block_mask.kv_num_blocks.size(-1) * block_mask.BLOCK_SIZE[0]
        or key.size(-2) < block_mask.kv_indices.size(-1) * block_mask.BLOCK_SIZE[1]
=======
    elif (
        not query.is_nested
        and (
            query.requires_grad or key.requires_grad or value.requires_grad
        )  # skip adjust block if no grad
        and (
            query.size(-2)
            < block_mask.kv_num_blocks.size(-1) * block_mask.BLOCK_SIZE[0]
            or key.size(-2) < block_mask.kv_indices.size(-1) * block_mask.BLOCK_SIZE[1]
        )
>>>>>>> a2bc2e38
    ):
        new_q_len = _round_up_to_multiple(query.size(-2), block_mask.BLOCK_SIZE[0])
        new_kv_len = _round_up_to_multiple(key.size(-2), block_mask.BLOCK_SIZE[1])
        block_mask = block_mask._adjust(new_q_len, new_kv_len)
    elif query.is_nested and (
        block_mask.kv_num_blocks.size(-1) * block_mask.BLOCK_SIZE[0]
        != _round_up_to_multiple(
            query._values.size(query._ragged_idx - 1), block_mask.BLOCK_SIZE[0]  # type: ignore[attr-defined]
        )
    ):
        # TODO: Maybe we want to auto-adjust for this case as well?
        raise RuntimeError(
            f"block_mask of shape {block_mask.shape} is not compatible with nested tensor input "
            f"with total sequence length of {query._values.size(query._ragged_idx - 1)}"  # type: ignore[attr-defined]
        )
    if scale is None:
        scale = 1.0 / math.sqrt(query.size(-1))

    if query.device != block_mask.kv_num_blocks.device:  # type: ignore[union-attr]
        raise RuntimeError(
            f"Expect q/k/v and block_mask to be on the same device "
            f"but got {query.device} and {block_mask.kv_num_blocks.device}."  # type: ignore[union-attr]
        )

    kernel_options = _apply_kernel_options(
        query,
        key,
        value,
        return_lse,
        kernel_options,
    )

    if torch.compiler.is_dynamo_compiling():
        # mark head_dim and number of heads to be static
        for x in [query, key, value]:
            torch._dynamo.mark_static(x, -3)
            torch._dynamo.mark_static(x, -1)
        out, lse = flex_attention_hop(
            query, key, value, score_mod, block_mask.as_tuple(), scale, kernel_options  # type: ignore[union-attr]
        )
        if return_lse:
            return out, lse * math.log(2)
        else:
            return out

    if not torch._dynamo.is_dynamo_supported():
        raise RuntimeError("flex_attention requires dynamo support")

    from torch._dynamo.backends.debugging import (
        make_eager_backend_with_torch_function_mode,
    )

    # Dynamo is expecting a callable with "__code__" attribute.
    # We cannot directly pass hop to it. So we wrap it in a dummy function.
    def _flex_attention_hop_wrapper(*args, **kwargs):
        return flex_attention_hop(*args, **kwargs)

    with _set_compilation_env():
        with torch._dynamo.utils.disable_cache_limit():
            with _temp_remove_pre_dispatch_torch_function_mode():
                with _temp_remove_metadata_torch_function_mode() as metadata_mode:
                    if metadata_mode:
                        backend = make_eager_backend_with_torch_function_mode(
                            metadata_mode
                        )
                    else:
                        backend = "eager"
                    out, lse = torch.compile(
                        _flex_attention_hop_wrapper, backend=backend, fullgraph=True
                    )(
                        query,
                        key,
                        value,
                        score_mod,
                        block_mask.as_tuple(),  # type: ignore[union-attr]
                        scale,
                        kernel_options,
                    )
                    if return_lse:
                        return out, lse * math.log(2)
                    else:
                        return out<|MERGE_RESOLUTION|>--- conflicted
+++ resolved
@@ -1195,11 +1195,6 @@
 
     if block_mask is None:
         block_mask = _create_empty_block_mask(query, key)
-<<<<<<< HEAD
-    elif not query.is_nested and (
-        query.size(-2) < block_mask.kv_num_blocks.size(-1) * block_mask.BLOCK_SIZE[0]
-        or key.size(-2) < block_mask.kv_indices.size(-1) * block_mask.BLOCK_SIZE[1]
-=======
     elif (
         not query.is_nested
         and (
@@ -1210,7 +1205,6 @@
             < block_mask.kv_num_blocks.size(-1) * block_mask.BLOCK_SIZE[0]
             or key.size(-2) < block_mask.kv_indices.size(-1) * block_mask.BLOCK_SIZE[1]
         )
->>>>>>> a2bc2e38
     ):
         new_q_len = _round_up_to_multiple(query.size(-2), block_mask.BLOCK_SIZE[0])
         new_kv_len = _round_up_to_multiple(key.size(-2), block_mask.BLOCK_SIZE[1])
