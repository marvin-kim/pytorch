--- conflicted
+++ resolved
@@ -10,6 +10,7 @@
 import collections
 import itertools
 import pprint
+import time
 from contextlib import nullcontext
 from dataclasses import dataclass, field
 from functools import wraps
@@ -18,6 +19,7 @@
 import torch
 import torch.utils.dlpack
 from torch import Tensor
+from torch._dynamo.utils import dynamo_timed, get_metrics_context, to_int_us
 from torch._guards import (
     compile_context,
     CompileContext,
@@ -1489,7 +1491,7 @@
                 # Backward Compatibility, as some Subclass impls can have original 1-arg function.
                 return x.__coerce_same_metadata_as_tangent__(expected_meta)
 
-            return None
+            return x.__coerce_same_metadata_as_tangent__(expected_meta, expected_type)
 
         # Coerce to expected type and metadata
         orig_x = x
@@ -2002,19 +2004,6 @@
                     context = torch._C._DisableAutocast if disable_amp else nullcontext
                     with tracing(saved_context), compile_context(
                         saved_compile_context
-<<<<<<< HEAD
-                    ), context(), track_graph_compiling(aot_config, "backward"):
-                        CompiledFunction.compiled_bw = aot_config.bw_compiler(
-                            bw_module, placeholder_list
-                        )
-                        # Maybe save cache entry
-                        if try_save_cache_entry is not None:
-                            try_save_cache_entry(
-                                CompiledFunction.compiled_bw,
-                                fw_metadata,
-                                aot_config,
-                            )
-=======
                     ), context(), track_graph_compiling(
                         aot_config, "backward"
                     ), get_metrics_context(), dynamo_timed(
@@ -2060,7 +2049,6 @@
                                 ),
                             }
                             get_metrics_context().update_outer(metrics)
->>>>>>> 1c1d06a2
 
                 if (
                     torch._functorch.config.donated_buffer
