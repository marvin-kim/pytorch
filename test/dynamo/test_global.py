--- conflicted
+++ resolved
@@ -197,13 +197,8 @@
         a = torch.randn(10)
         b = torch.randn(10)
         cnts = torch._dynamo.testing.CompileCounter()
-<<<<<<< HEAD
-        opt_fn = torch._dynamo.optimize(cnts)(fn)
-        _, s0 = opt_fn(a, b)
-=======
         opt_fn = torch.compile(fn, backend=cnts)
         v0, s0 = opt_fn(a, b)
->>>>>>> 46e80420
         self.assertEqual(s0, "v0v1")
         reset_name()
 
@@ -226,13 +221,8 @@
         a = torch.randn(10)
         b = torch.randn(10)
         cnts = torch._dynamo.testing.CompileCounter()
-<<<<<<< HEAD
-        opt_fn = torch._dynamo.optimize(cnts)(fn)
-        _, s0 = opt_fn(a, b)
-=======
         opt_fn = torch.compile(fn, backend=cnts)
         v0, s0 = opt_fn(a, b)
->>>>>>> 46e80420
         self.assertEqual(s0, "v0v1")
         reset_name()
 
