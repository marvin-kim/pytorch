import copy
import dataclasses
import sys
import types
from typing import Any, cast, Dict, List, Optional, Tuple

from .bytecode_transformation import (
    create_call_function,
    create_call_method,
    create_dup_top,
    create_instruction,
    create_jump_absolute,
    create_load_method,
    Instruction,
    InstructionExnTabEntry,
    transform_code_object,
    unique_id,
)
from .utils import ExactWeakKeyDictionary

# taken from code.h in cpython
CO_OPTIMIZED = 0x0001
CO_NEWLOCALS = 0x0002
CO_VARARGS = 0x0004
CO_VARKEYWORDS = 0x0008
CO_NESTED = 0x0010
CO_GENERATOR = 0x0020
CO_NOFREE = 0x0040
CO_COROUTINE = 0x0080
CO_ITERABLE_COROUTINE = 0x0100
CO_ASYNC_GENERATOR = 0x0200

# trace_rules.py import this constant for consistency
TORCH_DYNAMO_RESUME_IN_PREFIX = "torch_dynamo_resume_in"


@dataclasses.dataclass(frozen=True)
class ReenterWith:
    stack_index: int
    target_values: Optional[Tuple[Any, ...]] = None

    # If we do not want to destroy the stack, we can do the same thing as a
    # `SETUP_WITH` block, only that we store the context manager in a local_symbol
    def try_except(self, code_options, cleanup: List[Instruction]):
        """
        Codegen based off of:
        load args
        enter context
        try:
            (rest)
        finally:
            exit context
        """
        load_args = []
        if self.target_values:
            load_args = [
                create_instruction("LOAD_CONST", argval=val)
                for val in self.target_values
            ]
        ctx_name = unique_id(f"___context_manager_{self.stack_index}")
        if ctx_name not in code_options["co_varnames"]:
            code_options["co_varnames"] += (ctx_name,)
        for name in ["__enter__", "__exit__"]:
            if name not in code_options["co_names"]:
                code_options["co_names"] += (name,)

        except_jump_target = create_instruction(
            "NOP" if sys.version_info < (3, 11) else "PUSH_EXC_INFO"
        )
        cleanup_complete_jump_target = create_instruction("NOP")

        setup_finally = [
            *load_args,
            *create_call_function(len(load_args), True),
            create_instruction("STORE_FAST", argval=ctx_name),
            create_instruction("LOAD_FAST", argval=ctx_name),
            create_load_method("__enter__"),
            *create_call_method(0),
            create_instruction("POP_TOP"),
        ]

        if sys.version_info < (3, 11):
            setup_finally.append(
                create_instruction("SETUP_FINALLY", target=except_jump_target)
            )
        else:
            exn_tab_begin = create_instruction("NOP")
            exn_tab_end = create_instruction("NOP")
            exn_tab_begin.exn_tab_entry = InstructionExnTabEntry(
                exn_tab_begin,
                exn_tab_end,
                except_jump_target,
                self.stack_index + 1,
                False,
            )
            setup_finally.append(exn_tab_begin)

        def create_reset():
            return [
                create_instruction("LOAD_FAST", argval=ctx_name),
                create_load_method("__exit__"),
                create_instruction("LOAD_CONST", argval=None),
                create_dup_top(),
                create_dup_top(),
                *create_call_method(3),
                create_instruction("POP_TOP"),
            ]

        if sys.version_info < (3, 9):
            epilogue = [
                create_instruction("POP_BLOCK"),
                create_instruction("BEGIN_FINALLY"),
                except_jump_target,
                *create_reset(),
                create_instruction("END_FINALLY"),
            ]
        elif sys.version_info < (3, 11):
            epilogue = [
                create_instruction("POP_BLOCK"),
                *create_reset(),
                create_instruction("JUMP_FORWARD", target=cleanup_complete_jump_target),
                except_jump_target,
                *create_reset(),
                create_instruction("RERAISE"),
                cleanup_complete_jump_target,
            ]
        else:
            finally_exn_tab_end = create_instruction("RERAISE", arg=0)
            finally_exn_tab_target = create_instruction("COPY", arg=3)
            except_jump_target.exn_tab_entry = InstructionExnTabEntry(
                except_jump_target,
                finally_exn_tab_end,
                finally_exn_tab_target,
                self.stack_index + 2,
                True,
            )
            epilogue = [
                exn_tab_end,
                *create_reset(),
                create_instruction("JUMP_FORWARD", target=cleanup_complete_jump_target),
                except_jump_target,  # PUSH_EXC_INFO
                *create_reset(),
                finally_exn_tab_end,  # RERAISE 0
                finally_exn_tab_target,  # COPY 3
                create_instruction("POP_EXCEPT"),
                create_instruction("RERAISE", arg=1),
                cleanup_complete_jump_target,
            ]

        cleanup[:] = epilogue + cleanup
        return setup_finally

    def __call__(self, code_options, cleanup):
        """
        Codegen based off of:
        with ctx(args):
            (rest)
        """
        load_args = []
        if self.target_values:
            load_args = [
                create_instruction("LOAD_CONST", argval=val)
                for val in self.target_values
            ]
        if sys.version_info < (3, 9):
            with_cleanup_start = create_instruction("WITH_CLEANUP_START")
            begin_finally = create_instruction("BEGIN_FINALLY")
            cleanup[:] = [
                create_instruction("POP_BLOCK"),
                begin_finally,
                with_cleanup_start,
                create_instruction("WITH_CLEANUP_FINISH"),
                create_instruction("END_FINALLY"),
            ] + cleanup

            return [
                *load_args,
                create_instruction("CALL_FUNCTION", arg=len(load_args)),
                create_instruction("SETUP_WITH", target=with_cleanup_start),
                create_instruction("POP_TOP"),
            ], None
        elif sys.version_info < (3, 11):
            with_except_start = create_instruction("WITH_EXCEPT_START")
            pop_top_after_with_except_start = create_instruction("POP_TOP")

            cleanup_complete_jump_target = create_instruction("NOP")

            cleanup[:] = [
                create_instruction("POP_BLOCK"),
                create_instruction("LOAD_CONST", argval=None),
                create_instruction("DUP_TOP"),
                create_instruction("DUP_TOP"),
                create_instruction("CALL_FUNCTION", arg=3),
                create_instruction("POP_TOP"),
                create_instruction("JUMP_FORWARD", target=cleanup_complete_jump_target),
                with_except_start,
                create_instruction(
                    "POP_JUMP_IF_TRUE", target=pop_top_after_with_except_start
                ),
                create_instruction("RERAISE"),
                pop_top_after_with_except_start,
                create_instruction("POP_TOP"),
                create_instruction("POP_TOP"),
                create_instruction("POP_EXCEPT"),
                create_instruction("POP_TOP"),
                cleanup_complete_jump_target,
            ] + cleanup

            return [
                *load_args,
                create_instruction("CALL_FUNCTION", arg=len(load_args)),
                create_instruction("SETUP_WITH", target=with_except_start),
                create_instruction("POP_TOP"),
            ], None
        else:
            pop_top_after_with_except_start = create_instruction("POP_TOP")
            cleanup_complete_jump_target = create_instruction("NOP")

            def create_load_none():
                return create_instruction("LOAD_CONST", argval=None)

            exn_tab_1_begin = create_instruction("POP_TOP")
            exn_tab_1_end = create_instruction("NOP")
            exn_tab_1_target = create_instruction("PUSH_EXC_INFO")
            exn_tab_2_end = create_instruction("RERAISE", arg=2)
            exn_tab_2_target = create_instruction("COPY", arg=3)

            exn_tab_1_begin.exn_tab_entry = InstructionExnTabEntry(
                exn_tab_1_begin,
                exn_tab_1_end,
                exn_tab_1_target,
                self.stack_index + 1,
                True,
            )
            exn_tab_1_target.exn_tab_entry = InstructionExnTabEntry(
                exn_tab_1_target,
                exn_tab_2_end,
                exn_tab_2_target,
                self.stack_index + 3,
                True,
            )
            pop_top_after_with_except_start.exn_tab_entry = InstructionExnTabEntry(
                pop_top_after_with_except_start,
                pop_top_after_with_except_start,
                exn_tab_2_target,
                self.stack_index + 3,
                True,
            )

            cleanup[:] = [
                exn_tab_1_end,
                create_load_none(),
                create_load_none(),
                create_load_none(),
                *create_call_function(2, False),
                create_instruction("POP_TOP"),
                create_instruction("JUMP_FORWARD", target=cleanup_complete_jump_target),
                exn_tab_1_target,  # PUSH_EXC_INFO
                create_instruction("WITH_EXCEPT_START"),
                create_instruction(
                    "POP_JUMP_FORWARD_IF_TRUE"
                    if sys.version_info < (3, 12)
                    else "POP_JUMP_IF_TRUE",
                    target=pop_top_after_with_except_start,
                ),
                exn_tab_2_end,  # RERAISE 2
                exn_tab_2_target,  # COPY 3
                create_instruction("POP_EXCEPT"),
                create_instruction("RERAISE", arg=1),
                pop_top_after_with_except_start,
                create_instruction("POP_EXCEPT"),
                create_instruction("POP_TOP"),
                create_instruction("POP_TOP"),
                cleanup_complete_jump_target,
            ] + cleanup

            return [
                *load_args,
                *create_call_function(len(load_args), True),
                create_instruction("BEFORE_WITH"),
                exn_tab_1_begin,  # POP_TOP
            ], exn_tab_1_target


@dataclasses.dataclass
class ResumeFunctionMetadata:
    code: types.CodeType
    instructions: List[Instruction] = dataclasses.field(default_factory=list)
    # Python 3.11+ fields
    # NOTE: Python 3.11 removed blocks, but for our purposes, a "block" consists
    # of instructions of all exception table entries that have the same target.

    # map from PUSH_EXC_INFO's in the prefix to original block target offset
    prefix_block_target_offset_remap: List[int] = dataclasses.field(
        default_factory=list
    )
    # map from new block target offsets to original block target offsets
    block_target_offset_remap: Optional[Dict[int, int]] = None


def _filter_iter(l1, l2, cond):
    """
    Two-pointer conditional filter.
    e.g. _filter_iter(insts, sorted_offsets, lambda i, o: i.offset == o)
    returns the instructions with offsets in sorted_offsets
    """
    it = iter(l2)
    res = []
    try:
        cur = next(it)
        for val in l1:
            if cond(val, cur):
                res.append(val)
                cur = next(it)
    except StopIteration:
        pass
    return res


class ContinueExecutionCache:
    cache = ExactWeakKeyDictionary()
    generated_code_metadata = ExactWeakKeyDictionary()

    @classmethod
    def lookup(cls, code, lineno, *key):
        if code not in cls.cache:
            cls.cache[code] = dict()
        key = tuple(key)
        if key not in cls.cache[code]:
            cls.cache[code][key] = cls.generate(code, lineno, *key)
        return cls.cache[code][key]

    @classmethod
    def generate(
        cls,
        code,
        lineno,
        offset: int,
        setup_fn_target_offsets: Tuple[int],  # only used in Python 3.11+
        nstack: int,
        argnames: Tuple[str],
        argnames_null: Tuple[str],
        setup_fns: Tuple[ReenterWith],
        null_idxes: Tuple[int],
    ) -> types.CodeType:
        assert offset is not None
        assert not (
            code.co_flags
            & (CO_GENERATOR | CO_COROUTINE | CO_ITERABLE_COROUTINE | CO_ASYNC_GENERATOR)
        )
        assert code.co_flags & CO_OPTIMIZED
        if code in ContinueExecutionCache.generated_code_metadata:
            return cls.generate_based_on_original_code_object(
                code,
                lineno,
                offset,
                setup_fn_target_offsets,
                nstack,
                argnames,
                argnames_null,
                setup_fns,
                null_idxes,
            )

        is_py311_plus = sys.version_info >= (3, 11)
        meta = ResumeFunctionMetadata(code)

        def update(instructions: List[Instruction], code_options: Dict[str, Any]):
            meta.instructions = copy.deepcopy(instructions)

            args = [f"___stack{i}" for i in range(nstack)]
            args.extend(v for v in argnames if v not in args)
            freevars = tuple(code_options["co_cellvars"] or []) + tuple(
                code_options["co_freevars"] or []
            )
            code_options[
                "co_name"
<<<<<<< HEAD
            ] = f"torch_dynamo_resume_in_{code_options['co_name']}_at_{lineno}"
=======
            ] = f"{TORCH_DYNAMO_RESUME_IN_PREFIX}_{code_options['co_name']}_at_{lineno}"
>>>>>>> f34905f6
            if is_py311_plus:
                qualified_path = code_options["co_qualname"].rsplit(".", maxsplit=1)
                if len(qualified_path) == 1:
                    code_options["co_qualname"] = code_options["co_name"]
                else:
                    assert len(qualified_path) == 2
                    module_name, co_name = qualified_path
                    code_options[
                        "co_qualname"
<<<<<<< HEAD
                    ] = f"{module_name}.torch_dynamo_resume_in_{co_name}_at_{lineno}"
=======
                    ] = f"{module_name}.{TORCH_DYNAMO_RESUME_IN_PREFIX}_{co_name}_at_{lineno}"
>>>>>>> f34905f6
            code_options["co_firstlineno"] = lineno
            code_options["co_cellvars"] = tuple()
            code_options["co_freevars"] = freevars
            code_options["co_argcount"] = len(args)
            code_options["co_posonlyargcount"] = 0
            code_options["co_kwonlyargcount"] = 0
            code_options["co_varnames"] = tuple(
                args
                + [v for v in argnames_null if v not in args]
                + [v for v in code_options["co_varnames"] if v not in args]
            )
            code_options["co_flags"] = code_options["co_flags"] & ~(
                CO_VARARGS | CO_VARKEYWORDS
            )
            target = next(i for i in instructions if i.offset == offset)

            prefix = []
            if is_py311_plus:
                if freevars:
                    prefix.append(
                        create_instruction("COPY_FREE_VARS", arg=len(freevars))
                    )
                prefix.append(create_instruction("RESUME", arg=0))

            cleanup: List[Instruction] = []
            hooks = {fn.stack_index: fn for fn in setup_fns}
            hook_target_offsets = {
                fn.stack_index: setup_fn_target_offsets[i]
                for i, fn in enumerate(setup_fns)
            }
            offset_to_inst = {inst.offset: inst for inst in instructions}
            # map old hook targets to new targets generated by the hook
            old_hook_target_remap = {}
            null_idxes_i = 0
            for i in range(nstack):
                while (
                    null_idxes_i < len(null_idxes)
                    and null_idxes[null_idxes_i] == i + null_idxes_i
                ):
                    prefix.append(create_instruction("PUSH_NULL"))
                    null_idxes_i += 1
                prefix.append(create_instruction("LOAD_FAST", argval=f"___stack{i}"))
                if i in hooks:
                    hook = hooks.pop(i)
                    hook_insts, exn_target = hook(code_options, cleanup)
                    prefix.extend(hook_insts)
                    if is_py311_plus:
                        hook_target_offset = hook_target_offsets.pop(i)
                        old_hook_target = offset_to_inst[hook_target_offset]
                        meta.prefix_block_target_offset_remap.append(hook_target_offset)
                        old_hook_target_remap[old_hook_target] = exn_target
            if is_py311_plus:
                # reverse the mapping since targets of later/nested contexts are inserted
                # into the mapping later, but show up earlier in the prefix.
                meta.prefix_block_target_offset_remap = list(
                    reversed(meta.prefix_block_target_offset_remap)
                )

            assert not hooks

            # 3.12+: store NULL into variables that were NULL
            if argnames_null:
                assert sys.version_info >= (3, 12)
                for v in argnames_null:
                    assert v not in args
                    prefix.extend(
                        [
                            create_instruction("PUSH_NULL"),
                            create_instruction("STORE_FAST", argval=v),
                        ]
                    )

            prefix.append(create_jump_absolute(target))

            # because the line number table monotonically increases from co_firstlineno
            # remove starts_line for any instructions before the graph break instruction
            # this will ensure the instructions after the break have the correct line numbers
            for inst in instructions:
                if inst.offset == target.offset:
                    break
                inst.starts_line = None
                if sys.version_info >= (3, 11):
                    inst.positions = None

            if cleanup:
                prefix.extend(cleanup)
                prefix.extend(cls.unreachable_codes(code_options))

            # remap original instructions' exception table entries
            if old_hook_target_remap:
                assert is_py311_plus
                for inst in instructions:
                    if (
                        inst.exn_tab_entry
                        and inst.exn_tab_entry.target in old_hook_target_remap
                    ):
                        inst.exn_tab_entry.target = old_hook_target_remap[
                            inst.exn_tab_entry.target
                        ]

            # TODO(jansel): add dead code elimination here
            instructions[:] = prefix + instructions

        new_code = transform_code_object(code, update)
        ContinueExecutionCache.generated_code_metadata[new_code] = meta
        return new_code

    @staticmethod
    def unreachable_codes(code_options) -> List[Instruction]:
        """Codegen a `raise None` to make analysis work for unreachable code"""
        return [
            create_instruction("LOAD_CONST", argval=None),
            create_instruction("RAISE_VARARGS", arg=1),
        ]

    @classmethod
    def generate_based_on_original_code_object(
        cls, code, lineno, offset: int, setup_fn_target_offsets: Tuple[int, ...], *args
    ):
        """
        This handles the case of generating a resume into code generated
        to resume something else.  We want to always generate starting
        from the original code object so that if control flow paths
        converge we only generated 1 resume function (rather than 2^n
        resume functions).
        """

        meta: ResumeFunctionMetadata = ContinueExecutionCache.generated_code_metadata[
            code
        ]
        new_offset = None

        def find_new_offset(
            instructions: List[Instruction], code_options: Dict[str, Any]
        ):
            nonlocal new_offset
            (target,) = (i for i in instructions if i.offset == offset)
            # match the functions starting at the last instruction as we have added a prefix
            (new_target,) = (
                i2
                for i1, i2 in zip(reversed(instructions), reversed(meta.instructions))
                if i1 is target
            )
            assert target.opcode == new_target.opcode
            new_offset = new_target.offset

        transform_code_object(code, find_new_offset)

        if sys.version_info >= (3, 11):
            # setup_fn_target_offsets currently contains the target offset of
            # each setup_fn, based on `code`. When we codegen the resume function
            # based on the original code object, `meta.code`, the offsets in
            # setup_fn_target_offsets must be based on `meta.code` instead.
            if not meta.block_target_offset_remap:
                block_target_offset_remap = meta.block_target_offset_remap = {}

                def remap_block_offsets(
                    instructions: List[Instruction], code_options: Dict[str, Any]
                ):
                    # NOTE: each prefix block generates exactly one PUSH_EXC_INFO,
                    # so we can tell which block a prefix PUSH_EXC_INFO belongs to,
                    # by counting. Then we can use meta.prefix_block-target_offset_remap
                    # to determine where in the original code the PUSH_EXC_INFO offset
                    # replaced.
                    prefix_blocks: List[Instruction] = []
                    for inst in instructions:
                        if len(prefix_blocks) == len(
                            meta.prefix_block_target_offset_remap
                        ):
                            break
                        if inst.opname == "PUSH_EXC_INFO":
                            prefix_blocks.append(inst)

                    # offsets into prefix
                    for inst, o in zip(
                        prefix_blocks, meta.prefix_block_target_offset_remap
                    ):
                        block_target_offset_remap[cast(int, inst.offset)] = o

                    # old bytecode targets are after the prefix PUSH_EXC_INFO's
                    old_start_offset = (
                        cast(int, prefix_blocks[-1].offset) if prefix_blocks else -1
                    )
                    # offsets into old bytecode
                    old_inst_offsets = sorted(
                        n for n in setup_fn_target_offsets if n > old_start_offset
                    )
                    targets = _filter_iter(
                        instructions, old_inst_offsets, lambda inst, o: inst.offset == o
                    )
                    new_targets = _filter_iter(
                        zip(reversed(instructions), reversed(meta.instructions)),
                        targets,
                        lambda v1, v2: v1[0] is v2,
                    )
                    for new, old in zip(new_targets, targets):
                        block_target_offset_remap[old.offset] = new[1].offset

                transform_code_object(code, remap_block_offsets)

            # if offset is not in setup_fn_target_offsets, it is an error
            setup_fn_target_offsets = tuple(
                meta.block_target_offset_remap[n] for n in setup_fn_target_offsets
            )
        return ContinueExecutionCache.lookup(
            meta.code, lineno, new_offset, setup_fn_target_offsets, *args
        )


"""
# partially finished support for with statements

def convert_locals_to_cells(
        instructions: List[Instruction],
        code_options: Dict[str, Any]):

    code_options["co_cellvars"] = tuple(
        var
        for var in code_options["co_varnames"]
        if var not in code_options["co_freevars"]
        and not var.startswith("___stack")
    )
    cell_and_free = code_options["co_cellvars"] + code_options["co_freevars"]
    for inst in instructions:
        if str(inst.argval).startswith("___stack"):
            continue
        elif inst.opname == "LOAD_FAST":
            inst.opname = "LOAD_DEREF"
        elif inst.opname == "STORE_FAST":
            inst.opname = "STORE_DEREF"
        elif inst.opname == "DELETE_FAST":
            inst.opname = "DELETE_DEREF"
        else:
            continue
        inst.opcode = dis.opmap[inst.opname]
        assert inst.argval in cell_and_free, inst.argval
        inst.arg = cell_and_free.index(inst.argval)

def patch_setup_with(
    instructions: List[Instruction],
    code_options: Dict[str, Any]
):
    nonlocal need_skip
    need_skip = True
    target_index = next(
        idx for idx, i in enumerate(instructions) if i.offset == offset
    )
    assert instructions[target_index].opname == "SETUP_WITH"
    convert_locals_to_cells(instructions, code_options)

    stack_depth_before = nstack + stack_effect(instructions[target_index].opcode,
                                               instructions[target_index].arg)

    inside_with = []
    inside_with_resume_at = None
    stack_depth = stack_depth_before
    idx = target_index + 1
    for idx in range(idx, len(instructions)):
        inst = instructions[idx]
        if inst.opname == "BEGIN_FINALLY":
            inside_with_resume_at = inst
            break
        elif inst.target is not None:
            unimplemented("jump from with not supported")
        elif inst.opname in ("BEGIN_FINALLY", "WITH_CLEANUP_START", "WITH_CLEANUP_FINISH", "END_FINALLY",
                             "POP_FINALLY", "POP_EXCEPT",
                             "POP_BLOCK", "END_ASYNC_FOR"):
            unimplemented("block ops not supported")
        inside_with.append(inst)
        stack_depth += stack_effect(inst.opcode, inst.arg)
    assert inside_with_resume_at

    instructions = [
        create_instruction("LOAD_FAST", f"___stack{i}") for i in range(nstack)
    ] + [
        create_instruction("SETUP_WITH", target=instructions[target_index].target)
        ... call the function ...
        unpack_tuple
    ] + [
        create_instruction("JUMP_ABSOLUTE", target=inside_with_resume_at)
    ]
"""<|MERGE_RESOLUTION|>--- conflicted
+++ resolved
@@ -375,11 +375,7 @@
             )
             code_options[
                 "co_name"
-<<<<<<< HEAD
-            ] = f"torch_dynamo_resume_in_{code_options['co_name']}_at_{lineno}"
-=======
             ] = f"{TORCH_DYNAMO_RESUME_IN_PREFIX}_{code_options['co_name']}_at_{lineno}"
->>>>>>> f34905f6
             if is_py311_plus:
                 qualified_path = code_options["co_qualname"].rsplit(".", maxsplit=1)
                 if len(qualified_path) == 1:
@@ -389,11 +385,7 @@
                     module_name, co_name = qualified_path
                     code_options[
                         "co_qualname"
-<<<<<<< HEAD
-                    ] = f"{module_name}.torch_dynamo_resume_in_{co_name}_at_{lineno}"
-=======
                     ] = f"{module_name}.{TORCH_DYNAMO_RESUME_IN_PREFIX}_{co_name}_at_{lineno}"
->>>>>>> f34905f6
             code_options["co_firstlineno"] = lineno
             code_options["co_cellvars"] = tuple()
             code_options["co_freevars"] = freevars
