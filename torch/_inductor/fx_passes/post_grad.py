# mypy: allow-untyped-decorators
# mypy: allow-untyped-defs
import functools
import itertools
import logging
import operator
from collections import Counter, defaultdict
from typing import Any, Dict, List, Optional, Set, TYPE_CHECKING, Union

import torch
import torch._inductor as inductor
import torch.utils._pytree as pytree
from torch import fx
from torch._decomp import register_decomposition
from torch._dynamo.utils import counters, optimus_scuba_log
from torch._inductor import comms
from torch._inductor.virtualized import ops
from torch._prims_common import is_boolean_dtype, is_expandable_to, is_integer_dtype
from torch._utils_internal import upload_graph
from torch.fx.experimental.symbolic_shapes import statically_known_true, sym_eq
from torch.fx.passes.graph_transform_observer import GraphTransformObserver

from .. import config, ir, pattern_matcher
from ..codegen.common import BackendFeature, has_backend_feature
from ..comms import remove_fsdp2_unsharded_param_graph_input_usage
from ..fx_utils import FakeTensorUpdater, get_fake_args_kwargs, get_node_storage
from ..lowering import lowerings as L
from ..pattern_matcher import (
    _return_true,
    Arg,
    CallFunction,
    CallFunctionVarArgs,
    filter_nodes,
    get_arg_value,
    get_mutation_region_id,
    Ignored,
    init_once_fakemode,
    KeywordArg,
    ListOf,
    Match,
    MULTIPLE,
    PatternMatcherPass,
    register_graph_pattern,
    stable_topological_sort,
)
from ..utils import decode_device, get_gpu_type, is_pointwise_use
from ..virtualized import V
from .b2b_gemm import B2B_GEMM_PASS
from .ddp_fusion import fuse_ddp_communication
from .group_batch_fusion import group_batch_fusion_passes, POST_GRAD_FUSIONS
from .micro_pipeline_tp import micro_pipeline_tp_pass
from .pre_grad import is_same_dict, save_inductor_dict
from .reinplace import reinplace_inplaceable_ops
from .split_cat import POST_GRAD_PATTERNS


if TYPE_CHECKING:
    from sympy import Expr


log = logging.getLogger(__name__)
aten = torch.ops.aten
prims = torch.ops.prims

# First pass_patterns[0] are applied, then [1], then [2]
pass_patterns = [
    PatternMatcherPass(),
    PatternMatcherPass(),
    PatternMatcherPass(),
]


def post_grad_passes(gm: torch.fx.GraphModule, is_inference: bool):
    """
    Passes that run on after grad.  This is called once on the forwards
    graph and once on the backwards graph.

    The IR here has been normalized and functionalized.
    """
    if not torch._dynamo.config.skip_fsdp_hooks:
        remove_fsdp2_unsharded_param_graph_input_usage(gm.graph)

    if config.dce:
        # has some issues with mutation in inference mode
        gm.graph.eliminate_dead_code()

    if is_inference and config.reorder_for_locality:
        reorder_for_locality(gm.graph)

    fake_tensor_updater = FakeTensorUpdater(gm.graph)

    if config.post_grad_custom_pre_pass is not None:
        with GraphTransformObserver(
            gm, "post_grad_custom_pre_pass", config.trace.log_url_for_graph_xform
        ):
            config.post_grad_custom_pre_pass(gm.graph)

    if config.pattern_matcher:
        lazy_init()
        optimus_scuba_log["before_recompile_post_grad"] = upload_graph(gm.graph)
        group_batch_fusion_passes(gm.graph, pre_grad=False)
        remove_noop_ops(gm.graph)
        for patterns in pass_patterns:
            patterns.apply(gm.graph)  # type: ignore[arg-type]
        for pass_name in config.post_grad_fusion_options:
            # skip all patterns for group batch fusions
            if pass_name in POST_GRAD_FUSIONS:
                continue
            pattern_matcher_pass = POST_GRAD_PATTERNS[pass_name]
            inductor_before_change = save_inductor_dict(
                [pattern_matcher_pass.pass_name]
            )
            pattern_matcher_pass.apply(gm.graph)  # type: ignore[arg-type]
            if not is_same_dict(counters["inductor"], inductor_before_change):
                optimus_scuba_log[
                    f"{pattern_matcher_pass.pass_name}_post_grad"
                ] = upload_graph(gm.graph)
        if config.b2b_gemm_pass:
            B2B_GEMM_PASS.apply(gm.graph)  # type: ignore[arg-type]

    if config._micro_pipeline_tp:
        micro_pipeline_tp_pass(gm.graph)

    if config._fuse_ddp_communication:
        fuse_ddp_communication(
            gm.graph,
            config._fuse_ddp_communication_passes,
            config._fuse_ddp_bucket_size,
        )

    if config.post_grad_custom_post_pass is not None:
        with GraphTransformObserver(
            gm, "post_grad_custom_post_pass", config.trace.log_url_for_graph_xform
        ):
            config.post_grad_custom_post_pass(gm.graph)

    stable_topological_sort(gm.graph)

    move_constructors_to_gpu(gm.graph)

    fake_tensor_updater.incremental_update()

    # Keep these last, since they introduces mutation. Look at
    # ./fx_passes/README.md for a discussion of mutation invariants.
    reinplace_inplaceable_ops(gm.graph)
    decompose_auto_functionalized(gm.graph)

    comms.reinplace_fsdp_all_gather(gm.graph)

    gm.recompile()
    optimus_scuba_log["after_recompile_post_grad"] = upload_graph(gm.graph)
    gm.graph.lint()


@init_once_fakemode
def lazy_init():
    if torch._C._has_mkldnn:
        from . import decompose_mem_bound_mm  # noqa: F401
        from .mkldnn_fusion import _mkldnn_fusion_init

        _mkldnn_fusion_init()


def reorder_for_locality(graph: torch.fx.Graph):
    def visit(other_node):
        if (
            other_node.op == "call_function"
            and other_node.target != operator.getitem
            and all((n in seen_nodes) for n in other_node.users)
            and get_mutation_region_id(graph, node)
            == get_mutation_region_id(graph, other_node)
        ):
            # move node's producers right before it
            node.prepend(other_node)

    seen_nodes = set()

    # only reorder nodes before the first copy_ in the graph.
    # copy_ will appear at the end of functionalized graphs when there is mutation on inputs,
    # and this reordering doesnt work well with mutation
    first_copy = next(
        iter(graph.find_nodes(op="call_function", target=torch.ops.aten.copy_.default)),
        None,
    )
    past_mutating_epilogue = True if first_copy is None else False

    for node in reversed(graph.nodes):
        seen_nodes.add(node)
        if not past_mutating_epilogue:
            past_mutating_epilogue = node is first_copy
            continue

        torch.fx.map_arg((node.args, node.kwargs), visit)


def register_lowering_pattern(pattern, extra_check=_return_true, pass_number=1):
    """
    Register an aten to inductor IR replacement pattern
    """
    return pattern_matcher.register_lowering_pattern(
        pattern, extra_check, pass_dict=pass_patterns[pass_number]
    )


################################################################################
# Actual patterns below this point.
# Priority of patterns is:
#   - later output nodes first
#   - order patterns are defined in
################################################################################


def is_valid_mm_plus_mm(match: Match):
<<<<<<< HEAD
    *_, m1, k1 = match.kwargs["mat1"].meta.get("tensor_meta").shape
    *_, k2, n1 = match.kwargs["mat2"].meta.get("tensor_meta").shape
=======
    if not torch._inductor.utils.use_max_autotune():
        return False

    *b1, m1, k1 = match.kwargs["mat1"].meta.get("tensor_meta").shape
    *b2, k2, n1 = match.kwargs["mat2"].meta.get("tensor_meta").shape
>>>>>>> 1786a17f
    if k1 != k2:
        return False

    *_, m2, k3 = match.kwargs["mat3"].meta.get("tensor_meta").shape
    *_, k4, n2 = match.kwargs["mat4"].meta.get("tensor_meta").shape
    if k3 != k4:
        return False

    if m1 != m2 or n1 != n2:
        return False

    return True


def scatter_upon_const_tensor_extra_check(m):
    if not config.optimize_scatter_upon_const_tensor:
        return False
    full_shape = m.kwargs["shape"]
    selector = m.kwargs["selector"]
    dim = m.kwargs["dim"]
    if dim < 0:
        dim += len(full_shape)

    selector_ft = selector.meta["val"]
    assert selector_ft.dim() == len(full_shape)

    for idx, select_sz, full_sz in zip(
        itertools.count(), selector_ft.shape, full_shape
    ):
        if idx == dim:
            continue

        # TODO: the pattern can be updated to support the case that index tensor
        # is shorter. But that will need a more complex condition expression
        # especially for multi-dimensional tensors.
        # Skip it for now.
        if isinstance(full_sz, fx.Node):
            full_sz = full_sz.meta["val"]
        if select_sz < full_sz:
            return False

    # Actually we can support small size larger than 1. It would be a bit
    # tedius. E.g., we load all the index values (not many) and compare
    # them with the position in tensor to decide what value to return.
    return selector_ft.size(dim) == 1


@register_lowering_pattern(
    CallFunction(
        aten.scatter.value,
        CallFunction(
            aten.full,
            KeywordArg("shape"),
            KeywordArg("background_val"),
            dtype=KeywordArg("dtype"),
        ),
        KeywordArg("dim"),
        KeywordArg("selector"),
        KeywordArg("val"),  # scalar value
    ),
    extra_check=scatter_upon_const_tensor_extra_check,
)
def scatter_upon_const_tensor(
    match: Match, shape, background_val, dtype, dim, selector, val
):
    """
    Match the pattern of full+scatter into a pointwise.

    TODO: Right now the scatter value must be a scalar. But we could support it
    when it is a tensor as well.
    """
    from torch._inductor import metrics

    metrics.num_matches_for_scatter_upon_const_tensor += 1

    selector_loader = selector.make_loader()

    def inner_fn(idx):
        selector_idx = list(idx)
        selector_idx[dim] = 0

        selector = selector_loader(selector_idx)
        return ops.where(
            selector == ops.index_expr(idx[dim], torch.int64),
            ops.constant(val, dtype),
            ops.constant(background_val, dtype),
        )

    return ir.Pointwise.create(
        device=selector.get_device(),
        dtype=dtype,
        inner_fn=inner_fn,
        ranges=shape,
    )


@register_lowering_pattern(
    CallFunction(
        aten.add,
        CallFunction(aten.mm, KeywordArg("mat1"), KeywordArg("mat2")),
        CallFunction(aten.mm, KeywordArg("mat3"), KeywordArg("mat4")),
    ),
    extra_check=is_valid_mm_plus_mm,
)
def mm_plus_mm(match: Match, mat1, mat2, mat3, mat4):
    return inductor.kernel.mm_plus_mm.tuned_mm_plus_mm(mat1, mat2, mat3, mat4)


def cuda_and_enabled_mixed_mm(match):
    return (
        (config.use_mixed_mm or config.mixed_mm_choice != "default")
        and getattr(match.kwargs["mat1"].meta.get("val"), "is_cuda", False)
        and (
            match.kwargs["mat2_dtype"].itemsize
            > match.kwargs["mat2"].meta.get("val").dtype.itemsize
        )
        and has_backend_feature("cuda", BackendFeature.TRITON_TEMPLATES)
    )


def cuda_and_enabled_mixed_mm_and_not_int8(match):
    return (
        cuda_and_enabled_mixed_mm(match)
        and getattr(match.kwargs["mat1"].meta.get("val"), "is_cuda", False)
        and getattr(match.kwargs["mat2"].meta.get("val"), "dtype", torch.int8)
        != torch.int8
    )  # bitshift numerics in triton and pytorch don't match for torch.int8


"""
    this is intended to be used to unpack a [K,N] int4 tensor from a [K/2, N] uint4x2 tensor
    (where the int4 and uint4x2 are represented with int8 and uint8 respectively)
    where every other row of the int4 is packed with the row above it as:
    uint4x2[k,n] = (8+int4[2*k,n])+(8+int4[2*k+1,n])<<4

    unpack formulas:
    int4[2*k,n]=(uint4x2[k,n] & 0xF) - 8
    int4[2*k+1,n]=(uint4x2[k,n] >> 4) - 8

    thus matching on unpack formula:
    torch.mm(mat1, torch.cat((mat2 & 0xF, mat2>>4),1).reshape(mat2_mm_shape).to(mat2_dtype).sub(8))

    note: although the unpack formula in pytorch and the triton kernel is designed for a uint8 mat2, the behavior
    of the kernel matches the pytorch formula for all dtypes except torch.int8
    where the bitwise numerics in triton do not match those in pytorch.
"""


@register_lowering_pattern(
    CallFunction(
        aten.mm.default,
        KeywordArg("mat1"),
        CallFunction(
            aten.sub.Tensor,
            CallFunction(
                prims.convert_element_type.default,
                CallFunction(
                    aten.reshape.default,
                    CallFunction(
                        aten.cat.default,
                        ListOf(
                            CallFunction(
                                aten.bitwise_and.Scalar,
                                KeywordArg("mat2"),
                                0xF,
                            ),
                            # CallFunction(
                            #    aten.__rshift__.Scalar,
                            #    KeywordArg("mat2"),
                            #    4,
                            # ),
                            True,
                        ),
                        1,
                    ),
                    KeywordArg("mat2_mm_shape"),
                ),
                KeywordArg("mat2_dtype"),
            ),
            8,
        ),
    ),
    extra_check=cuda_and_enabled_mixed_mm_and_not_int8,
)
def uint4x2_mixed_mm(match: Match, mat1, mat2, mat2_mm_shape, mat2_dtype):
    return inductor.kernel.unpack_mixed_mm.tuned_uint4x2_mixed_mm(
        mat1, mat2, mat2_mm_shape, mat2_dtype
    )


"""
    torch.mm(mat1, mat2.to(mat2_dtype))
"""


@register_lowering_pattern(
    CallFunction(
        aten.mm,
        KeywordArg("mat1"),
        CallFunction(
            prims.convert_element_type.default,
            KeywordArg("mat2"),
            KeywordArg("mat2_dtype"),
        ),
    ),
    extra_check=cuda_and_enabled_mixed_mm,
)
def mixed_mm(match: Match, mat1, mat2, mat2_dtype):
    return inductor.kernel.mm.tuned_mixed_mm(mat1, mat2, mat2_dtype)


@register_graph_pattern(
    CallFunction(
        aten.cumsum.default,
        CallFunction(
            torch.ops.aten.full.default,
            KeywordArg("shape"),
            KeywordArg("fill_value"),
            dtype=KeywordArg("dtype"),
            layout=Ignored(),
            device=KeywordArg("device"),
            pin_memory=False,
            _users=MULTIPLE,
        ),
        KeywordArg("dim"),
        _users=MULTIPLE,
    ),
    pass_dict=pass_patterns[1],
)
def pointless_cumsum_replacement(match: Match, shape, fill_value, device, dtype, dim):
    """Based on a pattern in OPTForCausalLM"""

    if is_integer_dtype(dtype) or is_boolean_dtype(dtype):
        # cumsum promotes all integral types to int64
        dtype = torch.int64

    def repl(*shape):
        dim_size = shape[dim]
        idx = torch.arange(1, dim_size + 1, device=device, dtype=dtype)

        inter_shape = [1] * len(shape)
        inter_shape[dim] = dim_size
        return (idx * fill_value).view(inter_shape).expand(shape)

    # only replace the output node, not all nodes
    match.nodes = [match.output_node()]
    match.replace_by_example(repl, list(shape))


def shape_of_mm(a, b):
    m, _ = a.get_size()
    _, n = b.get_size()
    return [m, n]


@register_lowering_pattern(
    CallFunction(aten.cat, ListOf(CallFunction(aten.mm, Arg(), Arg())), Arg()),
)
def cat_mm(match, inputs, dim):
    return cat_tuned_op(match, inputs, dim, op=L[aten.mm], shape_of=shape_of_mm)


@register_lowering_pattern(
    CallFunction(
        aten.cat, ListOf(CallFunction(aten.addmm, Arg(), Arg(), Arg())), Arg()
    ),
)
def cat_addmm(match, inputs, dim):
    def shape_of(bias, a, b):
        m, _ = a.get_size()
        _, n = b.get_size()
        return [m, n]

    return cat_tuned_op(match, inputs, dim, op=L[aten.addmm], shape_of=shape_of)


def cat_tuned_op(match, inputs, dim, *, op, shape_of):
    """
    Memory planning to remove cat. We can't use the stock memory
    planner since autotuning matmuls needs to know the output layout.
    """
    if len(inputs) == 1:
        return op(*inputs[0])

    # TODO(jansel): rewrite this as a bmm?
    if dim < 0:
        dim += len(shape_of(*inputs[0]))
    assert dim in (0, 1)
    notdim = 1 - dim

    new_size: Optional[Union[List[Expr], List[int]]] = None
    offsets_start = []
    offsets_end = []

    # compute output sizes
    for i in range(len(inputs)):
        shape = shape_of(*inputs[i])
        if new_size is None:
            new_size = shape
        else:
            new_size[notdim] = V.graph.sizevars.guard_equals(  # type: ignore[call-overload]
                shape[notdim], new_size[notdim]
            )
            new_size[dim] += shape[dim]
        offsets_start.append(new_size[dim] - shape[dim])
        offsets_end.append(new_size[dim])

    assert new_size is not None
    dtype = functools.reduce(
        torch.promote_types,
        [x.get_dtype() for x in itertools.chain.from_iterable(inputs)],
    )
    device = inputs[0][0].get_device()
    kernel = ir.ConcatKernel(
        name=None,
        layout=ir.FixedLayout(device, dtype, new_size),
        inputs=[],
    )
    kernel_tensor = ir.TensorBox.create(kernel)

    for i in range(len(inputs)):
        dst = ir.SliceView.create(kernel_tensor, dim, offsets_start[i], offsets_end[i])
        src = op(*inputs[i], layout=dst.get_layout()).data.data
        assert isinstance(src, (ir.ExternKernelOut, ir.TemplateBuffer))
        src.layout = ir.NonOwningLayout(dst)
        kernel.inputs.append(src)

    kernel.name = V.graph.register_buffer(kernel)
    kernel.inputs = ir.ConcatKernel.unwrap_storage(kernel.inputs)
    V.graph.register_operation(kernel)
    return kernel_tensor


_cat_1 = CallFunction(aten.cat, Arg(), 1, _users=2)


@register_lowering_pattern(
    CallFunction(
        aten.cat,
        [
            _cat_1,
            CallFunction(
                aten.slice,
                _cat_1,
                1,
                0,
                KeywordArg("size"),
            ),
        ],
        1,
    )
)
def cat_slice_cat(match, cat_input, size, dim=1):
    """
    This is an example of a more complex pattern where cat_1 is used
    multiple times inside the pattern.  We fold 2 calls to cat into one.

    Matches:
        cat_1: f32[1024, 4077] = torch.ops.aten.cat.default([add_26, primals_217], 1)
        slice_1: f32[1024, 4077] = torch.ops.aten.slice.Tensor(cat_1, 0, 0, 9223372036854775807)
        slice_2: f32[1024, 19] = torch.ops.aten.slice.Tensor(slice_1, 1, 0, 19)
        cat_2: f32[1024, 4096] = torch.ops.aten.cat.default([cat_1, slice_2], 1)


    Rewrite to:
        slice_2 = torch.ops.aten.slice.Tensor(add_26, 1, 0, 19)
        cat_2 = torch.ops.aten.cat.default([add_26, primals_217, slice2], 1)
    """
    first, *rest = cat_input
    # Optimization is optional, because we can just not fold the cat
    # size should be within first.get_size()[dim] such that the optimization is valid.
    # For negative `end`, we currently fallback to not optimizing.
    if size >= 0 and V.graph.sizevars.statically_known_leq(size, first.get_size()[dim]):
        # fold 2 cats into 1 cat
        return L[aten.cat](
            [
                first,
                *rest,
                L[aten.slice](first, dim, 0, size),
            ],
            dim,
        )
    else:
        # don't expect to hit this case, just fall back
        tmp = L[aten.cat](cat_input, dim)
        return L[aten.cat](
            [
                tmp,
                L[aten.slice](tmp, dim, 0, size),
            ],
            dim,
        )


def is_valid_splitwithsizes_cat(match):
    split_nodes = filter_nodes(match.nodes, aten.split_with_sizes)
    cat_nodes = filter_nodes(match.nodes, aten.cat)
    get_item_nodes = filter_nodes(match.nodes, operator.getitem)
    if len(split_nodes) != 1 or len(cat_nodes) != 1:
        return False
    split_node, cat_node = split_nodes[0], cat_nodes[0]
    # The dim of split and cat should match for passthrough
    if get_arg_value(split_node, 2, "dim") != get_arg_value(cat_node, 1, "dim"):
        return False
    get_item_args = {
        get_arg_value(get_item_node, 1) for get_item_node in get_item_nodes
    }
    assert None not in get_item_args
    split_sizes = get_arg_value(split_node, 1, "split_sizes")
    # All parts of split should be included in the cat
    if get_item_args != set(range(len(split_sizes))):
        return False
    # The order of get_item_args should same with cat_node used.
    # For example, if the split_node like split_with_sizes(input, [2, 2, 3], 1),
    # the cat node should be like cat([get_item(0), get_item(1), get_item(2)], 1).
    cat_items_args_order = [
        get_arg_value(item_node, 1) for item_node in get_arg_value(cat_node, 0)
    ]
    if cat_items_args_order != list(range(len(split_sizes))):
        return False

    return True


def same_meta(node1: torch.fx.Node, node2: torch.fx.Node):
    """True if two nodes have the same metadata"""
    val1 = node1.meta.get("val")
    val2 = node2.meta.get("val")
    return (
        val1 is not None
        and val2 is not None
        and statically_known_true(sym_eq(val1.size(), val2.size()))
        and val1.layout == val2.layout
        and val1.dtype == val2.dtype
        and val1.device == val2.device
        and (
            val1.layout != torch.strided
            or statically_known_true(sym_eq(val1.stride(), val2.stride()))
        )
    )


noop_registry: Dict[Any, Any] = {}


def register_noop_decomp(targets, nop_arg=0):
    def register_fun(cond):
        register_decomposition(targets, registry=noop_registry, unsafe=True)(
            (cond, nop_arg)  # type: ignore[arg-type]
        )
        return cond

    return register_fun


@register_noop_decomp(aten.slice)
def slice_noop(self, dim=0, start=None, end=None, step=1):
    if start is None or end is None:
        return False
    if (
        statically_known_true(sym_eq(start, 0))
        and statically_known_true(end >= 2**63 - 1)
        and statically_known_true(sym_eq(step, 1))
    ):
        return True
    return False


@register_noop_decomp(aten.slice_scatter, 1)
def slice_scatter_noop(self, src, dim=0, start=None, end=None, step=1):
    if start is None:
        start = 0
    if end is None:
        end = 2**63 - 1
    if start == 0 and end >= 2**63 - 1 and step == 1:
        return True
    return False


@register_noop_decomp(aten.repeat)
def repeat_noop(self, repeats):
    return all(r == 1 for r in repeats)


@register_noop_decomp(aten.constant_pad_nd)
def constant_pad_nd(x, padding, fill_value=0):
    return all(p == 0 for p in padding)


@register_noop_decomp(torch.ops.prims.convert_element_type)
def convert_element_type_noop(x, dtype: torch.dtype):
    return x.dtype == dtype


@register_noop_decomp(torch.ops.prims.device_put)
def device_put_noop(x, device):
    return x.device == decode_device(device)


@register_noop_decomp([aten.ceil, aten.floor, aten.round, aten.trunc])
def int_noop(x):
    return is_integer_dtype(x.dtype)


@register_noop_decomp([aten.pow])
def pow_noop(a, b):
    return isinstance(b, int) and b == 1


@register_noop_decomp([aten.cat], lambda args: args[0][0])
def cat_noop(inputs, dim=0):
    return len(inputs) == 1


@register_noop_decomp(aten.view)
def view_noop(arg, size):
    return arg.shape == size


# Note, we also always have a check for identical metadata, which is why these
# are safe
@register_noop_decomp([aten.copy], nop_arg=1)
@register_noop_decomp([aten.alias, aten.clone])
def true_noop(*args, **kwargs):
    return True


def remove_noop_ops(graph: torch.fx.Graph):
    """
    Removes both operations that are essentially aten.clone and operations that are essentially aten.alias from the graph.
    """
    inputs = set()
    input_storages = set()
    output_storages = set()

    for node in graph.find_nodes(op="placeholder"):
        inputs.add(node)
        input_storages.add(get_node_storage(node))

    output_node = next(iter(reversed(graph.nodes)))
    assert output_node.op == "output"
    outputs = output_node.args[0]
    if not isinstance(outputs, (list, tuple)):
        # nested subgraphs can have singleton outputs
        outputs = (outputs,)
    for out in outputs:
        if isinstance(out, torch.fx.Node):
            output_storages.add(get_node_storage(out))

    for node in graph.nodes:
        if node.target in noop_registry:
            cond, src_index = noop_registry[node.target]
            if isinstance(src_index, int):
                src = node.args[src_index]
            else:
                src = src_index(node.args)
            if not isinstance(src, torch.fx.Node):
                continue
            # Don't introduce new aliasing between inputs and outputs.
            # See fx_passes/README.md for a discussion of why this is
            # necessary.
            node_storage = get_node_storage(node)
            src_storage = get_node_storage(src)
            node_is_view = node_storage == src_storage
            if (
                not node_is_view
                and node_storage in output_storages
                and (src_storage in input_storages or src_storage in output_storages)
            ):
                continue

            # Even if input and outputs are expected to alias,
            # don't make "node is src" True
            if (
                node_is_view
                and node in output_node.args
                and (src in inputs or src in output_node.args)
            ):
                continue

            is_valid, args, kwargs = get_fake_args_kwargs(node)
            if not is_valid:
                continue
            if same_meta(node, src) and cond(*args, **kwargs):
                node.replace_all_uses_with(src)
                graph.erase_node(node)


def decompose_auto_functionalized(graph):
    """Decomposes auto_functionalized and triton_kernel_wrapper_functional
    nodes into clones and the underlying mutation node.

    We assume that the reinplacing pass runs before this; the reinplacing pass
    tells us (via rewriting the arguments or .meta to those nodes) which
    Tensors we should clone and which Tensors are safe to reinplace.
    """
    graph_pass = PatternMatcherPass()

    @register_graph_pattern(
        CallFunctionVarArgs(torch.ops.higher_order.auto_functionalized),
        pass_dict=graph_pass,
    )
    def _(match: Match, *args, **kwargs):
        from torch._higher_order_ops.auto_functionalize import auto_functionalized_dense

        only_clone_these_tensors = tuple(
            match.nodes[0].meta.get("only_clone_these_tensors", [])
        )

        flat_args, spec = pytree.tree_flatten((args, kwargs))

        # NB: we combine (args, kwargs) into flat args for replacing.
        # This is replace_by_example uses make_fx which does not support
        # tracing a function with kwargs.
        def decomp(*flat_args):
            args, kwargs = pytree.tree_unflatten(flat_args, spec)
            return auto_functionalized_dense(*args, only_clone_these_tensors, **kwargs)

        match.replace_by_example(decomp, flat_args, run_functional_passes=False)

    @register_graph_pattern(
        CallFunctionVarArgs(torch.ops.higher_order.triton_kernel_wrapper_functional),
        pass_dict=graph_pass,
    )
    def _(match: Match, *args, **kwargs):
        from torch._higher_order_ops.triton_kernel_wrap import (
            triton_kernel_wrapper_functional_dense,
        )

        flat_args, spec = pytree.tree_flatten((args, kwargs))

        # NB: we combine (args, kwargs) into flat args for replacing.
        # This is replace_by_example uses make_fx which does not support
        # tracing a function with kwargs.
        def decomp(*flat_args):
            args, kwargs = pytree.tree_unflatten(flat_args, spec)
            return (triton_kernel_wrapper_functional_dense(*args, **kwargs),)

        match.replace_by_example(decomp, flat_args, run_functional_passes=False)

    @register_graph_pattern(
        CallFunctionVarArgs(torch.ops.higher_order.auto_functionalized_v2),
        pass_dict=graph_pass,
    )
    def _(match: Match, *args, **kwargs):
        from torch._higher_order_ops.auto_functionalize import (
            auto_functionalized_v2_dense,
        )

        only_clone_these_bases = tuple(
            match.nodes[0].meta.get("only_clone_these_tensors", [])
        )

        flat_args, spec = pytree.tree_flatten((args, kwargs))

        # NB: we combine (args, kwargs) into flat args for replacing.
        # This is replace_by_example uses make_fx which does not support
        # tracing a function with kwargs.
        def decomp(*flat_args):
            args, kwargs = pytree.tree_unflatten(flat_args, spec)
            return auto_functionalized_v2_dense(*args, only_clone_these_bases, **kwargs)

        match.replace_by_example(decomp, flat_args, run_functional_passes=False)

    graph_pass.apply(graph)

    for _ in graph.find_nodes(
        op="call_function", target=torch.ops.higher_order.auto_functionalized
    ):
        raise AssertionError("auto_functionalized was not removed")

    for _ in graph.find_nodes(
        op="call_function", target=torch.ops.higher_order.auto_functionalized_v2
    ):
        raise AssertionError("auto_functionalized_v2 was not removed")

    for _ in graph.find_nodes(
        op="call_function",
        target=torch.ops.higher_order.triton_kernel_wrapper_functional,
    ):
        raise AssertionError("triton_kernel_wrapper_functional was not removed")


@register_lowering_pattern(
    CallFunction(
        aten.cat,
        ListOf(
            CallFunction(
                operator.getitem,
                CallFunction(
                    aten.split_with_sizes,
                    KeywordArg("input_"),
                    Ignored(),
                    Ignored(),
                    _users=MULTIPLE,
                ),
                Ignored(),
            ),
        ),
        Ignored(),
    ),
    pass_number=2,
    extra_check=is_valid_splitwithsizes_cat,
)
def splitwithsizes_cat_replace(match, input_):
    return input_


def is_valid_cat_splitwithsizes(match):
    cat_nodes = filter_nodes(match.nodes, aten.cat)
    split_nodes = filter_nodes(match.nodes, aten.split_with_sizes)
    if len(split_nodes) != 1 or len(cat_nodes) != 1:
        return False
    split_node, cat_node = split_nodes[0], cat_nodes[0]

    # the cat node has other users: can't eliminate
    if len(cat_node.users) > 1:
        return False

    # the dim of the cat and split should match
    dim = get_arg_value(split_node, 2, "dim")
    if dim != get_arg_value(cat_node, 1, "dim"):
        return False

    cat_inputs = list(get_arg_value(cat_node, 0))
    split_sizes = get_arg_value(split_node, 1, "split_sizes")
    # the number of input tensors in cat and the
    # length of the split sizes should match
    if len(cat_inputs) != len(split_sizes):
        return False

    for cat_input, split_size in zip(cat_inputs, split_sizes):
        # each cat input tensor's size along dim
        # should match the corresponding split size
        if "val" not in cat_input.meta:
            return False
        cat_input_size = cat_input.meta["val"].size(dim)
        if cat_input_size != split_size:
            return False

    return True


@register_lowering_pattern(
    CallFunction(
        aten.split_with_sizes,
        CallFunction(
            aten.cat,
            KeywordArg("input_"),
            Ignored(),
            _users=MULTIPLE,
        ),
        Ignored(),
        Ignored(),
    ),
    pass_number=2,
    extra_check=is_valid_cat_splitwithsizes,
)
def cat_splitwithsizes_replace(match, input_):
    return input_


def view_to_reshape(gm):
    """
    Replace view ops in the GraphModule to reshape ops.
    """
    for nd in gm.graph.find_nodes(
        op="call_function", target=torch.ops.aten.view.default
    ):
        nd.target = torch.ops.aten.reshape.default


def should_prefer_unfused_addmm(match):
    inp = match.kwargs["inp"]
    if not inp.meta["val"].is_cuda:
        return False

    output = match.output_node()
    return all(is_pointwise_use(use) for use in output.users)


@register_graph_pattern(
    CallFunction(aten.addmm, KeywordArg("inp"), Arg(), Arg()),
    pass_dict=pass_patterns[2],
    extra_check=should_prefer_unfused_addmm,
)
def unfuse_bias_add_to_pointwise(match: Match, mat1, mat2, *, inp):
    def repl(inp, x1, x2):
        return x1 @ x2 + inp

    match.replace_by_example(repl, [inp, mat1, mat2])


def is_valid_addmm_fusion(match):
    mat1, mat2 = match.args
    inp = match.kwargs["inp"]

    if not (
        isinstance(inp, torch.fx.Node) and isinstance(inp.meta["val"], torch.Tensor)
    ):
        return False  # Input is a number

    in_shape = inp.meta["val"].shape
    mm_shape = mat1.meta["val"].shape[0], mat2.meta["val"].shape[1]
    matched = is_expandable_to(in_shape, mm_shape)
    if not matched:
        return False  # Shape mismatch

    return not should_prefer_unfused_addmm(match)


@register_graph_pattern(
    CallFunction(
        aten.add,
        CallFunction(aten.mm, Arg(), Arg()),
        KeywordArg("inp"),
    ),
    pass_dict=pass_patterns[2],
    extra_check=is_valid_addmm_fusion,
)
@register_graph_pattern(
    CallFunction(
        aten.add,
        KeywordArg("inp"),
        CallFunction(aten.mm, Arg(), Arg()),
    ),
    pass_dict=pass_patterns[2],
    extra_check=is_valid_addmm_fusion,
)
def addmm(match, mat1, mat2, *, inp):
    def repl(inp, mat1, mat2):
        return aten.addmm(inp, mat1, mat2)

    match.replace_by_example(repl, [inp, mat1, mat2])


def check_shape_cuda_and_fused_int_mm_mul_enabled(match):
    return (
        config.force_fuse_int_mm_with_mul
        and len(getattr(match.args[2].meta.get("val"), "shape", [])) == 2
        and getattr(match.args[2].meta.get("val"), "is_cuda", False)
    )


@register_lowering_pattern(
    CallFunction(
        prims.convert_element_type.default,
        CallFunction(
            aten.mul,
            CallFunction(
                aten._int_mm,
                Arg(),
                Arg(),
            ),
            Arg(),
        ),
        Arg(),
    ),
    check_shape_cuda_and_fused_int_mm_mul_enabled,
)
@register_lowering_pattern(
    CallFunction(
        aten.mul,
        CallFunction(
            aten._int_mm,
            Arg(),
            Arg(),
        ),
        Arg(),
    ),
    check_shape_cuda_and_fused_int_mm_mul_enabled,
)
def fused_int_mm_mul(match: Match, mat1, mat2, mat3, out_dtype=None):
    return inductor.kernel.mm.tuned_fused_int_mm_mul(mat1, mat2, mat3, out_dtype)


def is_index_put_and_requires_h2d_sync_for_gpu_value(node):
    from torch.fx.operator_schemas import normalize_function

    if node.target not in [
        torch.ops.aten.index_put.default,
        torch.ops.aten.index_put_.default,
    ]:
        return False
    # Inductor falls back to aten.index_put_.
    # index_put_ will will call nonzero() and perform a H2D sync if
    # any of its indices are bool/byte tensors
    # However, it will short-circuit this H2D sync and run mask_fill_
    # if the value we are putting is a cpu scalar.
    # Therefore, when inductor sees an index_put_ with byte tensor indices,
    # it should *not* convert the cpu scalar value into a gpu tensor.
    args_, _ = normalize_function(node.target, node.args, node.kwargs)  # type: ignore[misc]
    any_byte_bool_indices = False
    indices = args_[1]
    for i in indices:
        if i is not None and i.meta["val"].dtype in [torch.bool, torch.int8]:
            any_byte_bool_indices = True

    val = args_[2].meta["val"]
    val_is_cpu_scalar = val.device.type == "cpu" and val.numel() == 1
    # If both these conditions hold, then converting the val
    # to a gpu tensor will incur a H2D sync when inductor calls aten.index_put_
    return any_byte_bool_indices and val_is_cpu_scalar


class ConstructorMoverPass:
    def __init__(self, target: str, allow_outputs: bool = False) -> None:
        """
        Move constructors from cpu to the target_device.

        Sweeps through the module, looking for constructor nodes that can be moved
        to the target_device.

        A constructor node can be moved to the target_device iff all of its users
        can also be moved (tested by cannot_be_moved). Otherwise, all dependent
        constructor nodes won't be moved.

        - target: target device type
        - allow_outputs: allow outputs to be moved
        """

        self.target = target
        self.allow_outputs = allow_outputs

        assert isinstance(target, str), (
            "target should be a string representing the device type. "
            f"Got: {type(target).__name__}"
        )

    def allow_cpu_device(self, node: fx.Node) -> bool:
        """
        Returns whether a node that returns a tensor on the target device may have
        cpu tensors as input.
        """
        return node.target in (
            torch.ops.aten.index.Tensor,
            torch.ops.aten.index_put.default,
            torch.ops.aten.index_put_.default,
            torch.ops.aten.copy.default,
            torch.ops.aten.copy_.default,
            torch.ops.aten.slice_scatter.default,
        )

    def cannot_be_moved(self, node: fx.Node) -> bool:
        """
        Returns whether a node can be moved to the target device.

        If this function returns False, it means that this node and all of its users
        won't be moved into the target device.
        """
        if node.target == "output":
            return not self.allow_outputs

        if not (
            isinstance(node.target, torch._ops.OpOverload)
            and node.target.namespace in ("prims", "aten")
        ):
            return True
        if is_index_put_and_requires_h2d_sync_for_gpu_value(node):
            return True

        return False

    def get_node_device(self, node: fx.Node) -> Optional[torch.device]:
        """
        Get the device of a node.
        """
        ten = node.meta.get("val")
        return None if not isinstance(ten, torch.Tensor) else ten.device

    def get_cpu_indeg_count(self, graph: fx.Graph) -> Dict[fx.Node, int]:
        """
        Get the number of cpu inputs to a node
        """
        cpu_indeg: Dict[fx.Node, int] = Counter()

        for node in graph.nodes:
            cpu_count = 0

            def add_cpu_inp(node):
                nonlocal cpu_count
                device = self.get_node_device(node)
                cpu_count += device is not None and device.type == "cpu"

            pytree.tree_map_only(fx.Node, add_cpu_inp, (node.args, node.kwargs))

            if cpu_count:
                cpu_indeg[node] = cpu_count

        return cpu_indeg

    def __call__(self, graph: fx.Graph) -> None:
        target_devices = set()
        constructors = []

        for node in graph.nodes:
            device = self.get_node_device(node)
            if device and device.type == self.target:
                target_devices.add(device)

            if not (
                isinstance(node.target, torch._ops.OpOverload)
                and node.target.namespace in ("prims", "aten")
            ):
                continue

            if not torch._subclasses.fake_tensor._is_tensor_constructor(node.target):
                continue

            if not node.kwargs.get("device") == torch.device("cpu"):
                continue

            constructors.append(node)

        # not handling multiple target devices initially
        if not constructors or len(target_devices) != 1:
            return

        movable_constructors = self.find_movable_constructors(graph, constructors)

        for node in movable_constructors:
            kwargs = node.kwargs.copy()
            kwargs["device"] = next(iter(target_devices))
            node.kwargs = kwargs

    def find_movable_constructors(
        self, graph: fx.Graph, constructors: List[fx.Node]
    ) -> Set[fx.Node]:
        """
        Starting from the cpu constructors, iterate through the graph and test that all of their
        downstream uses can safely be moved to cpu.
        """
        cpu_indeg: Dict[fx.Node, int] = self.get_cpu_indeg_count(graph)

        # which constructors cannot be moved to gpu
        cannot_move_to_gpu: Set[fx.Node] = set()

        # For any node in the graph, which constructors does it have a dependency on
        constructor_dependencies: Dict[fx.Node, Set[fx.Node]] = defaultdict(set)

        # if a cpu node has a dependency on two different cpu constructors,
        # then if either constructor cannot be moved to gpu, the other cannot as well.
        # In this case any node with a dependency on one will have a dependency on the other
        equal_constructor_sets: Dict[fx.Node, Set[fx.Node]] = {
            c: {c} for c in constructors
        }

        def make_dependencies_equivalent(
            set1: Set[fx.Node], set2: Set[fx.Node]
        ) -> Set[fx.Node]:
            # could use union find but not worth complexity here
            set1.update(set2)
            for obj in set1:
                equal_constructor_sets[obj] = set1
            return set1

        queue: List[fx.Node] = list(constructors)

        for c in queue:
            constructor_dependencies[c].add(c)

        while queue:
            node = queue.pop()
            dependencies = constructor_dependencies[node]

            for user in node.users:
                if self.cannot_be_moved(user):
                    cannot_move_to_gpu.update(dependencies)
                    break

                # this node was used on a op which takes in multiple devices and output a gpu
                # tensor. we can convert its cpu input to gpu without making further changes
                node_device = self.get_node_device(user)
                if (
                    self.allow_cpu_device(user)
                    and node_device
                    and node_device.type == self.target
                ):
                    del cpu_indeg[user]
                else:
                    # otherwise, we should continue look at its downstream uses
                    cpu_indeg[user] -= 1
                    if cpu_indeg[user] == 0:
                        del cpu_indeg[user]
                        queue.append(user)

                unioned_set = make_dependencies_equivalent(
                    dependencies, constructor_dependencies[user]
                )
                constructor_dependencies[user] = unioned_set

        for node in cpu_indeg:
            if constructor_dependencies[node]:
                cannot_move_to_gpu.update(constructor_dependencies[node])

        all_cannot_move_to_gpu = cannot_move_to_gpu.copy()
        for constructor in cannot_move_to_gpu:
            all_cannot_move_to_gpu.update(equal_constructor_sets[constructor])

        return set(constructors) - all_cannot_move_to_gpu


def move_constructors_to_gpu(graph: fx.Graph) -> None:
    """
    Moves intermediary tensors which are constructed on the cpu to gpu when safe
    """
    ConstructorMoverPass(get_gpu_type())(graph)<|MERGE_RESOLUTION|>--- conflicted
+++ resolved
@@ -211,16 +211,11 @@
 
 
 def is_valid_mm_plus_mm(match: Match):
-<<<<<<< HEAD
+    if not torch._inductor.utils.use_max_autotune():
+        return False
+
     *_, m1, k1 = match.kwargs["mat1"].meta.get("tensor_meta").shape
     *_, k2, n1 = match.kwargs["mat2"].meta.get("tensor_meta").shape
-=======
-    if not torch._inductor.utils.use_max_autotune():
-        return False
-
-    *b1, m1, k1 = match.kwargs["mat1"].meta.get("tensor_meta").shape
-    *b2, k2, n1 = match.kwargs["mat2"].meta.get("tensor_meta").shape
->>>>>>> 1786a17f
     if k1 != k2:
         return False
 
