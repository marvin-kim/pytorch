from __future__ import annotations

import argparse
import functools
import json
import os
from collections import defaultdict, namedtuple, OrderedDict
from dataclasses import dataclass, field
from pathlib import Path
from typing import Any, Callable, Literal, Sequence, TypeVar

import yaml

import torchgen.api.dispatcher as dispatcher
import torchgen.api.meta as meta
import torchgen.api.native as native
import torchgen.api.structured as structured
import torchgen.dest as dest
from torchgen.aoti.fallback_ops import inductor_fallback_ops
from torchgen.api import cpp
from torchgen.api.translate import translate
from torchgen.api.types import (
    Binding,
    CppSignature,
    CppSignatureGroup,
    DispatcherSignature,
    NamedCType,
    NativeSignature,
    SpecialArgName,
)
from torchgen.context import (
    method_with_native_function,
    native_function_manager,
    with_native_function,
    with_native_function_and_indices,
)
from torchgen.gen_aoti_c_shim import (
    gen_aoti_c_shim,
    gen_static_dispatch_backend_call_signature,
    get_fallback_op_name,
    get_header_for_aoti,
)
from torchgen.gen_functionalization_type import (
    gen_functionalization_definition,
    gen_functionalization_registration,
    gen_functionalization_view_inverse_declaration,
    GenCompositeViewCopyKernel,
)
from torchgen.gen_vmap_plumbing import gen_all_vmap_plumbing
from torchgen.model import (
    Argument,
    BackendIndex,
    BackendMetadata,
    BaseOperatorName,
    DEFAULT_KERNEL_NAMESPACE,
    dispatch_device_map,
    DispatchKey,
    FRAGMENT_NAMESPACES,
    FunctionSchema,
    is_cuda_dispatch_key,
    is_generic_dispatch_key,
    is_ufunc_dispatch_key,
    is_xpu_dispatch_key,
    Location,
    NativeFunction,
    NativeFunctionsGroup,
    NativeFunctionsViewGroup,
    OperatorName,
    OptionalType,
    SchemaKind,
    SelfArgument,
    STRUCTURED_DISPATCH_KEYS,
    TensorOptionsArguments,
    Type,
    Variant,
    ViewSchemaKind,
)
from torchgen.native_function_generation import (
    add_generated_native_functions,
    gen_composite_functional_kernel,
    gen_composite_out_kernel,
    pre_group_native_functions,
)
from torchgen.selective_build.selector import SelectiveBuilder
from torchgen.utils import (
    assert_never,
    concatMap,
    context,
    FileManager,
    make_file_manager,
    mapMaybe,
    NamespaceHelper,
    Target,
)
from torchgen.yaml_utils import YamlDumper, YamlLoader


T = TypeVar("T")

# Welcome to the ATen code generator v2!  The ATen code generator is
# responsible for parsing native_functions.yaml and then generating
# various generated files (e.g., TypeDefault.cpp) based on the operators
# defined in this file.  This means that the code generator knows how to
# parse function schema, and then translate this into various C++ types
# and boilerplate code.
#
# Some things to know about this file when you modify it:
#
# - This file has STRICT mypy typechecking.  Typecheck it with
#   `mypy --config mypy-strict.ini` in the root source directory
#
# - Most of the heavy lifting lives in external modules:
#   - 'model' has the data model for native_functions.yaml.  The classes
#     in those file represent what you see when you look at
#     a native_functions.yaml
#   - 'api' has conversions for how to translate JIT schema into
#     the various C++ APIs that the codegen interacts with.  There
#     are in fact THREE different C++ APIs: the public C++ API,
#     the dispatcher API, and the legacy dispatcher API.  See each
#     of these respective files for more information

# ~~~~~~~~~~~~~~~~~~~~~~~~~~~~~~~~~~~~~~~~~~~~~~~~~~~~~~~~~~~~~~~~~~~ #
#
#                         HELPER FUNCTIONS
#
# ~~~~~~~~~~~~~~~~~~~~~~~~~~~~~~~~~~~~~~~~~~~~~~~~~~~~~~~~~~~~~~~~~~~ #


# A custom loader for YAML to let us also keep track of line numbers
# of each entry in the YAML file
class LineLoader(YamlLoader):
    def construct_mapping(self, node, deep=False):  # type: ignore[no-untyped-def]
        mapping = super().construct_mapping(node, deep=deep)  # type: ignore[no-untyped-call]
        # Add 1 so line numbering starts at 1
        mapping["__line__"] = node.start_mark.line + 1
        return mapping


# Parse native_functions.yaml into a sequence of NativeFunctions and Backend Indices.
ParsedYaml = namedtuple("ParsedYaml", ["native_functions", "backend_indices"])


_GLOBAL_PARSE_NATIVE_YAML_CACHE: dict[str, ParsedYaml] = {}
_GLOBAL_PARSE_TAGS_YAML_CACHE: dict[str, set[str]] = {}


def file_manager_from_dispatch_key(
    dispatch_key: DispatchKey,
    device_fms: dict[str, FileManager],
    default_fm: FileManager,
) -> FileManager:
    fm = device_fms.get(
        next(
            (
                device
                for check, device in dispatch_device_map.items()
                if check(dispatch_key)
            ),
            "",
        ),
        default_fm,
    )
    return fm


def parse_native_yaml_struct(
    es: object,
    valid_tags: set[str],
    ignore_keys: set[DispatchKey] | None = None,
    path: str = "<stdin>",
    skip_native_fns_gen: bool = False,
) -> ParsedYaml:
    assert isinstance(es, list)
    rs: list[NativeFunction] = []
    bs: dict[DispatchKey, dict[OperatorName, BackendMetadata]] = defaultdict(dict)
    for e in es:
        assert isinstance(e, dict), f"expected to be dict: {e}"
        assert isinstance(e.get("__line__"), int), e
        loc = Location(path, e["__line__"])
        funcs = e.get("func")
        assert funcs is not None, f"missed 'func' in {e}"
        with context(lambda: f"in {loc}:\n  {funcs}"):
            func, m = NativeFunction.from_yaml(e, loc, valid_tags, ignore_keys)
            rs.append(func)
            BackendIndex.grow_index(bs, m)
    error_check_native_functions(rs)
    # Default dict is to prevent the codegen from barfing when we have a dispatch key that has no kernels yet.
    indices: dict[DispatchKey, BackendIndex] = defaultdict(
        lambda: BackendIndex(
            dispatch_key=DispatchKey.Undefined,
            use_out_as_primary=True,
            external=False,
            device_guard=False,
            # I'm actually not sure about this; undefined could be hit on
            # empty TensorList, hypothetically that could have sizes in it
            index={},
        )
    )
    if not skip_native_fns_gen:
        add_generated_native_functions(rs, bs)
    for k, v in bs.items():
        # All structured in-tree operators are implemented in terms of their out operator.
        indices[k] = BackendIndex(
            dispatch_key=k,
            use_out_as_primary=True,
            external=False,
            # Only cuda-like devices in tree require device guards
            device_guard=is_cuda_dispatch_key(k) or is_xpu_dispatch_key(k),
            index=v,
        )
    return ParsedYaml(rs, indices)


def parse_tags_yaml_struct(es: object, path: str = "<stdin>") -> set[str]:
    assert isinstance(es, list)
    rs: set[str] = set()
    for e in es:
        assert isinstance(e.get("__line__"), int), e
        loc = Location(path, e["__line__"])
        tags = e.get("tag")
        with context(lambda: f"in {loc}:\n  {tags}"):
            e_i = e.copy()
            name = e_i.pop("tag")
            desc = e_i.pop("desc", "")
            # ensure that each tag has a non-empty description
            assert desc != ""
            rs.add(name)
    return rs


@functools.lru_cache(maxsize=None)
def parse_tags_yaml(path: str) -> set[str]:
    global _GLOBAL_PARSE_TAGS_YAML_CACHE
    if path not in _GLOBAL_PARSE_TAGS_YAML_CACHE:
        with open(path) as f:
            es = yaml.load(f, Loader=LineLoader)
            _GLOBAL_PARSE_TAGS_YAML_CACHE[path] = parse_tags_yaml_struct(es, path=path)

    return _GLOBAL_PARSE_TAGS_YAML_CACHE[path]


def parse_native_yaml(
    path: str,
    tags_yaml_path: str,
    ignore_keys: set[DispatchKey] | None = None,
    *,
    skip_native_fns_gen: bool = False,
    loaded_yaml: object | None = None,
) -> ParsedYaml:
    global _GLOBAL_PARSE_NATIVE_YAML_CACHE
    if path not in _GLOBAL_PARSE_NATIVE_YAML_CACHE:
        valid_tags = parse_tags_yaml(tags_yaml_path)

        # if a loaded yaml is provided, use that instead of reading from path
        if loaded_yaml is None:
            with open(path) as f:
                es = yaml.load(f, Loader=LineLoader)
        else:
            es = loaded_yaml

        _GLOBAL_PARSE_NATIVE_YAML_CACHE[path] = parse_native_yaml_struct(
            es,
            valid_tags,
            ignore_keys,
            path=path,
            skip_native_fns_gen=skip_native_fns_gen,
        )

    return _GLOBAL_PARSE_NATIVE_YAML_CACHE[path]


# Some assertions are already performed during parsing, but those are only within a single NativeFunction.
# Assertions here are meant to be performed across NativeFunctions.
def error_check_native_functions(funcs: Sequence[NativeFunction]) -> None:
    func_map: dict[OperatorName, NativeFunction] = {}
    base_func_map: dict[BaseOperatorName, list[NativeFunction]] = defaultdict(list)
    for f in funcs:
        func_map[f.func.name] = f
        base_func_map[f.func.name.name].append(f)
    for f in funcs:
        if f.structured_delegate is not None:
            delegate_func = func_map.get(f.structured_delegate)
            assert delegate_func is not None, (
                f"{f.func.name} is marked as a structured_delegate pointing to "
                f"{f.structured_delegate}, but {f.structured_delegate} is missing."
            )
            assert delegate_func.structured, (
                f"{f.func.name} is marked as a structured_delegate pointing to "
                f"{f.structured_delegate}, but {f.structured_delegate} is not marked as structured. "
                f"Consider adding 'structured=True' to the delegated operator"
            )
        # See Note [resize_ in Functionalization]
        # resize_() is technically an inplace view op (and therefore needs the tag),
        # but it would be overkill to add a true "view" variant of resize.
        # Instead, resize_() gets special treatment in functionalization,
        # and we have a resize() op that is non-aliasing + functional.
        if (
            "inplace_view" in f.tags
            and str(f.func.name) != "resize_"
            and str(f.func.name) != "resize_as_"
            and str(f.func.name.name) != "set_"
        ):
            base_name = f.func.name.name
            assert base_name.inplace, (
                f"{f.func.name} is marked with tag: inplace_view, but it doesn't follow the naming "
                "convention for inplace ops - the codegen expects the base name to have a trailing underscore. "
            )
            out_of_place_base_name = BaseOperatorName(
                base_name.base, False, base_name.dunder_method
            )
            assert len(base_func_map[out_of_place_base_name]) > 0, (
                f"{f.func.name} is marked with tag: inplace_view. The codegen expects there to be a corresponding "
                f"out-of-place view op with the name '{base_name}' and matching schema, but it didn't find one. "
            )


def cpp_string(s: str) -> str:
    """Convert a python string into a c++ string literal"""
    s = s.replace("\\", "\\\\")
    s = s.replace('"', '\\"')
    s = s.replace("\a", "\\a")
    s = s.replace("\b", "\\b")
    s = s.replace("\f", "\\f")
    s = s.replace("\n", "\\n")
    s = s.replace("\v", "\\v")
    s = s.replace("\t", "\\t")
    return f'"{s}"'


# ~~~~~~~~~~~~~~~~~~~~~~~~~~~~~~~~~~~~~~~~~~~~~~~~~~~~~~~~~~~~~~~~~~~ #
#
#                        C++ CODE GENERATION
#
# ~~~~~~~~~~~~~~~~~~~~~~~~~~~~~~~~~~~~~~~~~~~~~~~~~~~~~~~~~~~~~~~~~~~ #

# Most functions in this section are curried: they consist of a function
# that takes some parameters (e.g., what is to be generated) which itself
# returns a function that actually maps NativeFunction to the code
# to be generated.  This pattern makes it convenient to use map, concatMap
# and similar functional combinators.


def static_dispatch_keys(backends: list[BackendIndex]) -> list[DispatchKey]:
    if len(backends) == 0:
        return []
    else:
        return [backend.dispatch_key for backend in backends] + [
            DispatchKey.CompositeImplicitAutograd,
            DispatchKey.CompositeImplicitAutogradNestedTensor,
            DispatchKey.CompositeExplicitAutograd,
            DispatchKey.CompositeExplicitAutogradNonFunctional,
        ]


def get_static_dispatch_backend(
    f: NativeFunction, backend_index: BackendIndex
) -> DispatchKey | None:
    if f.structured_delegate is not None or backend_index.has_kernel(f):
        # TODO: for ops with structured_delegate it should check the dispatch table of
        # the out variant instead. For now, these structured ops all have CPU/CUDA kernels
        # so we always dispatch to the `backend`, but this could be wrong when we
        # migrate math/default_backend ops to use structured delegate.
        return backend_index.dispatch_key
    elif f.has_composite_explicit_autograd_kernel:
        return DispatchKey.CompositeExplicitAutograd
    elif f.has_composite_explicit_autograd_non_functional_kernel:
        return DispatchKey.CompositeExplicitAutogradNonFunctional
    elif f.has_composite_implicit_autograd_kernel:
        return DispatchKey.CompositeImplicitAutograd
    elif f.has_composite_implicit_autograd_nested_tensor_kernel:
        return DispatchKey.CompositeImplicitAutogradNestedTensor
    return None


def static_dispatch_ops_header(
    f: NativeFunction, backend_index: list[BackendIndex]
) -> str | None:
    if backend_index is None or f.manual_kernel_registration:
        return None

    output = []
    for index in backend_index:
        dispatch_key = get_static_dispatch_backend(f, index)
        if dispatch_key is not None:
            output.append(
                f"#include <ATen/ops/{f.root_name}_{dispatch_key.lower()}_dispatch.h>"
            )
    return "\n".join(output)


def static_dispatch_extra_headers(backends: list[BackendIndex]) -> list[str]:
    return [
        f"#include <ATen/{dispatch_key}Functions.h>"
        for dispatch_key in static_dispatch_keys(backends)
    ]


# Translates arguments of `sig` to CppSignature bindings.
# Note that we have a special case for `memory_format` argument and this case is not covered by
# tools.codegen.api.translate() yet as its application is limited to static dispatch.
def translate_args(
    sig: CppSignature | DispatcherSignature,
    cpp_sig: CppSignature,
) -> str:
    # Adds SpecialArgName.possibly_redundant_memory_format NamedCType for memory_format bindings
    def add_spl_memory_format_binding(input_bindings: list[Binding]) -> list[Binding]:
        output_bindings: list[Binding] = []
        for binding in input_bindings:
            if binding.name == "memory_format":
                spl_mem_format_binding = Binding(
                    nctype=NamedCType(
                        SpecialArgName.possibly_redundant_memory_format,
                        binding.nctype.type,
                    ),
                    name=binding.name,
                    default=binding.default,
                    argument=binding.argument,
                )
                output_bindings.append(spl_mem_format_binding)
            else:
                output_bindings.append(binding)
        return output_bindings

    src_bindings = list(sig.arguments())
    goal_bindings = list(cpp_sig.arguments())
    # When last argument of CPP signature has SpecialArgName.possibly_redundant_memory_format NCType,
    # get memory_format bindings of dispatcher signature to have the same NCType as well
    for arg in goal_bindings:
        if arg.nctype.name == SpecialArgName.possibly_redundant_memory_format:
            src_bindings = add_spl_memory_format_binding(src_bindings)
            break
    exprs = translate(src_bindings, goal_bindings)
    return ", ".join(a.expr for a in exprs)


def generate_static_dispatch_backend_call(
    sig: CppSignature | DispatcherSignature,
    f: NativeFunction,
    backend_index: BackendIndex,
) -> str:
    cpp_sig = gen_static_dispatch_backend_call_signature(sig, f)
    name = cpp_sig.name()
    exprs = translate_args(sig, cpp_sig)
    backend_metadata = backend_index.get_kernel(f)
    kernel_ns = (
        backend_metadata.cpp_namespace
        if backend_metadata and backend_metadata.cpp_namespace
        else DEFAULT_KERNEL_NAMESPACE
    )
    ns = kernel_ns.replace("::native", "")
    return f"return {ns}::{backend_index.dispatch_key.lower()}::{name}({exprs});"


def generate_static_dispatch_fallback_call(
    sig: CppSignature | DispatcherSignature,
    f: NativeFunction,
    backend_indices: list[BackendIndex],
) -> str:
    cpp_sigs = CppSignatureGroup.from_native_function(
        f, method=False, fallback_binding=False
    )
    if sig.symint and f.func.has_symint():
        cpp_sig = cpp_sigs.symint_signature
    else:
        cpp_sig = cpp_sigs.signature
    assert cpp_sig is not None
    name = cpp_sig.name()
    exprs = translate_args(sig, cpp_sig)
    ns = DEFAULT_KERNEL_NAMESPACE.replace("::native", "")
    if f.has_composite_explicit_autograd_kernel:
        return f"return {ns}::{DispatchKey.CompositeExplicitAutograd.lower()}::{name}({exprs});"
    elif f.has_composite_explicit_autograd_non_functional_kernel:
        return f"return {ns}::{DispatchKey.CompositeExplicitAutogradNonFunctional.lower()}::{name}({exprs});"
    elif f.has_composite_implicit_autograd_kernel:
        return f"return {ns}::{DispatchKey.CompositeImplicitAutograd.lower()}::{name}({exprs});"
    elif f.has_composite_implicit_autograd_nested_tensor_kernel:
        return f"return {ns}::{DispatchKey.CompositeImplicitAutogradNestedTensor.lower()}::{name}({exprs});"
    else:
        return f"""TORCH_CHECK(false, "Static dispatch does not support {name} for\
{', '.join([str(index.dispatch_key)for index in backend_indices])} ");"""


def static_dispatch(
    sig: CppSignature | DispatcherSignature,
    f: NativeFunction,
    backend_indices: list[BackendIndex],
) -> str:
    """
    For a given `NativeFunction`, find out the corresponding backend and dispatch to it. If more than one
    backends exsit, fallback to static dispatch by determining dispatch key from inputs.
    Arguments:
        sig: A CppSignature or DispatcherSignature for this native function we want to use.
        f: NativeFunction to generate static dispatch.
        backend_indices: All available backends.
    Return:
        C++ code to call backend-specific functions, e.g., "return at::cpu::add(self, other, scale);"
    """
    if len(backend_indices) == 0 or f.manual_kernel_registration:
        return ""

    keys = [
        b
        for b in backend_indices
        if b.has_kernel(f)
        or (
            f.structured_delegate is not None
            and b.dispatch_key in STRUCTURED_DISPATCH_KEYS
        )
    ]
    if len(keys) == 1:
        return generate_static_dispatch_backend_call(sig, f, keys[0])
    elif len(keys) == 0:
        return generate_static_dispatch_fallback_call(sig, f, backend_indices)

    native_tensor_args = [
        a.name
        for a in sig.arguments()
        if isinstance(a.argument, SelfArgument)
        or isinstance(a.argument, Argument)
        and a.argument.type.is_tensor_like()
    ]
    tensor_args = ", ".join(native_tensor_args)
    tensor_opts = f.func.arguments.tensor_options

    stmts = []
    subexprs: list[str] = []
    if tensor_opts is not None:
        subexprs.append(
            "DispatchKeySet(c10::computeDispatchKey(dtype, layout, device))"
        )
    if tensor_args != "":
        subexprs.append(f"c10::detail::multi_dispatch_key_set({tensor_args})")
    stmts.append(f"""DispatchKeySet _dk_set = {' | '.join(subexprs)};""")
    stmts.append("DispatchKey _dk = c10::highestPriorityBackendTypeId(_dk_set);")

    dispatch_code = []
    for index in keys:
        dispatch_code.append(f"""case DispatchKey::{index.dispatch_key}:""")
        dispatch_code.append(
            f"""\t{generate_static_dispatch_backend_call(sig, f, index)};"""
        )

    fallback = generate_static_dispatch_fallback_call(sig, f, backend_indices)
    connector = "\n\t\t"

    return f"""
    {connector.join(stmts)}
    switch (_dk) {{
        {connector.join(dispatch_code)}
        default:
            {fallback}
    }}
    """


# Generates RegisterSchema.cpp.  Depending on the selector, either
# all schemas are registered, or only some are (in the case of
# selective build)
@dataclass(frozen=True)
class RegisterSchema:
    selector: SelectiveBuilder
    known_tags: dict[str, int] = field(default_factory=dict)

    @method_with_native_function
    def __call__(self, f: NativeFunction) -> str | None:
        if not self.selector.is_native_function_selected(f):
            return None
        tags = "{" + ", ".join(f"at::Tag::{tag}" for tag in sorted(f.tags)) + "}"
        if tags == "{}":
            return f"m.def({cpp_string(str(f.func))}, {{}});\n"
        maybe_tags = ""
        if tags not in self.known_tags:
            idx = len(self.known_tags)
            self.known_tags[tags] = idx
            maybe_tags = f"const std::vector<at::Tag> tags_{idx} = {tags};\n"
        return f"{maybe_tags}m.def({cpp_string(str(f.func))}, tags_{self.known_tags[tags]});\n"


# Generates Operators.h and Operators.cpp.
# These provide macros that, given an operator and overload name, allow users
# to access an "un-overloaded" function version of the operator. This
# is useful for extension writers who want to (1) want to decltype the operator
# and (2) don't want to worry about method-only operators.
@dataclass(frozen=True)
class ComputeOperators:
    target: Literal[Target.DECLARATION, Target.DEFINITION]
    static_dispatch_backend_indices: list[BackendIndex]

    @method_with_native_function
    def __call__(self, f: NativeFunction) -> str:
        sig = DispatcherSignature.from_schema(f.func)
        name = f.func.name.unambiguous_name()

        if self.target is Target.DECLARATION:
            # Note [The ATen Operators API]
            # The ATen Operators API lives in the at::_ops namespace, and contains compile-time
            # metadata about each operator + entry points into the Dispatcher.
            # The C++ function, method, and redispatch API's are all implemented as wrappers
            # into various bits of the structs defined here.
            #
            # Important characteristics about the Operators API:
            # (1) It follows the Dispatcher API.
            #     This is kind of necessary to avoid overhead.
            #     For example: if it followed the C++ API, then all of the faithful C++ factory functions
            #     would need to wrap their arguments into TensorOptions only to unwrap them again.
            # (2) Overload names are disambiguated.
            #     This is helpful for pytorch extenders who would like to decltype() an aten operator,
            #     that has overloads, e.g. decltype(at::_ops::mul_Tensor::call)
            # (3) No argument defaulting is allowed.
            #     This is more of an implementation detail to avoid #include cycles,
            #     since TensorBody.h (which defines the Tensor class) needs to include this file.
            # (4) manual_cpp_bindings and faithful names are not included in the API.
            #     This applies to stuff like __dispatch__is_complex(), and add_outf().
            #     These aren't "real aten ops", they're just additional functions provided by the C++ API.
            #     They're implemented as wrappers in Functions.h that call into the actual operators
            #     defined here, i.e. at::_ops::is_complex::call() and at::_ops::add_out::call().
            #     This means that ATEN_OP(is_complex) will not fastpath, and will go through the dispatcher.
            return f"""
struct TORCH_API {name} {{
  using schema = {sig.type()};
  using ptr_schema = schema*;
  // See Note [static constexpr char* members for windows NVCC]
  static constexpr const char* name = "aten::{f.func.name.name}";
  static constexpr const char* overload_name = "{f.func.name.overload_name}";
  static constexpr const char* schema_str = {cpp_string(str(f.func))};
  static {sig.defn(name="call", is_redispatching_fn=False)};
  static {sig.defn(name="redispatch", is_redispatching_fn=True)};
}};"""

        elif self.target is Target.DEFINITION:
            defns = f"""
// aten::{f.func}
static C10_NOINLINE c10::TypedOperatorHandle<{name}::schema> create_{name}_typed_handle() {{
  return c10::Dispatcher::singleton()
      .findSchemaOrThrow({name}::name, {name}::overload_name)
      .typed<{name}::schema>();
}}
"""
            for is_redispatching_fn in [False, True]:
                if is_redispatching_fn:
                    dispatcher_exprs_str = ", ".join(
                        ["dispatchKeySet"] + [a.name for a in sig.arguments()]
                    )
                    method_base = "redispatch"
                else:
                    dispatcher_exprs_str = ", ".join([a.name for a in sig.arguments()])
                    method_base = "call"

                dispatcher_call = method_base
                method_name = f"{name}::{method_base}"

                fn_body = f"""
    static auto op = create_{name}_typed_handle();
    return op.{dispatcher_call}({dispatcher_exprs_str});"""

                if (
                    not is_redispatching_fn
                    and len(self.static_dispatch_backend_indices) > 0
                ):
                    # call() should go through static dispatch
                    fn_body = static_dispatch(
                        sig, f, backend_indices=self.static_dispatch_backend_indices
                    )
                defns += f"""
// aten::{f.func}
{sig.defn(name=method_name, is_redispatching_fn=is_redispatching_fn)} {{
    {fn_body}
}}
"""
            return defns
        else:
            assert_never(self.target)


# Generates Functions.h, which provides the functional public C++ API,
# and the scaffolding to call into the dispatcher from these functions.
@dataclass(frozen=True)
class ComputeFunction:
    @method_with_native_function
    def __call__(self, f: NativeFunction) -> str | None:
        sig_group = CppSignatureGroup.from_native_function(
            f, method=False, fallback_binding=f.manual_cpp_binding
        )
        has_symint = f.func.has_symint()

        result = ""
        for sig in sig_group.signatures():
            # See Note [The ATen Operators API]
            target_sig = DispatcherSignature.from_schema(f.func)
            exprs = translate(sig.arguments(), target_sig.arguments())
            exprs_str = ", ".join([e.expr for e in exprs])

            if sig.symint:
                intlike_t = "c10::SymInt"
            else:
                intlike_t = "int64_t"

            if Variant.function in f.variants:
                result += f"""
// aten::{f.func}
inline {sig.decl()} {{
    return at::_ops::{f.func.name.unambiguous_name()}::call({exprs_str});
}}"""

            # The template function can be used from template situations
            # where you want to switch between the symint or not version
            # depending on a template argument
            #
            # NB: we ALWAYS generate this even for methods.  But we put it in
            # this header so it can take advantage of per-op headers
            if has_symint:
                result += f"""
namespace symint {{
  template <typename T, typename = std::enable_if_t<std::is_same_v<T, {intlike_t}>>>
  {sig.decl(suppress_symint_suffix=True)} {{
    return at::_ops::{f.func.name.unambiguous_name()}::call({exprs_str});
  }}
}}
"""
        return result


# Generates TensorBody.h. This file provides the object-oriented (method-based)
# public C++ API, and the scaffolding to call into the dispatcher from these functions.
@dataclass(frozen=True)
class ComputeTensorMethod:
    target: Literal[Target.DECLARATION, Target.DEFINITION]
    static_dispatch_backend_indices: list[BackendIndex]

    @method_with_native_function
    def __call__(self, f: NativeFunction) -> str | None:
        if Variant.method not in f.variants:
            return None

        assert not f.func.is_out_fn()
        assert f.func.arguments.self_arg is not None

        sig_group = CppSignatureGroup.from_native_function(
            f, method=True, fallback_binding=f.manual_cpp_binding
        )

        if self.target is Target.DECLARATION:
            result = ""
            for sig in sig_group.signatures():
                result += f"{sig.decl()} const;\n"
            return result

        if self.target is not Target.DEFINITION:
            assert_never(self.target)

        result = ""

        for sig in sig_group.signatures():
            target_sig = DispatcherSignature.from_schema(f.func)
            exprs = translate(sig.arguments(), target_sig.arguments(), method=True)
            exprs_str = ", ".join([e.expr for e in exprs])

            result += f"""
// aten::{f.func}
inline {sig.defn(prefix="Tensor::")} const {{
    return at::_ops::{f.func.name.unambiguous_name()}::call({exprs_str});
}}
"""

        return result


# Generates RedispatchFunctions.h.
# This is similar to the C++ API defined in Functions.h, but provides access
# to the dispatcher's redispatch API.
@dataclass(frozen=True)
class ComputeRedispatchFunction:
    @method_with_native_function
    def __call__(self, f: NativeFunction) -> str | None:
        # We unconditionally generate function variants of the redispatch API.
        # This is mainly because we can namespace functions separately, but not methods,
        sig_group = CppSignatureGroup.from_native_function(
            f, method=False, fallback_binding=f.manual_cpp_binding
        )

        result = ""
        for sig in sig_group.signatures():
            target_sig = DispatcherSignature.from_schema(f.func)
            exprs = translate(sig.arguments(), target_sig.arguments())
            exprs_str = ", ".join(["dispatchKeySet"] + [a.expr for a in exprs])

            result += f"""
// aten::{f.func}
inline {sig.decl(is_redispatching_fn=True)} {{
    return at::_ops::{f.func.name.unambiguous_name()}::redispatch({exprs_str});
}}
"""

        return result


# Generates ATenOpList.cpp, a runtime accessible list of all aten
# operators.
# TODO: This was historically used to help some JIT interop code
# figure out whether or not to treat aten namespace'd operators
# one way or another, we should reevaluate if this is actually needed.
@with_native_function
def compute_aten_op(f: NativeFunction) -> str:
    return f'{{"aten::{f.func.name.name}", "{f.func.name.overload_name}"}},'


# Generates MetaFunctions.h
def compute_meta_function_declaration(g: NativeFunctionsGroup) -> str | None:
    if not g.structured:
        return None
    with native_function_manager(g.out):
        name = meta.name(g)
        args = structured.meta_arguments(g)
        args_str = ", ".join(a.decl() for a in args)
        parent_class = g.out.structured_inherits
        if parent_class is None:
            parent_class = "at::impl::MetaBase"
        meta_return = "void"
        precomputed = g.out.precomputed if g.structured else None

        if precomputed:
            # Generate the template declaration with one bool parameter for each
            # precomputed element. Each parameter is true if the corresponding (in
            # terms of position) precomputed element has been set.
            precomputed_values = [*precomputed.replace.values(), precomputed.add]
            precomputed_elements = [
                elem for replace_list in precomputed_values for elem in replace_list
            ]
            precomputed_template_parameters = [
                elem.name.upper() for elem in precomputed_elements
            ]
            precomputed_template_params_str = ", ".join(
                f"bool {param} = false" for param in precomputed_template_parameters
            )
            precompute_template_decl = f"template <{precomputed_template_params_str}>"

            # Generate a string containing declarations of all precomputed elements.
            precomputed_elements_with_cpp_types = [
                structured.argument_type(elem, binds=elem.name)
                for elem in precomputed_elements
            ]

            precomputed_elements_decl = ";\n".join(
                f"{elem.cpp_type(strip_ref=True)} {elem.name}"
                for elem in precomputed_elements_with_cpp_types
            )

            # Generate "setter" methods for each precomputed element. Each method will return
            # a new instance of precompute_out with the template parameter that corresponds to
            # the member set by the method to true (to indicate that it has been set).
            setter_methods = []
            for i, elem in enumerate(precomputed_elements):
                # Generate the signature. The return type will be the same
                # as the type of `this` but with the template parameter
                # corresponding to the element set by this method set to true.
                # The assert generated below will ensure that this template
                # parameter is false on the type of `this`.
                return_ty_templates = ", ".join(
                    precomputed_template_parameters[:i]
                    + ["true"]
                    + precomputed_template_parameters[i + 1 :]
                )
                return_ty = f"precompute_out<{return_ty_templates}>"
                elem_cpp_ty = precomputed_elements_with_cpp_types[i].cpp_type(
                    strip_ref=True
                )
                signature = f"{return_ty} set_{elem.name}({elem_cpp_ty} value)"

                # Generate an assert which checks that the
                # template parameter corresponding to the precomputed
                # element that is set by this method is false on the
                # class corresponding to the object that `this` points to.
                # This ensures that each element can be set only once.
                assert_msg = f'"{elem.name} already set"'
                assert_stmt = f"static_assert({precomputed_template_parameters[i]} == false, {assert_msg});"

                # Generate the new object construction block. All state
                # except the element that this method sets is copied from the
                # object that `this` points to. The value for the element that
                # the method sets is taken from a method parameter.
                construction_stmts = []
                construction_stmts.append(f"{return_ty} ret;")

                for j, elem in enumerate(precomputed_elements):
                    if i == j:
                        construction_stmts.append(f"ret.{elem.name} = value;")
                    else:
                        construction_stmts.append(
                            f"ret.{elem.name} = this->{elem.name};"
                        )

                construction_stmts.append("return ret;")
                construction_block = "\n".join(construction_stmts)

                setter_methods.append(
                    f"""
                    {signature} {{
                        {assert_stmt}
                        {construction_block}
                    }}
                """
                )
            setter_methods_decl = "\n".join(setter_methods)

            # Meta should return an instance of the struct containing the precomputed elements.
            meta_return_template_params = ", ".join(
                ["true"] * len(precomputed_template_parameters)
            )
            # This typedef (actually a using statement) is needed so that TORCH_META_FUNC can reuse the return
            # type (which has a variable number of template parameters).
            meta_return_typedef = f"using meta_return_ty = precompute_out <{meta_return_template_params}>;"
            meta_return = "meta_return_ty"
            precomputed_decl = f"""
                {precompute_template_decl}
                struct TORCH_API precompute_out {{
                    {setter_methods_decl}
                    {precomputed_elements_decl};
            }};"""
        else:
            meta_return_typedef = ""
            precomputed_decl = ""

        return f"""\
struct TORCH_API structured_{name} : public {parent_class} {{
    {precomputed_decl}
    {meta_return_typedef}
    {meta_return} meta({args_str});
}};
"""


def needs_backend_select(f: NativeFunction, selector: SelectiveBuilder) -> bool:
    name = str(f.func.name.name)
    if name.endswith("_like") or name.startswith("new_"):
        return False
    if f.func.arguments.tensor_options is None:
        return False
    return selector.is_native_function_selected(f)


# Generates RegisterBackendSelect.cpp, a series of kernels which provide
# specialized computation of dispatch key for operator signatures which cannot
# be easily done automatically using templating.
@dataclass(frozen=True)
class ComputeBackendSelect:
    target: Literal[Target.DEFINITION, Target.REGISTRATION]

    # Selector object to determine which operators to generate
    # registration code for.
    selector: SelectiveBuilder

    @method_with_native_function
    def __call__(self, f: NativeFunction) -> str | None:
        if not needs_backend_select(f, self.selector):
            return None

        name = native.name(f.func)
        # BackendSelect can go to Meta, so it must preserve symints
        native_sig = NativeSignature(f.func, symint=True)

        native_tensor_args = [
            a
            for a in native_sig.arguments()
            if isinstance(a.argument, Argument) and a.argument.type.is_tensor_like()
        ]

        dispatcher_sig = DispatcherSignature.from_schema(f.func)

        sig: NativeSignature | DispatcherSignature
        sig = dispatcher_sig
        dispatcher_exprs = dispatcher_sig.exprs()
        dispatch_key = "c10::computeDispatchKey(dtype, layout, device)"

        if self.target is Target.DEFINITION:
            # I don't think there's actually a good reason to generate
            # these two cases differently
            # The first case could probably be improved though- it calls computeDispatchKeySet(),
            # which looks at TLS dispatch keys- there should not be any by the time we reach backend select.
            if native_tensor_args:
                assert f.func.arguments.has_tensor_arg()
                tensor_args = ", ".join(a.name for a in native_tensor_args)
                compute_dk = f"""\
DispatchKeySet _dk_set = c10::DispatchKeySet({dispatch_key}) | c10::detail::multi_dispatch_key_set({tensor_args});
DispatchKeySet _dk_mask = c10::DispatchKeySet(DispatchKeySet::FULL_AFTER, DispatchKey::BackendSelect);
DispatchKeySet _dk = c10::impl::computeDispatchKeySet(_dk_set, _dk_mask);"""
            else:
                assert not f.func.arguments.has_tensor_arg()
                compute_dk = (
                    f"DispatchKeySet _dk = c10::DispatchKeySet({dispatch_key});"
                )
            return f"""\
// aten::{f.func}
C10_ALWAYS_INLINE
{sig.defn(name)} {{
  {compute_dk}
  return at::_ops::{f.func.name.unambiguous_name()}::redispatch(
      _dk, {', '.join(a.expr for a in dispatcher_exprs)});
}}
"""
        elif self.target is Target.REGISTRATION:
            return f"""m.impl("aten::{f.func.name}", TORCH_FN({name}));"""
        else:
            assert_never(self.target)


# ~~~~~~~~~~~~~~~~~~~~~~~~~~~~~~~~~~~~~~~~~~~~~~~~~~~~~~~~~~~~~~~~~~~ #
#
#                       YAML CODE GENERATION
#
# ~~~~~~~~~~~~~~~~~~~~~~~~~~~~~~~~~~~~~~~~~~~~~~~~~~~~~~~~~~~~~~~~~~~ #


def format_yaml(data: object) -> str:
    # Ignore alias in Dumper
    YamlDumper.ignore_aliases = lambda self, data: True  # type: ignore[assignment]

    # Support serializing OrderedDict
    def dict_representer(dumper: Any, data: Any) -> Any:
        return dumper.represent_dict(data.items())

    YamlDumper.add_representer(OrderedDict, dict_representer)  # type: ignore[no-untyped-call]
    # Some yaml parsers (e.g. Haskell's) don't understand line breaks.
    # width=1e9 turns off optional line breaks and improves
    # the portability of the outputted yaml.
    return yaml.dump(data, default_flow_style=False, Dumper=YamlDumper, width=1e9)  # type: ignore[no-any-return, call-overload]


# For some reason, some defaults we write to YAML are written as native
# YAML objects, rather than doing them uniformly as strings.  This
# function detects those cases and converts them into native Python
# objects.
def pythonify_default(s: str) -> object:
    if s == "true":
        return True
    elif s == "false":
        return False

    try:
        return int(s)
    except ValueError:
        try:
            return float(s)
        except ValueError:
            return s


# What is a dynamic type?  Over time, the semantic meaning of
# dynamic type has degraded to meaninglessness (in the old days,
# it captured dtype-ness of types, but that has gone away with
# the removal of TH).  These days, it's mostly the same thing as
# the C++ API argument type, except that Tensor and Tensor?
# arguments simply present as Tensor.
#
# TODO: Get rid of dynamic_type, after getting tools/autograd
# to use the new codegen framework
def dynamic_type(t: Type) -> str:
    if isinstance(t, OptionalType):
        return dynamic_type(t.elem)
    # Note we don't use t.is_tensor_like() here because it would
    # also include Tensor[]
    if str(t) == "Tensor":
        return "at::Tensor"
    # This is a legacy concept, so never report SymInt
    return cpp.argumenttype_type(
        t, mutable=False, binds="__placeholder__", symint=False
    ).cpp_type()


def compute_method_of_yaml(variants: set[Variant]) -> list[str]:
    # This is written out explicitly to ensure that Tensor and
    # namespace are put into the list in the right order
    method_of = ["Type"]
    if Variant.method in variants:
        method_of.append("Tensor")
    if Variant.function in variants:
        method_of.append("namespace")
    return method_of


def compute_returns_yaml(
    f: NativeFunction,
) -> tuple[list[dict[str, str]], dict[str, str]]:
    # Note [name and field_name]
    # ~~~~~~~~~~~~~~~~~~~~~~~~~~
    # To understand name_to_field_name, we must first talk about this
    # schema:
    #
    #   lstsq.X(Tensor self, Tensor A, *, Tensor(a!) X, Tensor(b!) qr) -> (Tensor(a!) solution, Tensor(b!) QR)
    #
    # There is something very odd about this schema: it is an out
    # variant of the function (that is to say, it will convert into
    # at::lstsq_out() in the C++ API), but the names of the output
    # return arguments don't match the keyword argument names of
    # the inputs.  It TURNS OUT that in this situation, the historical
    # Declarations.yaml we want to output is this (abbreviated to
    # only show relevant fields):
    #
    #   arguments:
    #     ...
    #   - field_name: solution
    #     name: X
    #   - field_name: QR
    #     name: qr
    #     ...
    #
    #   returns:
    #   - field_name: solution
    #     name: X
    #   - field_name: QR
    #     name: qr
    #
    # The name of the return fields is stored in 'field_name', and the
    # name of the arguments is stored in 'name'.  So when we process
    # arguments, we need a way to get at the corresponding return.  At
    # the moment, this is most conveniently done by constructing a
    # mapping from name (the argument concept) to field_name (the
    # return concept) while processing return arguments, since we don't
    # directly maintain this correspondence in the modeling of function
    # schema itself.
    #
    # See also https://github.com/pytorch/pytorch/issues/43114
    name_to_field_name: dict[str, str] = {}

    # Compute the returns field of the YAML entry
    names = cpp.return_names(f)
    returns = []
    for i, (r, name) in enumerate(zip(f.func.returns, names)):
        ret = {
            "dynamic_type": dynamic_type(r.type),
            "name": name,
            # legacy, report ints
            "type": cpp.return_type(r, symint=False).cpp_type(),
        }

        if r.name:
            # See Note [name and field_name]
            ret["field_name"] = r.name
            if f.func.is_out_fn():
                name_to_field_name[f.func.arguments.out[i].name] = r.name

        returns.append(ret)

    return returns, name_to_field_name


# arguments in yaml roughly corresponds to the public C++ API
def compute_cpp_argument_yaml(
    cpp_a: Binding,
    *,
    schema_order: bool,
    kwarg_only_set: set[str],
    out_arg_set: set[str],
    name_to_field_name: dict[str, str],
) -> object:
    if isinstance(cpp_a.argument, TensorOptionsArguments):
        arg: dict[str, object] = {
            "annotation": None,
            "dynamic_type": "at::TensorOptions",
            "is_nullable": False,
            "name": cpp_a.name,
            "type": cpp_a.type,
            "kwarg_only": True,
        }
        if cpp_a.default is not None:
            arg["default"] = cpp_a.default
        return arg
    elif isinstance(cpp_a.argument, SelfArgument):
        raise AssertionError
    elif isinstance(cpp_a.argument, Argument):
        return compute_argument_yaml(
            cpp_a.argument,
            schema_order=schema_order,
            kwarg_only_set=kwarg_only_set,
            out_arg_set=out_arg_set,
            name_to_field_name=name_to_field_name,
        )


def compute_argument_yaml(
    a: Argument,
    *,
    schema_order: bool,
    kwarg_only_set: set[str],
    out_arg_set: set[str],
    name_to_field_name: dict[str, str],
) -> object:
    arg: dict[str, object] = {
        "annotation": str(a.annotation) if a.annotation else None,
        "dynamic_type": dynamic_type(a.type),
        "is_nullable": a.type.is_nullable(),
        "name": a.name,
        # legacy, report ints
        "type": cpp.argument_type(a, binds="__placeholder__", symint=False).cpp_type(),
    }
    if a.default is not None:
        arg["default"] = pythonify_default(
            cpp.default_expr(a.default, a.type, symint=False)
        )
    if a.name in kwarg_only_set:
        arg["kwarg_only"] = True
    if a.name in out_arg_set:
        arg["output"] = True
        arg["allocate"] = True
        # See Note [name and field_name]
        if a.name in name_to_field_name:
            arg["field_name"] = name_to_field_name[a.name]
    # Historically, booleans don't get their size recorded, because it
    # is already built into the cpp type (e.g., std::array<bool, 4>)
    l = a.type.is_list_like()
    if l is not None and l.size is not None and str(l.elem) != "bool":
        arg["size"] = l.size
    return arg


@with_native_function
def compute_declaration_yaml(f: NativeFunction) -> object:
    returns, name_to_field_name = compute_returns_yaml(f)

    # These sets are used to conveniently test if an argument is a
    # kwarg-only or out argument
    kwarg_only_set = {a.name for a in f.func.arguments.flat_kwarg_only}
    out_arg_set = {a.name for a in f.func.arguments.out}

    sig_group = CppSignatureGroup.from_native_function(
        f, method=False, fallback_binding=False
    )
    cpp_args = sig_group.signature.arguments()
    arguments = [
        compute_cpp_argument_yaml(
            cpp_a,
            schema_order=False,
            kwarg_only_set=kwarg_only_set,
            out_arg_set=out_arg_set,
            name_to_field_name=name_to_field_name,
        )
        for cpp_a in cpp_args
    ]

    schema_order_jit_arguments = list(f.func.schema_order_arguments())

    schema_order_arguments = [
        compute_argument_yaml(
            a,
            schema_order=True,
            kwarg_only_set=kwarg_only_set,
            out_arg_set=out_arg_set,
            name_to_field_name=name_to_field_name,
        )
        for a in schema_order_jit_arguments
    ]

    cpp_schema_order_types = [
        # NB: method here doesn't matter
        r.type
        for a in schema_order_jit_arguments
        for r in cpp.argument(
            a,
            method=False,
            cpp_no_default_args=set(),
            faithful=False,
            symint=False,
            has_tensor_options=False,
        )
    ]

    # legacy, report ints
    cpp_returns = cpp.returns_type(f.func.returns, symint=False).cpp_type()
    schema_order_cpp_signature = f"{cpp_returns} ({', '.join(cpp_schema_order_types)})"

    is_factory_method = (
        any(isinstance(a.argument, TensorOptionsArguments) for a in cpp_args)
        and Variant.method not in f.variants
    )

    return OrderedDict(
        [
            ("name", cpp.name(f.func)),
            ("operator_name", str(f.func.name.name)),
            ("overload_name", str(f.func.name.overload_name)),
            ("manual_kernel_registration", f.manual_kernel_registration),
            (
                "category_override",
                f.category_override if f.category_override is not None else "",
            ),
            ("schema_string", f"aten::{f.func}"),
            ("arguments", arguments),
            ("schema_order_cpp_signature", schema_order_cpp_signature),
            ("schema_order_arguments", schema_order_arguments),
            ("method_of", compute_method_of_yaml(f.variants)),
            ("mode", "native"),
            ("python_module", "" if f.python_module is None else f.python_module),
            ("returns", returns),
            ("inplace", f.func.name.name.inplace),
            ("is_factory_method", is_factory_method),
            ("abstract", f.is_abstract),
            ("device_guard", f.device_guard),
            ("with_gil", False),
            ("deprecated", False),
            ("has_math_kernel", f.has_composite_implicit_autograd_kernel),
        ]
    )


# See Note [Auto generated composite kernels]
def has_autogenerated_composite_kernel(f: NativeFunction) -> bool:
    return (f.structured or f.structured_delegate is not None) and (
        f.func.kind() == SchemaKind.functional or f.func.kind() == SchemaKind.inplace
    )


@with_native_function_and_indices
def compute_registration_declarations(
    f: NativeFunction, backend_indices: dict[DispatchKey, BackendIndex]
) -> str:
    name = dispatcher.name(f.func)
    returns_type = dispatcher.returns_type(
        f.func.returns
    ).cpp_type_registration_declarations()
    args = dispatcher.arguments(f.func)
    args_str = ", ".join(a.no_default().decl_registration_declarations() for a in args)
    comment_data: dict[str, str] = {
        "schema": f"aten::{f.func}",
        # TODO: What exactly is the semantics of the 'dispatch' field?
        "dispatch": str(
            {k for k, v in backend_indices.items() if v.has_kernel(f)}
            != {DispatchKey.CompositeImplicitAutograd}
            and {k for k, v in backend_indices.items() if v.has_kernel(f)}
            != {
                DispatchKey.CompositeImplicitAutograd,
                DispatchKey.CompositeImplicitAutogradNestedTensor,
            }
        ),
        "default": str(f.has_composite_kernel or has_autogenerated_composite_kernel(f)),
    }
    return f"""{returns_type} {name}({args_str}); // {json.dumps(comment_data)}
"""


# ~~~~~~~~~~~~~~~~~~~~~~~~~~~~~~~~~~~~~~~~~~~~~~~~~~~~~~~~~~~~~~~~~~~ #
#
#                           RUN IT ALL
#
# ~~~~~~~~~~~~~~~~~~~~~~~~~~~~~~~~~~~~~~~~~~~~~~~~~~~~~~~~~~~~~~~~~~~ #


def get_custom_build_selector(
    provided_op_registration_allowlist: list[str] | None,
    op_selection_yaml_path: str | None,
) -> SelectiveBuilder:
    assert not (
        provided_op_registration_allowlist is not None
        and op_selection_yaml_path is not None
    ), (
        "Both provided_op_registration_allowlist and "
        + "op_selection_yaml_path can NOT be provided at the "
        + "same time."
    )

    op_registration_allowlist: set[str] | None = None
    if provided_op_registration_allowlist is not None:
        op_registration_allowlist = set(provided_op_registration_allowlist)

    if op_registration_allowlist is not None:
        selector = SelectiveBuilder.from_legacy_op_registration_allow_list(
            op_registration_allowlist,
            True,
            False,
        )
    elif op_selection_yaml_path is not None:
        selector = SelectiveBuilder.from_yaml_path(op_selection_yaml_path)
    else:
        selector = SelectiveBuilder.get_nop_selector()

    return selector


def get_grouped_by_view_native_functions(
    native_functions: Sequence[NativeFunction],
) -> Sequence[NativeFunction | NativeFunctionsViewGroup]:
    def maybe_create_view_group(
        d: dict[ViewSchemaKind | SchemaKind, NativeFunction],
    ) -> list[NativeFunction | NativeFunctionsViewGroup]:
        funcs: list[NativeFunction | NativeFunctionsViewGroup] = []
        if ViewSchemaKind.aliasing in d:
            view = d.pop(ViewSchemaKind.aliasing)
            view_inplace = d.pop(ViewSchemaKind.aliasing_inplace, None)
            view_copy = d.pop(SchemaKind.functional, None)

            funcs.append(
                NativeFunctionsViewGroup(
                    view=view,
                    view_copy=view_copy,
                    view_inplace=view_inplace,
                )
            )
        # Take the remaining functions that weren't part of the view group
        # and emit them separately
        funcs.extend(d.values())
        return funcs

    grouped_by_views: dict[
        FunctionSchema, dict[SchemaKind | ViewSchemaKind, NativeFunction]
    ] = defaultdict(dict)
    for f in native_functions:
        schema = f.func.view_signature()
        view_kind: ViewSchemaKind = f.view_schema_kind
        # We need to group up ops relevant to the same "view", consisting of:
        # view op (ViewSchemaKind.aliasing)
        # view_inplace op (ViewSchemaKind.aliasing_inplace)
        # view_copy op (SchemaKind.functional)
        if view_kind == ViewSchemaKind.non_aliasing:
            kind = f.func.kind()
            assert kind not in grouped_by_views[schema]
            grouped_by_views[schema][kind] = f
        else:
            assert (
                view_kind not in grouped_by_views[schema]
            ), f"{view_kind} already in {grouped_by_views[schema].keys()}"
            grouped_by_views[schema][view_kind] = f

    return list(concatMap(maybe_create_view_group, grouped_by_views.values()))


def get_grouped_native_functions(
    native_functions: Sequence[NativeFunction],
) -> Sequence[NativeFunction | NativeFunctionsGroup]:
    def flatten_pre_group(
        d: dict[SchemaKind, NativeFunction],
    ) -> Sequence[NativeFunction | NativeFunctionsGroup]:
        r = NativeFunctionsGroup.from_dict(d)
        if r is None:
            # Invariant: any NativeFunctions that are code-generated
            # should have been grouped into NativeFunctionsGroup objects
            assert not any("generated" in f.tags for f in d.values())
            return list(d.values())
        else:
            return [r]

    # TODO: how come ValuesView isn't a Sequence lol
    pre_grouped_native_functions = pre_group_native_functions(native_functions)
    return list(
        concatMap(flatten_pre_group, list(pre_grouped_native_functions.values()))
    )


def get_ns_grouped_kernels(
    *,
    grouped_native_functions: Sequence[NativeFunction | NativeFunctionsGroup],
    backend_indices: dict[DispatchKey, BackendIndex],
    native_function_decl_gen: Callable[
        [NativeFunctionsGroup | NativeFunction, BackendIndex], list[str]
    ] = dest.compute_native_function_declaration,
) -> dict[str, list[str]]:
    ns_grouped_kernels: dict[str, list[str]] = defaultdict(list)
    for f in grouped_native_functions:
        native_function_namespaces = set()
        dispatch_keys = set()
        for dispatch_key, backend_idx in backend_indices.items():
            backend_metadata = backend_idx.get_kernel(f)
            if backend_metadata:
                namespace = backend_metadata.cpp_namespace
                dispatch_keys.add(dispatch_key)
                native_function_namespaces.add(namespace)
            else:
                namespace = DEFAULT_KERNEL_NAMESPACE
            assert (
                len(native_function_namespaces) <= 1
            ), f"Codegen only supports one namespace per operator, got {native_function_namespaces} from {dispatch_keys}"
            ns_grouped_kernels[namespace].extend(
                native_function_decl_gen(f, backend_idx)
            )
    return ns_grouped_kernels


def get_native_function_declarations_from_ns_grouped_kernels(
    *,
    ns_grouped_kernels: dict[str, list[str]],
) -> list[str]:
    declarations: list[str] = []
    newline = "\n"
    for namespace, kernels in ns_grouped_kernels.items():
        ns_helper = NamespaceHelper(
            namespace_str=namespace,
            entity_name="",
            max_level=4,
        )
        # Convert to a set first to remove duplicate kernel names. Backends are
        # allowed to repeat kernel names; only generate the declaration once!
        ordered_kernels = list(OrderedDict.fromkeys(kernels))
        declarations.extend(
            f"""
{ns_helper.prologue}
{newline.join(ordered_kernels)}
{ns_helper.epilogue}
        """.split(newline)
        )
    return declarations


# Return native function declarations grouped by their namespaces.
def get_native_function_declarations(
    *,
    grouped_native_functions: Sequence[NativeFunction | NativeFunctionsGroup],
    backend_indices: dict[DispatchKey, BackendIndex],
    native_function_decl_gen: Callable[
        [NativeFunctionsGroup | NativeFunction, BackendIndex], list[str]
    ] = dest.compute_native_function_declaration,
) -> list[str]:
    """
    Generate kernel declarations, in `NativeFunction(s).h`.
    :param grouped_native_functions: a sequence of `NativeFunction` or `NativeFunctionGroup`.
    :param backend_indices: kernel collections grouped by dispatch key.
    :param native_function_decl_gen: callable to generate kernel declaration for each `NativeFunction`.
    :return: a list of string, from the string with all declarations, grouped by namespaces, split by newline.
    """

    ns_grouped_kernels = get_ns_grouped_kernels(
        grouped_native_functions=grouped_native_functions,
        backend_indices=backend_indices,
        native_function_decl_gen=native_function_decl_gen,
    )
    return get_native_function_declarations_from_ns_grouped_kernels(
        ns_grouped_kernels=ns_grouped_kernels
    )


def get_kernel_namespace(
    *, f: NativeFunction | NativeFunctionsGroup, backend_idx: BackendIndex
) -> str:
    backend_metadata = backend_idx.get_kernel(f)
    assert not backend_metadata or "::native" in backend_metadata.cpp_namespace, (
        f"The kernel for function {f.func.name if isinstance(f, NativeFunction) else f.functional.func.name} "
        f"with dispatch key {backend_idx.dispatch_key}"
        f" has a namespace {backend_metadata.cpp_namespace} and it's not ending with '::native'."
    )
    return (
        backend_metadata.cpp_namespace if backend_metadata else DEFAULT_KERNEL_NAMESPACE
    )


# Return native function definitions grouped by dispatch key and custom namespace.
# Used in RegisterDispatchKey.cpp and etc.
def get_native_function_definitions(
    *,
    fm: FileManager,
    grouped_native_functions: Sequence[NativeFunction | NativeFunctionsGroup],
    dispatch_key: DispatchKey,
    backend_idx: BackendIndex,
    selector: SelectiveBuilder,
    rocm: bool,
    symint: bool,
    skip_dispatcher_op_registration: bool,
    gen_dispatch_helpers: bool,
) -> list[str]:
    definitions: list[str] = []
    ns_definitions: dict[str, list[str]] = defaultdict(list)
    anonymous_definitions: dict[str, list[str]] = defaultdict(list)
    registrations: dict[str, dict[str, list[str]]] = defaultdict(dict)
    newline = "\n"
    ns_gen = dest.RegisterDispatchKey(
        backend_idx,
        Target.NAMESPACED_DEFINITION,
        selector,
        rocm=rocm,
        symint=symint,
        class_method_name=None,
        skip_dispatcher_op_registration=skip_dispatcher_op_registration,
    )
    anonymous_gen = dest.RegisterDispatchKey(
        backend_idx,
        Target.ANONYMOUS_DEFINITION,
        selector,
        rocm=rocm,
        symint=symint,
        class_method_name=None,
        skip_dispatcher_op_registration=skip_dispatcher_op_registration,
    )
    reg_gen = dest.RegisterDispatchKey(
        backend_idx,
        Target.REGISTRATION,
        selector,
        rocm=rocm,
        symint=symint,
        class_method_name=None,
        skip_dispatcher_op_registration=skip_dispatcher_op_registration,
    )
    for f in grouped_native_functions:
        kernel_namespace = get_kernel_namespace(f=f, backend_idx=backend_idx).replace(
            "::native", ""
        )

        ns_definitions[kernel_namespace].extend(
            ns_gen(f),
        )
        anonymous_definitions[kernel_namespace].extend(
            anonymous_gen(f),
        )
        namespace = (
            f.namespace if isinstance(f, NativeFunction) else f.functional.namespace
        )
        if namespace not in registrations[kernel_namespace]:
            registrations[kernel_namespace] = defaultdict(list)
        registrations[kernel_namespace][namespace].extend(
            reg_gen(f),
        )

    for kernel_namespace in ns_definitions:
        if len(ns_definitions[kernel_namespace]) == 0:
            continue
        ns_helper = NamespaceHelper(namespace_str=kernel_namespace)
        registration_body = ""
        for namespace in registrations[kernel_namespace]:
            if not registrations[kernel_namespace][namespace]:
                continue
            registration_body += f"""
TORCH_LIBRARY_IMPL({namespace}, {dispatch_key}, m) {{
    {newline.join(registrations[kernel_namespace][namespace])}
}};"""
        definitions.extend(
            fm.substitute_with_template(
                "RegisterDispatchDefinitions.ini",
                lambda: {
                    "ns_prologue": ns_helper.prologue,
                    "ns_epilogue": ns_helper.epilogue,
                    "dispatch_helpers": dest.gen_registration_helpers(backend_idx)
                    if gen_dispatch_helpers
                    else [],
                    "dispatch_anonymous_definitions": anonymous_definitions[
                        kernel_namespace
                    ],
                    "static_init_dispatch_registrations": ""
                    if skip_dispatcher_op_registration
                    else registration_body,
                    "deferred_dispatch_registrations": "",
                    "dispatch_namespace": dispatch_key.lower(),
                    "dispatch_namespaced_definitions": ns_definitions[kernel_namespace],
                },
            ).split(newline)
        )

    return definitions


# Return native function declarations grouped by dispatch key and custom namespace.
# Used in CPUFunctions_inl.h and etc.
def get_namespaced_declaration(
    *,
    grouped_native_functions: Sequence[NativeFunction | NativeFunctionsGroup],
    dispatch_key: DispatchKey,
    backend_idx: BackendIndex,
    selector: SelectiveBuilder,
    rocm: bool,
    symint: bool,
) -> list[str]:
    declarations: list[str] = []
    ns_grouped_kernels: dict[str, list[str]] = defaultdict(list)
    newline = "\n"
    func = dest.RegisterDispatchKey(
        backend_idx,
        Target.NAMESPACED_DECLARATION,
        selector,
        rocm=rocm,
        class_method_name=None,
        skip_dispatcher_op_registration=False,
        symint=symint,
    )
    for f in grouped_native_functions:
        namespace = get_kernel_namespace(f=f, backend_idx=backend_idx).replace(
            "native", dispatch_key.lower()
        )

        ns_grouped_kernels[namespace].extend(
            func(f),
        )

    for namespace, kernels in ns_grouped_kernels.items():
        if len(kernels) == 0:
            continue
        ns_helper = NamespaceHelper(
            namespace_str=namespace, entity_name="", max_level=3
        )
        ordered_kernels = list(OrderedDict.fromkeys(kernels))
        declarations.extend(
            f"""
{ns_helper.prologue}
{newline.join(ordered_kernels)}
{ns_helper.epilogue}
        """.split(newline)
        )
    return declarations


# Return native function schema registration code for aten and other namespaces.
def get_native_function_schema_registrations(
    *,
    native_functions: Sequence[NativeFunction],
    schema_selector: SelectiveBuilder,
) -> tuple[list[str], str]:
    ns_native_functions: dict[str, list[NativeFunction]] = defaultdict(list)
    for native_function in native_functions:
        ns_native_functions[native_function.namespace].append(native_function)
    schema_registrations = ""
    aten_schema_registrations = []
    custom_namespace = None
    for namespace, funcs in ns_native_functions.items():
        schema_registrations_body = list(
            mapMaybe(RegisterSchema(schema_selector), funcs)
        )
        # NB: we have to separate aten namespace registration from other namespaces,
        # because in the template we hardcoded an operator for ATen already.
        if namespace == "aten":
            aten_schema_registrations = schema_registrations_body
        else:
            custom_namespace = namespace
            tab = "\t"
            # if the namespace is predefined, we should use define a library fragment
            # instead of a new library
            torch_library_macro = (
                "TORCH_LIBRARY_FRAGMENT"
                if namespace in FRAGMENT_NAMESPACES
                else "TORCH_LIBRARY"
            )
            schema_registrations += f"""
{torch_library_macro}({custom_namespace}, m) {{
  {tab.join(schema_registrations_body)}
}};"""
    return (aten_schema_registrations, schema_registrations)


def gen_aggregated_headers(
    *,
    native_functions: Sequence[NativeFunction],
    grouped_native_functions: Sequence[NativeFunction | NativeFunctionsGroup],
    structured_native_functions: Sequence[NativeFunctionsGroup],
    static_dispatch_idx: list[BackendIndex],
    selector: SelectiveBuilder,
    backend_indices: dict[DispatchKey, BackendIndex],
    cpu_fm: FileManager,
    device_fms: dict[str, FileManager],
    functions_keys: set[DispatchKey],
    dispatch_keys: Sequence[DispatchKey],
    rocm: bool,
) -> None:
    # Buck doesn't support dynamic output files, so we aggregate all operator
    # headers into a single file
    cpu_fm.write(
        "NativeMetaFunctions.h",
        lambda: {
            "NativeMetaFunctions_includes": [],
            "NativeMetaFunctions_declarations": list(
                mapMaybe(compute_meta_function_declaration, structured_native_functions)
            ),
        },
    )
    method_native_functions = [
        fn for fn in native_functions if Variant.method in fn.variants
    ]
    non_method_native_functions = [
        fn for fn in native_functions if fn not in method_native_functions
    ]
    cpu_fm.write(
        "MethodOperators.h",
        lambda: {
            "MethodOperators_includes": [],
            "MethodOperators_declarations": list(
                mapMaybe(
                    ComputeOperators(
                        Target.DECLARATION,
                        static_dispatch_backend_indices=static_dispatch_idx,
                    ),
                    method_native_functions,
                )
            ),
        },
    )
    cpu_fm.write(
        "Operators.h",
        lambda: {
            "Operators_includes": ["#include <ATen/MethodOperators.h>"],
            "Operators_declarations": list(
                mapMaybe(
                    ComputeOperators(
                        Target.DECLARATION,
                        static_dispatch_backend_indices=static_dispatch_idx,
                    ),
                    non_method_native_functions,
                )
            ),
        },
    )
    cpu_fm.write(
        "Functions.h",
        lambda: {
            "static_dispatch_extra_headers": static_dispatch_extra_headers(
                static_dispatch_idx
            ),
            "Functions_includes": ["#include <ATen/Operators.h>"],
            "Functions_declarations": list(
                mapMaybe(
                    ComputeFunction(),
                    native_functions,
                )
            ),
        },
    )
    declarations = get_native_function_declarations(
        grouped_native_functions=grouped_native_functions,
        backend_indices=backend_indices,
    )
    cpu_fm.write(
        "NativeFunctions.h",
        lambda: {
            "NativeFunctions_includes": ["#include <ATen/NativeMetaFunctions.h>"],
            "NativeFunctions_declarations": declarations,
        },
    )

    for dispatch_key in dispatch_keys:
        fm = file_manager_from_dispatch_key(dispatch_key, device_fms, cpu_fm)
        if dispatch_key in functions_keys:
            inl_headers = f"#include <ATen/{dispatch_key}Functions_inl.h>"

            fm.write_with_template(
                f"{dispatch_key}Functions.h",
                "DispatchKeyFunctions.h",
                lambda: {
                    "dispatch_key": str(dispatch_key),
                    "inline_headers": inl_headers,
                },
            )
            fm.write_with_template(
                f"{dispatch_key}Functions_inl.h",
                "DispatchKeyFunctions_inl.h",
                lambda: {
                    "DispatchKeyFunctions_inl_includes": [],
                    "dispatch_namespace": dispatch_key.lower(),
                    "dispatch_namespaced_declarations": get_namespaced_declaration(
                        grouped_native_functions=grouped_native_functions,
                        dispatch_key=dispatch_key,
                        backend_idx=backend_indices[dispatch_key],
                        selector=selector,
                        rocm=rocm,
                        symint=True,
                    ),
                },
            )

        del fm


def gen_per_operator_headers(
    *,
    native_functions: Sequence[NativeFunction],
    grouped_native_functions: Sequence[NativeFunction | NativeFunctionsGroup],
    static_dispatch_idx: list[BackendIndex],
    selector: SelectiveBuilder,
    backend_indices: dict[DispatchKey, BackendIndex],
    cpu_fm: FileManager,
    device_fms: dict[str, FileManager],
    ops_fm: FileManager,
    functions_keys: set[DispatchKey],
    dispatch_keys: Sequence[DispatchKey],
    rocm: bool,
) -> None:
    # For CMake builds, split operator declarations into separate headers in
    # the ATen/ops folder to split up header dependencies
    functions_by_root_name: dict[str, list[NativeFunction]] = defaultdict(list)
    for fn in native_functions:
        functions_by_root_name[fn.root_name].append(fn)

    grouped_functions_by_root_name: dict[
        str, list[NativeFunction | NativeFunctionsGroup]
    ] = defaultdict(list)
    for group in grouped_native_functions:
        name = group.root_name
        grouped_functions_by_root_name[name].append(group)

    for name, functions in functions_by_root_name.items():
        ops_fm.write_with_template(
            f"{name}_ops.h",
            "Operator.h",
            lambda: {
                "declarations": list(
                    mapMaybe(
                        ComputeOperators(
                            Target.DECLARATION,
                            static_dispatch_backend_indices=static_dispatch_idx,
                        ),
                        functions,
                    )
                ),
            },
        )

        ops_fm.write_with_template(
            f"{name}.h",
            "Function.h",
            lambda: {
                "static_dispatch_ops_headers": list(
                    mapMaybe(
                        lambda fn: static_dispatch_ops_header(
                            fn, backend_index=static_dispatch_idx
                        ),
                        functions,
                    )
                ),
                "operator_includes": f"#include <ATen/ops/{name}_ops.h>",
                "function_definitions": list(
                    mapMaybe(
                        ComputeFunction(),
                        functions,
                    )
                ),
            },
        )

        grouped_functions = grouped_functions_by_root_name.get(name, [])
        structured_functions = [
            fn
            for fn in grouped_functions
            if isinstance(fn, NativeFunctionsGroup) and fn.structured
        ]
        is_structured = len(structured_functions) > 0

        if is_structured:
            ops_fm.write_with_template(
                f"{name}_meta.h",
                "NativeMetaFunction.h",
                lambda: {
                    "meta_function_declarations": list(
                        mapMaybe(
                            compute_meta_function_declaration, structured_functions
                        )
                    ),
                },
            )
        declarations = get_native_function_declarations(
            grouped_native_functions=grouped_functions,
            backend_indices=backend_indices,
            native_function_decl_gen=dest.compute_native_function_declaration,
        )
        ops_fm.write_with_template(
            f"{name}_native.h",
            "NativeFunction.h",
            lambda: {
                "extra_includes": (
                    f"#include <ATen/ops/{name}_meta.h>" if is_structured else []
                ),
                "native_function_declarations": declarations,
            },
        )

    for category, suffix in [
        ("Functions", ""),
        ("Operators", "_ops"),
        ("NativeMetaFunctions", "_meta"),
        ("NativeFunctions", "_native"),
    ]:
        cpu_fm.write(
            f"{category}.h",
            lambda: {
                f"{category}_includes": [
                    f"#include <ATen/ops/{name}{suffix}.h>"
                    for name in sorted(functions_by_root_name.keys())
                ],
                f"{category}_declarations": [],
            },
        )

    for dispatch_key in dispatch_keys:
        if dispatch_key not in functions_keys:
            continue

        dispatch_namespace = dispatch_key.lower()
        dispatch_names = []

        for name, functions in functions_by_root_name.items():
            grouped_functions = grouped_functions_by_root_name.get(name, [])
            declarations = list(
                concatMap(
                    dest.RegisterDispatchKey(
                        backend_indices[dispatch_key],
                        Target.NAMESPACED_DECLARATION,
                        selector,
                        rocm=rocm,
                        symint=True,
                        class_method_name=None,
                        skip_dispatcher_op_registration=False,
                    ),
                    grouped_functions,
                )
            )

            if len(declarations) == 0:
                continue

            dispatch_names.append(name)
            ops_fm.write_with_template(
                f"{name}_{dispatch_namespace}_dispatch.h",
                "DispatchKeyFunction.h",
                lambda: {
                    "dispatch_namespace": dispatch_namespace,
                    "dispatch_namespaced_declarations": declarations,
                },
            )

        fm = file_manager_from_dispatch_key(dispatch_key, device_fms, cpu_fm)
        inl_headers = f"#include <ATen/{dispatch_key}Functions_inl.h>"

        fm.write_with_template(
            f"{dispatch_key}Functions.h",
            "DispatchKeyFunctions.h",
            lambda: {
                "dispatch_key": str(dispatch_key),
                "inline_headers": inl_headers,
            },
        )
        fm.write_with_template(
            f"{dispatch_key}Functions_inl.h",
            "DispatchKeyFunctions_inl.h",
            lambda: {
                "dispatch_namespace": dispatch_namespace,
                "DispatchKeyFunctions_inl_includes": [
                    f"#include <ATen/ops/{name}_{dispatch_namespace}_dispatch.h>"
                    for name in sorted(dispatch_names)
                ],
                "dispatch_namespaced_declarations": [],
            },
        )
        del fm

    cpu_fm.write(
        "MethodOperators.h",
        lambda: {
            "MethodOperators_includes": sorted(
                f"#include <ATen/ops/{name}_ops.h>"
                for name, functions in functions_by_root_name.items()
                if any(Variant.method in fn.variants for fn in functions)
            ),
            "MethodOperators_declarations": [],
        },
    )


def gen_headers(
    *,
    native_functions: Sequence[NativeFunction],
    valid_tags: set[str],
    grouped_native_functions: Sequence[NativeFunction | NativeFunctionsGroup],
    structured_native_functions: Sequence[NativeFunctionsGroup],
    static_dispatch_idx: list[BackendIndex],
    selector: SelectiveBuilder,
    backend_indices: dict[DispatchKey, BackendIndex],
    core_fm: FileManager,
    cpu_fm: FileManager,
    device_fms: dict[str, FileManager],
    ops_fm: FileManager,
    dispatch_keys: Sequence[DispatchKey],
    functions_keys: set[DispatchKey],
    rocm: bool,
    per_operator_headers: bool,
) -> None:
    if per_operator_headers:
        gen_per_operator_headers(
            native_functions=native_functions,
            grouped_native_functions=grouped_native_functions,
            static_dispatch_idx=static_dispatch_idx,
            selector=selector,
            backend_indices=backend_indices,
            cpu_fm=cpu_fm,
            device_fms=device_fms,
            ops_fm=ops_fm,
            dispatch_keys=dispatch_keys,
            functions_keys=functions_keys,
            rocm=rocm,
        )
    else:
        gen_aggregated_headers(
            native_functions=native_functions,
            grouped_native_functions=grouped_native_functions,
            structured_native_functions=structured_native_functions,
            static_dispatch_idx=static_dispatch_idx,
            selector=selector,
            backend_indices=backend_indices,
            cpu_fm=cpu_fm,
            device_fms=device_fms,
            dispatch_keys=dispatch_keys,
            functions_keys=functions_keys,
            rocm=rocm,
        )

    core_fm.write(
        "TensorBody.h",
        lambda: {
            "tensor_method_declarations": list(
                mapMaybe(
                    ComputeTensorMethod(
                        target=Target.DECLARATION,
                        static_dispatch_backend_indices=static_dispatch_idx,
                    ),
                    native_functions,
                )
            ),
            "tensor_method_definitions": list(
                mapMaybe(
                    ComputeTensorMethod(
                        target=Target.DEFINITION,
                        static_dispatch_backend_indices=static_dispatch_idx,
                    ),
                    native_functions,
                )
            ),
        },
    )

    cpu_fm.write(
        "RedispatchFunctions.h",
        lambda: {
            "function_redispatch_definitions": list(
                mapMaybe(ComputeRedispatchFunction(), native_functions)
            ),
        },
    )

    cpu_fm.write(
        "RegistrationDeclarations.h",
        lambda: {
            "registration_declarations": [
                compute_registration_declarations(f, backend_indices)
                for f in native_functions
            ],
        },
    )

    cpu_fm.write(
        "VmapGeneratedPlumbing.h", lambda: gen_all_vmap_plumbing(native_functions)
    )

    def gen_aten_interned_strings() -> dict[str, str]:
        attrs: set[str] = set()  # All function argument names
        names = set()  # All ATen function names
        for func in native_functions:
            names.add(str(func.func.name.name))
            # Some operators don't have a functional variant but we still create a
            # symbol without the underscore
            names.add(func.func.name.name.base)

            attrs.update(arg.name for arg in func.func.schema_order_arguments())

        # These are keywords in C++, so aren't valid symbol names
        # https://en.cppreference.com/w/cpp/language/operator_alternative
        names -= {
            "and",
            "and_eq",
            "bitand",
            "bitor",
            "compl",
            "not",
            "not_eq",
            "or",
            "or_eq",
            "xor",
            "xor_eq",
        }

        return {
            "aten_symbols": " \\\n".join(
                [f"_(aten, {name})" for name in sorted(names)]
            ),
            "attr_symbols": " \\\n".join(
                [f"_(attr, {name})" for name in sorted(attrs)]
            ),
        }

    core_fm.write("aten_interned_strings.h", gen_aten_interned_strings)

    def gen_tags_enum() -> dict[str, str]:
        return {"enum_of_valid_tags": (",\n".join(sorted(valid_tags)))}

    core_fm.write("enum_tag.h", gen_tags_enum)


def gen_source_files(
    *,
    native_functions: Sequence[NativeFunction],
    grouped_native_functions: Sequence[NativeFunction | NativeFunctionsGroup],
    structured_native_functions: Sequence[NativeFunctionsGroup],
    view_groups: Sequence[NativeFunctionsViewGroup],
    selector: SelectiveBuilder,
    static_dispatch_idx: list[BackendIndex],
    backend_indices: dict[DispatchKey, BackendIndex],
    aoti_fm: FileManager,
    core_fm: FileManager,
    cpu_vec_fm: FileManager,
    cpu_fm: FileManager,
    device_fms: dict[str, FileManager],
    dispatch_keys: Sequence[DispatchKey],
    functions_keys: set[DispatchKey],
    rocm: bool,
    force_schema_registration: bool,
    per_operator_headers: bool,
    skip_dispatcher_op_registration: bool,
    update_aoti_c_shim: bool,
    aoti_backends: set[DispatchKey],
    extend_aoti_c_shim: bool,
) -> None:
    extra_cuda_headers = """\
#include <c10/cuda/CUDAGuard.h>
#include <ATen/cuda/ATenCUDAGeneral.h>
#include <ATen/cuda/CUDADevice.h>
#include <ATen/cuda/CUDAContext.h>"""
    if rocm:
        extra_cuda_headers = """\
#include <ATen/hip/impl/HIPGuardImplMasqueradingAsCUDA.h>
#include <ATen/hip/ATenHIPGeneral.h>
#include <ATen/hip/HIPDevice.h>
#include <ATen/hip/HIPContext.h>"""

    for dispatch_key in dispatch_keys:
        fm = file_manager_from_dispatch_key(dispatch_key, device_fms, cpu_fm)
        if per_operator_headers:

            def operator_headers() -> list[str]:
                headers = []
                for g in grouped_native_functions:
                    is_registered = False
                    if backend_index.has_kernel(g):
                        is_registered = True
                    # The above has_kernel test on a group will only test for
                    # the existence of out dispatch, because that's how
                    # structured kernels work. But sometimes functions can be
                    # grouped but not be structured, and then you need to check
                    # each individual piece, as they may have manual dispatch
                    # entries.
                    elif isinstance(g, NativeFunctionsGroup) and any(
                        backend_index.has_kernel(fn) for fn in g.functions()
                    ):
                        is_registered = True
                    # TODO: this condition is a bit questionable
                    # (It has to do with the fact that structured kernels get generated kernels
                    # to the Meta + CompositeExplicitAutogradNonFunctional keys).
                    elif g.structured and dispatch_key in (
                        DispatchKey.Meta,
                        DispatchKey.CompositeExplicitAutogradNonFunctional,
                    ):
                        is_registered = True
                    if not is_registered:
                        continue

                    headers.append(f"#include <ATen/ops/{g.root_name}_native.h>")
                    if (
                        dispatch_key
                        == DispatchKey.CompositeExplicitAutogradNonFunctional
                    ):
                        headers.append(f"#include <ATen/ops/{g.root_name}.h>")
                    if dispatch_key in functions_keys:
                        headers.append(
                            f"#include <ATen/ops/{g.root_name}_{dispatch_namespace}_dispatch.h>"
                        )

                return sorted(set(headers))

        else:

            def operator_headers() -> list[str]:
                headers = ["#include <ATen/NativeFunctions.h>"]
                if dispatch_key == DispatchKey.CompositeExplicitAutogradNonFunctional:
                    headers.append("#include <ATen/Functions.h>")
                if dispatch_key in functions_keys:
                    headers.append(f"#include <ATen/{dispatch_key!s}Functions.h>")
                return headers

        backend_index = backend_indices[dispatch_key]
        ns_grouped_native_functions = defaultdict(list)
        for grouped_native_function in grouped_native_functions:
            namespace = (
                grouped_native_function.namespace
                if isinstance(grouped_native_function, NativeFunction)
                else grouped_native_function.functional.namespace
            )
            ns_grouped_native_functions[namespace].append(grouped_native_function)

        dispatch_namespace = str(dispatch_key).lower()

        # CompositeImplicitAutogradNestdTensor does not currently user the helpers generated
        # compilation will fail when `-Werror=unused-function` flag is set
        gen_dispatch_helpers: bool = (
            dispatch_key != DispatchKey.CompositeImplicitAutogradNestedTensor
        )

        dispatch_definitions = get_native_function_definitions(
            fm=fm,
            grouped_native_functions=grouped_native_functions,
            dispatch_key=dispatch_key,
            backend_idx=backend_index,
            selector=selector,
            rocm=rocm,
            symint=True,
            skip_dispatcher_op_registration=skip_dispatcher_op_registration,
            gen_dispatch_helpers=gen_dispatch_helpers,
        )
        fm.write_with_template(
            f"Register{dispatch_key}.cpp",
            "RegisterDispatchKey.cpp",
            lambda: {
                "extra_cuda_headers": extra_cuda_headers
                if is_cuda_dispatch_key(dispatch_key)
                else "",
                "external_backend_headers": "",
                "dispatch_headers": dest.gen_registration_headers(
                    backend_index, per_operator_headers, rocm
                ),
                "ops_headers": operator_headers(),
                "dispatch_helpers": "",
                "dispatch_definitions": dispatch_definitions,
            },
        )

        for g in structured_native_functions:
            if not g.out.ufunc_inner_loop or not is_ufunc_dispatch_key(dispatch_key):
                continue
            name = g.functional.func.name.name
            if dispatch_key is DispatchKey.CPU:
                assert fm is cpu_fm
                fm.write_with_template(
                    f"UfuncCPU_{name}.cpp",
                    "UfuncCPU.cpp",
                    lambda: {
                        "meta_declaration": compute_meta_function_declaration(g),
                        "native_declaration": dest.compute_native_function_declaration(
                            g, backend_indices[dispatch_key]
                        ),
                        "native_definitions": dest.compute_ufunc_cpu(g),
                    },
                )
                cpu_vec_fm.write_with_template(
                    f"UfuncCPUKernel_{name}.cpp",
                    "UfuncCPUKernel.cpp",
                    lambda: {
                        "name": name,
                        "native_definitions": dest.compute_ufunc_cpu_kernel(g),
                    },
                )
            elif dispatch_key is DispatchKey.CUDA:
                cuda_headers = "#include <ATen/native/cuda/Loops.cuh>"
                if rocm:
                    cuda_headers = "#include <ATen/native/hip/Loops.cuh>"
                fm.write_with_template(
                    f"UfuncCUDA_{name}.cu",
                    "UfuncCUDA.cu",
                    lambda: {
                        "name": name,
                        "cuda_headers": cuda_headers,
                        "meta_declaration": compute_meta_function_declaration(g),
                        "native_declaration": dest.compute_native_function_declaration(
                            g, backend_indices[dispatch_key]
                        ),
                        "native_definitions": dest.compute_ufunc_cuda(g),
                    },
                )
            else:
                raise AssertionError(f"unrecognized {dispatch_key} for ufunc")

        structured_func_group_dict = {}
        for func_group in structured_native_functions:
            for func in func_group.functions():
                if func.structured_delegate is not None:
                    structured_func_group_dict[func.structured_delegate] = func_group
                    break

        if dispatch_key in aoti_backends:
            fallbacks = {}
            for func in native_functions:
                op_name = get_fallback_op_name(func)
                if op_name in inductor_fallback_ops:
                    fallbacks[op_name] = func
            fallback_native_functions = tuple(
                value for _, value in sorted(fallbacks.items())
            )

            # header files were checked in for ABI-compatiblilty checking
            header_file_name = f"c_shim_{dispatch_key.lower()}.h"
            new_header = gen_aoti_c_shim(
                fallback_native_functions,
                structured_func_group_dict,
                dispatch_key,
                backend_indices,
                header=True,
                extend_aoti_c_shim=extend_aoti_c_shim,
                includes="",
            )
            if update_aoti_c_shim:
                aoti_fm.write(
                    header_file_name,
                    lambda: new_header,
                )
            else:
                try:
                    with open(
                        os.path.join(aoti_fm.install_dir, header_file_name)
                    ) as old_file:
                        old_header = old_file.read()
                        assert old_header == new_header, """

WARNING: The generated AOTInductor C shim header files have unexpectedly changed. This
indicates an AOTInductor fallback operator ABI backward compatibility breakage!!!
Only in a limited number of situations, this is allowed:

1. You added a fallback op to the inductor_fallback_ops list in torchgen/aoti/fallback_ops.py.
If that's the case, run `python torchgen/gen.py --update-aoti-c-shim` to update the existing
C shim header files.

2. You added a new default argument to an existing fallback op. This is clearly a BC breaking
change in the AOTInductor land. In this case, you need to keep a manual copy of that existing
fallback op in a file, e.g. torch/csrc/inductor/aoti_torch/c/shim.h, bump up the version
number of that fallback op in the newly generated C shim files, and update the cpp wrapper
codegen to generate the correct cpp call for this op. Contact AOTInductor team for assistance.

                        """
                except FileNotFoundError:
                    print(
                        f"{os.path.join(aoti_fm.install_dir, header_file_name)} not found"
                    )

            # cpp files are always generated on-the-fly
            def headers_for_aoti() -> str:
                headers = []
                for func in fallback_native_functions:
                    header = get_header_for_aoti(
                        func,
                        structured_func_group_dict,
                        dispatch_key,
                        backend_indices,
                        extend_aoti_c_shim=extend_aoti_c_shim,
                    )
                    if header is not None:
                        headers.append(header)
                return "\n".join(sorted(set(headers)))

            extra_headers = (
                extra_cuda_headers if is_cuda_dispatch_key(dispatch_key) else ""
            )

            aoti_fm.write(
                f"c_shim_{dispatch_key.lower()}.cpp",
                lambda: gen_aoti_c_shim(
                    fallback_native_functions,
                    structured_func_group_dict,
                    dispatch_key,
                    backend_indices,
                    header=False,
                    extend_aoti_c_shim=extend_aoti_c_shim,
                    includes=headers_for_aoti() + "\n" + extra_headers,
                ),
            )

        del fm

    # BackendSelect is generated specially
    def gen_backend_select() -> dict[str, list[str]]:
        relevant_fns = [
            fn for fn in native_functions if needs_backend_select(fn, selector)
        ]
        return {
            "ops_headers": [
                f"#include <ATen/ops/{fn.root_name}_ops.h>" for fn in relevant_fns
            ],
            "backend_select_method_definitions": list(
                mapMaybe(
                    ComputeBackendSelect(Target.DEFINITION, selector), relevant_fns
                )
            ),
            "backend_select_function_registrations": list(
                mapMaybe(
                    ComputeBackendSelect(Target.REGISTRATION, selector), relevant_fns
                )
            ),
        }

    cpu_fm.write("RegisterBackendSelect.cpp", gen_backend_select)

    schema_selector = selector
    if force_schema_registration:
        schema_selector = SelectiveBuilder.get_nop_selector()

    (
        aten_schema_registrations,
        schema_registrations,
    ) = get_native_function_schema_registrations(
        native_functions=native_functions, schema_selector=schema_selector
    )
    cpu_fm.write(
        "RegisterSchema.cpp",
        lambda: {
            "aten_schema_registrations": []
            if skip_dispatcher_op_registration
            else aten_schema_registrations,
            "schema_registrations": []
            if skip_dispatcher_op_registration
            else schema_registrations,
        },
    )

    def key_func(
        fn: NativeFunction | NativeFunctionsGroup | NativeFunctionsViewGroup,
    ) -> str:
        return fn.root_name

    cpu_fm.write_sharded(
        "Operators.cpp",
        native_functions,
        key_fn=key_func,
        env_callable=lambda fn: {
            "operator_headers": [f"#include <ATen/ops/{fn.root_name}.h>"],
            "definitions": [
                ComputeOperators(
                    Target.DEFINITION,
                    static_dispatch_backend_indices=static_dispatch_idx,
                )(fn)
            ],
        },
        base_env={
            "static_dispatch_extra_headers": static_dispatch_extra_headers(
                static_dispatch_idx
            ),
        },
        num_shards=5,
        sharded_keys={
            "operator_headers",
            "definitions",
            "static_dispatch_extra_headers",
        },
    )

    cpu_fm.write("Functions.cpp", dict)

    core_fm.write("TensorMethods.cpp", dict)

    core_fm.write(
        "ATenOpList.cpp",
        lambda: {
            "aten_ops": list(mapMaybe(compute_aten_op, native_functions)),
        },
    )

    def functionalization_env_callable(
        g: NativeFunction | NativeFunctionsGroup | NativeFunctionsViewGroup,
    ) -> dict[str, list[str]]:
        def gen_op_headers(
            g: NativeFunction | NativeFunctionsGroup | NativeFunctionsViewGroup,
        ) -> list[str]:
            if isinstance(g, NativeFunctionsViewGroup):
                # view ops always get a functionalization kernel
                headers = [
                    f"#include <ATen/ops/{g.view.root_name}_native.h>",
                    f"#include <ATen/ops/{g.view.root_name}_ops.h>",
                ]
                if g.view_copy is not None:
                    headers += [
                        f"#include <ATen/ops/{g.view_copy.root_name}_native.h>",
                        f"#include <ATen/ops/{g.view_copy.root_name}_ops.h>",
                    ]
                return headers
            elif isinstance(g, NativeFunctionsGroup):
                headers = [
                    f"#include <ATen/ops/{g.functional.root_name}_native.h>",
                    f"#include <ATen/ops/{g.functional.root_name}_ops.h>",
                    f"#include <ATen/ops/{g.out.root_name}_native.h>",
                    f"#include <ATen/ops/{g.out.root_name}_ops.h>",
                ]
                if g.inplace is not None:
                    headers += [
                        f"#include <ATen/ops/{g.inplace.root_name}_native.h>",
                        f"#include <ATen/ops/{g.inplace.root_name}_ops.h>",
                    ]
                if g.mutable is not None:
                    headers += [
                        f"#include <ATen/ops/{g.mutable.root_name}_native.h>",
                        f"#include <ATen/ops/{g.mutable.root_name}_ops.h>",
                    ]
                return headers
            else:
                return [
                    f"#include <ATen/ops/{g.root_name}_native.h>",
                    f"#include <ATen/ops/{g.root_name}_ops.h>",
                ]

        return {
            "ops_headers": gen_op_headers(g),
            "func_definitions": gen_functionalization_definition(
                selector,
                g,
            ),
            "func_registrations": gen_functionalization_registration(
                selector,
                g,
                backend_indices[DispatchKey.CompositeImplicitAutograd],
            ),
        }

    all_groups: list[
        NativeFunction | NativeFunctionsGroup | NativeFunctionsViewGroup
    ] = list(structured_native_functions) + list(
        view_groups  # type: ignore[assignment, arg-type, operator]
    )
    # Note: all operators that functionalization needs to handle (mutable and aliasing ops) should be grouped properly.
    # The only reason we really need to deal with direct NativeFunctions here (instead of the groups) is because:
    # (1) We can provide better error checking (error out if someone introduces a mutable op that doesn't obey the grouping logic)
    # (2) functionalization needs to manually register CompositeImplicitAutograd kernels, which might not be grouped.
    #     Although this could go away long-term if we add a dedicated dispatch key for decompositions.
    structured_map: dict[OperatorName, NativeFunction] = {
        f.func.name: f
        for f in concatMap(lambda g: list(g.functions()), structured_native_functions)
    }
    view_map: dict[OperatorName, NativeFunction] = {
        f.func.name: f for f in concatMap(lambda g: list(g.functions()), view_groups)
    }
    for f in native_functions:
        if f.func.name not in structured_map and f.func.name not in view_map:
            all_groups.append(f)

    cpu_fm.write_sharded(
        "RegisterFunctionalization.cpp",
        all_groups,
        key_fn=key_func,
        env_callable=functionalization_env_callable,
        num_shards=4,
        sharded_keys={
            "ops_headers",
            "func_definitions",
            "func_registrations",
            "func_add_back_views_definitions",
            "func_add_back_views_registrations",
        },
    )

    cpu_fm.write(
        "FunctionalInverses.h",
        lambda: {
            "view_inverse_declarations": list(
                mapMaybe(
                    lambda g: gen_functionalization_view_inverse_declaration(
                        selector, g
                    ),
                    view_groups,
                )
            )
        },
    )

    # Note [view_copy NativeFunctions]
    # Every view operator in native_functions.yaml that is not CompositeImplicitAutograd
    # needs to have a corresponding non-aliasing {view}_copy variant.
    # Backends that use functionalization and don't know how to handle aliasing ops
    # are expected to implement kernels for these {view}_copy kernels instead.
    # The code for {view}_copy operators in core is pretty boilerplate-heavy however,
    # so we codegen the following:
    # (1) A CompositeExplicitAutogradNonFunctional kernel for every {view}_copy operator.
    #     These are never explicitly invoked by the functionalization pass,
    #     but they could theoretically be called from user code (I added these kernels for completeness,
    #     since the ops are part of the public API).
    # (2) A derivative formula for every {view}_copy operator
    #     {view}_copy operators can re-use the same derivative formulas as their {view} op counterparts,
    #     so rather than stamping all of the entries out in derivatives.yaml,
    #     we codegen them in.
    #     This is similar to how autograd codegen doesn't require inplace ops to have a derivatives.yaml entry.
    cpu_fm.write(
        "CompositeViewCopyKernels.cpp",
        lambda: {
            "ops_headers": [
                "\n".join(
                    f"#include <ATen/ops/{f.root_name}_ops.h>\n"
                    # NB: this include is important as it ensures we
                    # set the visibility on generated view_copy kernels
                    # correctly
                    f"#include <ATen/ops/{f.root_name}_native.h>"
                    for f in (
                        [g.view] if g.view_copy is None else [g.view, g.view_copy]
                    )
                )
                for g in view_groups
            ]
            + [
                "\n".join(
                    f"#include <ATen/ops/{f.root_name}_ops.h>\n"
                    # NB: this include is also important for correct visibility
                    f"#include <ATen/ops/{f.root_name}_native.h>"
                    for f in [g.inplace, g.mutable, g.functional]
                    if f is not None and "generated" not in f.tags
                )
                for g in structured_native_functions
            ],
            "CompositeViewCopyKernel_Definitions": list(
                mapMaybe(
                    GenCompositeViewCopyKernel(
                        backend_indices[
                            DispatchKey.CompositeExplicitAutogradNonFunctional
                        ]
                    ),
                    view_groups,
                )
            ),
            "GeneratedCompositeFunctional_Definitions": list(
                mapMaybe(
                    gen_composite_functional_kernel,
                    structured_native_functions,
                )
            ),
            "GeneratedCompositeOut_Definitions": list(
                mapMaybe(
                    gen_composite_out_kernel,
                    structured_native_functions,
                )
            ),
        },
    )


def gen_declarations_yaml(
    cpu_fm: FileManager, native_functions: Sequence[NativeFunction]
) -> None:
    cpu_fm.write(
        "Declarations.yaml",
        lambda: format_yaml([compute_declaration_yaml(f) for f in native_functions]),
    )


def get_torchgen_root() -> Path:
    """
    If you're depending on torchgen out-of-tree, you can use the root to figure
    out the path to native_functions.yaml
    """
    return Path(__file__).parent.resolve()


def main() -> None:
    parser = argparse.ArgumentParser(description="Generate ATen source files")
    parser.add_argument(
        "-s",
        "--source-path",
        help="path to source directory for ATen",
        default="aten/src/ATen",
    )
    parser.add_argument(
        "-o",
        "--output-dependencies",
        help="output a list of dependencies into the given file and exit",
    )
    parser.add_argument(
        "--dry-run",
        action="store_true",
        help="run without writing any files (still updates outputs)",
    )
    parser.add_argument(
        "--per-operator-headers",
        action="store_true",
        help="generate separate headers per operator in ATen/ops",
    )
    parser.add_argument(
        "-d",
        "--install-dir",
        "--install_dir",
        help="output directory",
        default="build/aten/src/ATen",
    )
    parser.add_argument(
        "--aoti-install-dir",
        "--aoti_install_dir",
        help="output directory for AOTInductor shim",
        default="torch/csrc/inductor/aoti_torch/generated",
    )
    parser.add_argument(
        "--rocm",
        action="store_true",
        help="reinterpret CUDA as ROCm/HIP and adjust filepaths accordingly",
    )
    parser.add_argument(
        "--mps",
        action="store_true",
        help="Generate MPS registration code when set",
    )
    parser.add_argument(
        "--xpu",
        action="store_true",
        help="Generate XPU registration code when set",
    )

    # TODO: --op-registration-whitelist will be removed when all call-sites
    # for gen.py are moved over to using the operator YAML file for mobile
    # custom build.
    parser.add_argument(
        "--op-registration-whitelist",
        "--op_registration_whitelist",
        nargs="*",
        help="filter op registrations by the whitelist (if set); "
        "each item is `namespace`::`operator name` without overload name; "
        "e.g.: aten::empty aten::conv2d ...",
    )
    parser.add_argument(
        "--op-selection-yaml-path",
        "--op_selection_yaml_path",
        help="Provide a path to the operator selection (for custom build) YAML "
        "that contains the information about the set of selected operators "
        "and their categories (training, ...). Each operator is either a "
        "full operator name with overload or just a bare operator name. "
        "The operator names also contain the namespace prefix (e.g. aten::)",
    )
    parser.add_argument(
        "--backend-whitelist",
        "--backend_whitelist",
        nargs="*",
        help="filter dispatch backend by the whitelist (if set), "
        "e.g.: CPU CUDA QuantizedCPU ...",
    )
    parser.add_argument(
        "--static-dispatch-backend",
        "--static_dispatch_backend",
        nargs="*",
        help="generate static dispatch code for the specific backend (if set)",
    )
    parser.add_argument(
        "--skip-dispatcher-op-registration",
        "--skip_dispatcher_op_registration",
        action="store_true",
        help="Avoid registering operators into the dispatcher.",
    )
    parser.add_argument(
        "--force-schema-registration",
        "--force_schema_registration",
        action="store_true",
        help="force it to generate schema-only registrations for all ops, including"
        "those that are not listed on --op-registration-whitelist",
    )
    parser.add_argument(
        "--generate",
        type=str,
        nargs="*",
        choices=["headers", "sources", "declarations_yaml"],
        default=["headers", "sources", "declarations_yaml"],
        help="Generate only a subset of files",
    )
    parser.add_argument(
        "--update-aoti-c-shim",
        action="store_true",
        help="Update AOTInductor C shim after adding an entry to inductor_fallback_ops in torchgen/aoti/fallback_ops.py. "
        "WARNING: Do not use this unless you are sure what you are doing!!!",
    )
    parser.add_argument(
        "--extend-aoti-c-shim",
        action="store_true",
        help="This Flag indicates the generation of c shims for out-of-tree ATen ops,"
        "which is an extension to the In-tree ATen op c shims. This flag needs to be combined with"
        "---source-path=<out-of-tree native_functions.yaml>"
        "--aoti-install-dir=<in-tree aoti_install_dir>/extend"
        "   default is torch/csrc/inductor/aoti_torch/generated/extend"
        "WARNING: Do not use this unless you are sure what you are doing!!!",
    )

    options = parser.parse_args()

    selector = get_custom_build_selector(
        options.op_registration_whitelist,
        options.op_selection_yaml_path,
    )

    native_yaml_path = os.path.join(options.source_path, "native/native_functions.yaml")
    tags_yaml_path = os.path.join(options.source_path, "native/tags.yaml")

    from torchgen.model import dispatch_keys

    # TODO: stop generating CUDA kernels for non-CUDA builds
    ignore_keys = set()
    if not options.mps:
        ignore_keys.add(DispatchKey.MPS)

        if DispatchKey.MPS in dispatch_keys:
            del dispatch_keys[dispatch_keys.index(DispatchKey.MPS)]

<<<<<<< HEAD
    if not options.xpu:
=======
    xpu_in_whitelist = (
        options.backend_whitelist and str(DispatchKey.XPU) in options.backend_whitelist
    )
    # Only generate RegisterXPU.cpp when there is "--xpu" with torhgen/gen.py
    # Before this change, torchgen always generates RegisterXPU.cpp for out-of-tree
    # torch-xpu-ops native_functions.yaml which use --backend_whitelist=XPU and without "--xpu".
    # After this change is landed, we will add --xpu in torch-xpu-ops and remove the check of "xpu_in_whitelist".
    if (not options.xpu) and (not xpu_in_whitelist):
>>>>>>> 0fe6b8c2
        ignore_keys.add(DispatchKey.XPU)

        if DispatchKey.XPU in dispatch_keys:
            del dispatch_keys[dispatch_keys.index(DispatchKey.XPU)]

    parsed_yaml = parse_native_yaml(native_yaml_path, tags_yaml_path, ignore_keys)
    valid_tags = _GLOBAL_PARSE_TAGS_YAML_CACHE[tags_yaml_path]
    native_functions, backend_indices = (
        parsed_yaml.native_functions,
        parsed_yaml.backend_indices,
    )

    grouped_native_functions = get_grouped_native_functions(native_functions)

    structured_native_functions = [
        g for g in grouped_native_functions if isinstance(g, NativeFunctionsGroup)
    ]
    native_functions_with_view_groups = get_grouped_by_view_native_functions(
        native_functions
    )
    view_groups = [
        g
        for g in native_functions_with_view_groups
        if isinstance(g, NativeFunctionsViewGroup)
    ]

    # NB: It is mandatory to NOT use os.path.join here, as the install directory
    # will eventually be ingested by cmake, which does not respect Windows style
    # path slashes.  If you switch this to use os.path.join, you'll get an error
    # like:
    #
    #   Syntax error in cmake code when parsing string
    #
    #     C:/Jenkins/workspace/pytorch-builds/pytorch-win-ws2016-cuda9-cudnn7-py3-build/build/aten/src/ATen\core/TensorMethods.h
    #
    #   Invalid character escape '\c'.
    core_install_dir = f"{options.install_dir}/core"
    Path(core_install_dir).mkdir(parents=True, exist_ok=True)
    ops_install_dir = f"{options.install_dir}/ops"
    Path(ops_install_dir).mkdir(parents=True, exist_ok=True)

    aoti_install_dir = f"{options.aoti_install_dir}"
    Path(aoti_install_dir).mkdir(parents=True, exist_ok=True)

    core_fm = make_file_manager(options=options, install_dir=core_install_dir)
    cpu_fm = make_file_manager(options=options)
    cpu_vec_fm = make_file_manager(options=options)
    cuda_fm = make_file_manager(options=options)
    ops_fm = make_file_manager(options=options, install_dir=ops_install_dir)
    aoti_fm = make_file_manager(options=options, install_dir=aoti_install_dir)
    device_fms = {"cuda": cuda_fm}
    if options.xpu:
        device_fms["xpu"] = make_file_manager(options=options)

    # Only a limited set of dispatch keys get CPUFunctions.h headers generated
    # for them; this is the set
    functions_keys = {
        DispatchKey.CPU,
        DispatchKey.CUDA,
        DispatchKey.CompositeImplicitAutograd,
        DispatchKey.CompositeImplicitAutogradNestedTensor,
        DispatchKey.CompositeExplicitAutograd,
        DispatchKey.CompositeExplicitAutogradNonFunctional,
        DispatchKey.Meta,
    }

    aoti_backends = {
        DispatchKey.CPU,
        DispatchKey.CUDA,
    }

    if options.mps:
        functions_keys.add(DispatchKey.MPS)

    if options.xpu:
        functions_keys.add(DispatchKey.XPU)
        aoti_backends.add(DispatchKey.XPU)

    if options.backend_whitelist:
        dispatch_keys = [
            k
            for k in dispatch_keys
            if is_generic_dispatch_key(k) or str(k) in options.backend_whitelist
        ]

    static_dispatch_idx: list[BackendIndex] = []
    if options.static_dispatch_backend:
        static_dispatch_idx = [
            backend_indices[DispatchKey.parse(key)]
            for key in options.static_dispatch_backend
        ]
        for key in options.static_dispatch_backend:
            dp_key = DispatchKey.parse(key)
            if dp_key not in functions_keys:
                functions_keys.add(dp_key)

    if "sources" in options.generate:
        gen_source_files(
            native_functions=native_functions,
            grouped_native_functions=grouped_native_functions,
            structured_native_functions=structured_native_functions,
            view_groups=view_groups,
            selector=selector,
            static_dispatch_idx=static_dispatch_idx,
            backend_indices=backend_indices,
            aoti_fm=aoti_fm,
            core_fm=core_fm,
            cpu_vec_fm=cpu_vec_fm,
            cpu_fm=cpu_fm,
            device_fms=device_fms,
            dispatch_keys=dispatch_keys,
            functions_keys=functions_keys,
            rocm=options.rocm,
            force_schema_registration=options.force_schema_registration,
            per_operator_headers=options.per_operator_headers,
            skip_dispatcher_op_registration=options.skip_dispatcher_op_registration,
            update_aoti_c_shim=options.update_aoti_c_shim,
            aoti_backends=aoti_backends,
            extend_aoti_c_shim=options.extend_aoti_c_shim,
        )

    if "headers" in options.generate:
        gen_headers(
            native_functions=native_functions,
            valid_tags=valid_tags,
            grouped_native_functions=grouped_native_functions,
            structured_native_functions=structured_native_functions,
            static_dispatch_idx=static_dispatch_idx,
            selector=selector,
            backend_indices=backend_indices,
            core_fm=core_fm,
            cpu_fm=cpu_fm,
            device_fms=device_fms,
            ops_fm=ops_fm,
            dispatch_keys=dispatch_keys,
            functions_keys=functions_keys,
            rocm=options.rocm,
            per_operator_headers=options.per_operator_headers,
        )

    if "declarations_yaml" in options.generate:
        gen_declarations_yaml(native_functions=native_functions, cpu_fm=cpu_fm)

    if options.output_dependencies:
        depfile_path = Path(options.output_dependencies).resolve()
        depfile_name = depfile_path.name
        depfile_stem = depfile_path.stem

        for fm, prefix in [
            (cpu_fm, ""),
            (cpu_vec_fm, "cpu_vec_"),
            (core_fm, "core_"),
            (ops_fm, "ops_"),
        ] + [(device_fm, f"{device}_") for device, device_fm in device_fms.items()]:
            varname = prefix + depfile_stem
            path = depfile_path.parent / (prefix + depfile_name)
            fm.write_outputs(varname, str(path))


if __name__ == "__main__":
    main()<|MERGE_RESOLUTION|>--- conflicted
+++ resolved
@@ -2876,18 +2876,7 @@
         if DispatchKey.MPS in dispatch_keys:
             del dispatch_keys[dispatch_keys.index(DispatchKey.MPS)]
 
-<<<<<<< HEAD
     if not options.xpu:
-=======
-    xpu_in_whitelist = (
-        options.backend_whitelist and str(DispatchKey.XPU) in options.backend_whitelist
-    )
-    # Only generate RegisterXPU.cpp when there is "--xpu" with torhgen/gen.py
-    # Before this change, torchgen always generates RegisterXPU.cpp for out-of-tree
-    # torch-xpu-ops native_functions.yaml which use --backend_whitelist=XPU and without "--xpu".
-    # After this change is landed, we will add --xpu in torch-xpu-ops and remove the check of "xpu_in_whitelist".
-    if (not options.xpu) and (not xpu_in_whitelist):
->>>>>>> 0fe6b8c2
         ignore_keys.add(DispatchKey.XPU)
 
         if DispatchKey.XPU in dispatch_keys:
