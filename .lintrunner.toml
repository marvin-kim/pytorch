[[linter]]
code = 'FLAKE8'
include_patterns = ['**/*.py']
exclude_patterns = [
    '.git/**',
    'build_test_custom_build/**',
    'build/**',
    'caffe2/**',
    'docs/caffe2/**',
    'docs/cpp/src/**',
    'docs/src/**',
    'fb/**',
    '**/fb/**',
    'functorch/docs/**',
    'functorch/examples/**',
    'functorch/notebooks/**',
    'torch/_inductor/fx_passes/serialized_patterns/**',
    'torch/_inductor/autoheuristic/artifacts/**',
    'scripts/**',
    'test/generated_type_hints_smoketest.py',
    # Tests from the NumPy test suite
    'test/torch_np/numpy_test/**/*.py',
    'third_party/**',
    'torch/include/**',
    'torch/lib/**',
    'venv/**',
    '**/*.pyi',
    'tools/test/test_selective_build.py',
]
command = [
    'python3',
    'tools/linter/adapters/flake8_linter.py',
    '--',
    '@{{PATHSFILE}}'
]
init_command = [
    'python3',
    'tools/linter/adapters/pip_init.py',
    '--dry-run={{DRYRUN}}',
    'flake8==6.1.0',
    'flake8-bugbear==23.3.23',
    'flake8-comprehensions==3.15.0',
    'flake8-executable==2.1.3',
    'flake8-logging-format==0.9.0',
    'flake8-pyi==23.3.1',
    'flake8-simplify==0.19.3',
    'mccabe==0.7.0',
    'pycodestyle==2.11.1',
    'pyflakes==3.1.0',
    'torchfix==0.4.0 ; python_version >= "3.9"',
]


[[linter]]
code = 'CLANGFORMAT'
include_patterns = [
    'aten/src/ATen/*.h',
    'aten/src/ATen/mps/**/*.mm',
    'aten/src/ATen/xpu/**/*.h',
    'aten/src/ATen/xpu/**/*.cpp',
    'aten/src/ATen/native/mps/**/*.metal',
    'aten/src/ATen/native/mps/**/*.mm',
    'aten/src/ATen/native/vulkan/**/*.h',
    'aten/src/ATen/native/vulkan/**/*.cpp',
    'aten/src/ATen/native/cuda/MultiTensorApply.cuh',
    'aten/src/ATen/native/**/Foreach*.*',
    'aten/src/ATen/native/cuda/fused*.*',
    'aten/src/ATen/native/cuda/Fused*.cu',
    'aten/src/ATen/native/cudnn/*.h',
    'aten/src/ATen/native/cudnn/*.cpp',
    'c10/**/*.h',
    'c10/**/*.cpp',
    'torch/csrc/**/*.h',
    'torch/csrc/**/*.hpp',
    'torch/csrc/**/*.cpp',
    'test/cpp/**/*.h',
    'test/cpp/**/*.cpp',
]
exclude_patterns = [
    'aten/src/ATen/native/vulkan/api/vk_mem_alloc.h',
    'aten/src/ATen/native/mps/kernels/Quantized.metal',
    'c10/util/strong_type.h',
    '**/fb/**',
    'torch/csrc/inductor/aoti_torch/generated/**',
    'torch/csrc/jit/serialization/mobile_bytecode_generated.h',
    'torch/csrc/utils/pythoncapi_compat.h',
    'aten/src/ATen/dlpack.h',
]
init_command = [
    'python3',
    'tools/linter/adapters/s3_init.py',
    '--config-json=tools/linter/adapters/s3_init_config.json',
    '--linter=clang-format',
    '--dry-run={{DRYRUN}}',
    '--output-dir=.lintbin',
    '--output-name=clang-format',
]
command = [
    'python3',
    'tools/linter/adapters/clangformat_linter.py',
    '--binary=.lintbin/clang-format',
    '--',
    '@{{PATHSFILE}}'
]
is_formatter = true

[[linter]]
code = 'MYPY'
include_patterns = [
    'torch/**/*.py',
    'torch/**/*.pyi',
    'caffe2/**/*.py',
    'caffe2/**/*.pyi',
    'test/test_bundled_images.py',
    'test/test_bundled_inputs.py',
    'test/test_complex.py',
    'test/test_datapipe.py',
    'test/test_futures.py',
    # 'test/test_numpy_interop.py',
    'test/test_torch.py',
    'test/test_type_hints.py',
    'test/test_type_info.py',
    'test/test_utils.py',
]
exclude_patterns = [
    '**/fb/**',
]
command = [
    'python3',
    'tools/linter/adapters/mypy_linter.py',
    '--config=mypy.ini',
    '--',
    '@{{PATHSFILE}}'
]
init_command = [
    'python3',
    'tools/linter/adapters/pip_init.py',
    '--dry-run={{DRYRUN}}',
    'numpy==1.26.0 ; python_version >= "3.9"',
    'expecttest==0.2.1',
    'mypy==1.11.2',
    'sympy==1.13.0 ; python_version >= "3.9"',
    'types-requests==2.27.25',
    'types-PyYAML==6.0.7',
    'types-tabulate==0.8.8',
    'types-protobuf==3.19.18',
    'types-pkg-resources==0.1.3',
    'types-Jinja2==2.11.9',
    'types-colorama==0.4.6',
    'filelock==3.13.1',
    'junitparser==2.1.1',
    'rich==10.9.0',
    'pyyaml==6.0.1',
    'optree==0.13.0',
]

[[linter]]
code = 'MYPYSTRICT'
include_patterns = [
    '.github/**/*.py',
    'benchmarks/instruction_counts/**/*.py',
    'tools/**/*.py',
    'torchgen/**/*.py',
    'torch/utils/_pytree.py',
    'torch/utils/_cxx_pytree.py',
    'torch/utils/benchmark/utils/common.py',
    'torch/utils/benchmark/utils/timer.py',
    'torch/utils/benchmark/utils/valgrind_wrapper/**/*.py',
]
exclude_patterns = [
    # (linbinyu) copied from internal repo
    '**/fb/**',
    'tools/code_analyzer/gen_operators_yaml.py',
    'tools/dynamo/verify_dynamo.py',
    'tools/gen_vulkan_spv.py',
    'tools/test/gen_operators_yaml_test.py',
    'tools/test/gen_oplist_test.py',
    'tools/test/test_selective_build.py',
]
command = [
    'python3',
    'tools/linter/adapters/mypy_linter.py',
    '--config=mypy-strict.ini',
    '--code=MYPYSTRICT',
    '--',
    '@{{PATHSFILE}}'
]

[[linter]]
code = 'CLANGTIDY'
include_patterns = [
    # Enable coverage of headers in aten/src/ATen
    # and excluding most sub-directories for now.
    'aten/src/ATen/*.h',
    'aten/src/ATen/*.cpp',
    'aten/src/ATen/cuda/*.cpp',
    'aten/src/ATen/cpu/*.h',
    'aten/src/ATen/cpu/*.cpp',
    'aten/src/ATen/core/*.h',
    'aten/src/ATen/core/*.cpp',
    'aten/src/ATen/cudnn/*.h',
    'aten/src/ATen/cudnn/*.cpp',
    'aten/src/ATen/detail/*',
    'aten/src/ATen/functorch/*.h',
    'aten/src/ATen/functorch/*.cpp',
    'aten/src/ATen/native/nested/cuda/*.cpp',
    'aten/src/ATen/native/nested/cuda/*.h',
    'aten/src/ATen/native/nested/*.cpp',
    'aten/src/ATen/native/nested/*.h',
    'c10/**/*.cpp',
    'c10/**/*.h',
    'torch/*.h',
    'torch/csrc/*.h',
    'torch/csrc/*.cpp',
    'torch/csrc/**/*.h',
    'torch/csrc/**/*.cpp',
    'torch/csrc/distributed/autograd/**/*.cpp',
    'torch/csrc/distributed/autograd/**/*.h',
    'torch/csrc/distributed/rpc/**/*.cpp',
    'torch/csrc/distributed/rpc/**/*.h',
    'torch/csrc/jit/serialization/*.h',
    'torch/csrc/jit/serialization/*.cpp',
]
exclude_patterns = [
    # The negative filters below are to exclude files that include onnx_pb.h or
    # caffe2_pb.h, otherwise we'd have to build protos as part of this CI job.
    # CUDA files are also excluded.
    '**/fb/**',
    '**/*pb.h',
    '**/*inl.h',
    'aten/src/ATen/CPUFixedAllocator.h',
    'aten/src/ATen/Parallel*.h',
    'c10/xpu/**/*.h',
    'c10/xpu/**/*.cpp',
    'c10/cuda/CUDAAlgorithm.h',
    'c10/util/complex_math.h',
    'c10/util/complex_utils.h',
    'c10/util/flat_hash_map.h',
    'c10/util/logging*.h',
    'c10/util/hash.h',
    'c10/util/strong_type.h',
    'c10/util/SmallVector.h',
    'c10/util/win32-headers.h',
    'c10/test/**/*.h',
    'third_party/**/*',
<<<<<<< HEAD
    'torch/csrc/api/**',
    'torch/csrc/autograd/generated/**',
    'torch/csrc/distributed/**/*',
=======
    'torch/csrc/api/include/torch/nn/modules/common.h',
    'torch/csrc/api/include/torch/linalg.h',
    'torch/csrc/autograd/generated/**',
    'torch/csrc/distributed/**/*.cu',
    'torch/csrc/distributed/c10d/ProcessGroupNCCL.cpp',
    'torch/csrc/distributed/c10d/WinSockUtils.hpp',
    'torch/csrc/distributed/c10d/quantization/quantization_gpu.h',
>>>>>>> 2ce2e4df
    'torch/csrc/dynamo/eval_frame.h',
    'torch/csrc/inductor/aoti_torch/c/shim.h',
    'torch/csrc/jit/**/*',
    'torch/csrc/jit/serialization/mobile_bytecode_generated.h',
<<<<<<< HEAD
=======
    'torch/csrc/utils/pythoncapi_compat.h',
>>>>>>> 2ce2e4df
]
init_command = [
    'python3',
    'tools/linter/adapters/s3_init.py',
    '--config-json=tools/linter/adapters/s3_init_config.json',
    '--linter=clang-tidy',
    '--dry-run={{DRYRUN}}',
    '--output-dir=.lintbin',
    '--output-name=clang-tidy',
]
command = [
    'python3',
    'tools/linter/adapters/clangtidy_linter.py',
    '--binary=.lintbin/clang-tidy',
    '--build_dir=./build',
    '--',
    '@{{PATHSFILE}}'
]

[[linter]]
code = 'TYPEIGNORE'
include_patterns = ['**/*.py', '**/*.pyi']
exclude_patterns = [
    'fb/**',
    '**/fb/**',
    'test/test_jit.py',
]
command = [
    'python3',
    'tools/linter/adapters/grep_linter.py',
    '--pattern=# type:\s*ignore([^\[]|$)',
    '--linter-name=TYPEIGNORE',
    '--error-name=unqualified type: ignore',
    """--error-description=\
        This line has an unqualified `type: ignore`; \
        please convert it to `type: ignore[xxxx]`\
    """,
    '--',
    '@{{PATHSFILE}}'
]

[[linter]]
code = 'TYPENOSKIP'
include_patterns = ['mypy.ini']
command = [
    'python3',
    'tools/linter/adapters/grep_linter.py',
    '--pattern=follow_imports\s*=\s*skip',
    '--linter-name=TYPENOSKIP',
    '--error-name=use of follow_imports = skip',
    """--error-description=\
        follow_imports = skip is forbidden from mypy.ini configuration as it \
        is extremely easy to accidentally turn off type checking unintentionally.  If \
        you need to suppress type errors, use a top level # mypy: ignore-errors.  \
        Do not rely on automatic Any substitution; instead, manually # type: ignore \
        at use sites or define a pyi type stub with more relaxed types. \
    """,
    '--',
    '@{{PATHSFILE}}'
]

[[linter]]
code = 'NOQA'
include_patterns = ['**/*.py', '**/*.pyi']
exclude_patterns = [
    'caffe2/**',
    'fb/**',
    '**/fb/**'
    ]
command = [
    'python3',
    'tools/linter/adapters/grep_linter.py',
    '--pattern=# noqa([^:]|$)',
    '--linter-name=NOQA',
    '--error-name=unqualified noqa',
    """--error-description=\
        This line has an unqualified `noqa`; \
        please convert it to `noqa: XXXX`\
    """,
    '--',
    '@{{PATHSFILE}}'
]

[[linter]]
code = 'NATIVEFUNCTIONS'
include_patterns=['aten/src/ATen/native/native_functions.yaml']
command = [
    'python3',
    'tools/linter/adapters/nativefunctions_linter.py',
    '--native-functions-yml=aten/src/ATen/native/native_functions.yaml',
]
init_command = [
    'python3',
    'tools/linter/adapters/pip_init.py',
    '--dry-run={{DRYRUN}}',
    'ruamel.yaml==0.17.4',
]
is_formatter = true

[[linter]]
code = 'NEWLINE'
include_patterns=['**']
exclude_patterns=[
    '**/contrib/**',
    'third_party/**',
    '**/*.bat',
    '**/*.expect',
    '**/*.ipynb',
    '**/*.ps1',
    '**/*.ptl',
    'fb/**',
    '**/fb/**',
    'tools/clang_format_hash/**',
    'test/cpp/jit/upgrader_models/*.ptl',
    'test/cpp/jit/upgrader_models/*.ptl.ff',
    '**/*.png',
    '**/*.gz',
]
command = [
    'python3',
    'tools/linter/adapters/newlines_linter.py',
    '--',
    '@{{PATHSFILE}}',
]
is_formatter = true

[[linter]]
code = 'CONSTEXPR'
include_patterns=['aten/src/ATen/native/cuda/*.cu']
command = [
    'python3',
    'tools/linter/adapters/constexpr_linter.py',
    '--',
    '@{{PATHSFILE}}',
]
is_formatter = true

[[linter]]
code = 'SPACES'
include_patterns = ['**']
exclude_patterns = [
    '**/contrib/**',
    '**/*.diff',
    '**/*.patch',
    'third_party/**',
    'aten/src/ATen/native/vulkan/api/vk_mem_alloc.h',
    'fb/**',
    '**/fb/**',
    'test/cpp/jit/upgrader_models/*.ptl',
    'test/cpp/jit/upgrader_models/*.ptl.ff',
]
command = [
    'python3',
    'tools/linter/adapters/grep_linter.py',
    '--pattern=[[:blank:]]$',
    '--linter-name=SPACES',
    '--error-name=trailing spaces',
    '--replace-pattern=s/[[:blank:]]+$//',
    """--error-description=\
        This line has trailing spaces; please remove them.\
    """,
    '--',
    '@{{PATHSFILE}}'
]

[[linter]]
code = 'TABS'
include_patterns = ['**']
exclude_patterns = [
    '**/*.svg',
    '**/*Makefile',
    '**/contrib/**',
    'third_party/**',
    '**/.gitattributes',
    '**/.gitmodules',
    'fb/**',
    '**/fb/**',
    'aten/src/ATen/native/vulkan/api/vk_mem_alloc.h',
    'test/cpp/jit/upgrader_models/*.ptl',
    'test/cpp/jit/upgrader_models/*.ptl.ff',
    '.ci/docker/common/install_rocm_drm.sh',
    '.lintrunner.toml',
]
command = [
    'python3',
    'tools/linter/adapters/grep_linter.py',
    # @lint-ignore TXT2
    '--pattern=	',
    '--linter-name=TABS',
    '--error-name=saw some tabs',
    '--replace-pattern=s/\t/    /',
    """--error-description=\
        This line has tabs; please replace them with spaces.\
    """,
    '--',
    '@{{PATHSFILE}}'
]

[[linter]]
code = 'INCLUDE'
include_patterns = [
    'c10/**',
    'aten/**',
    'torch/csrc/**',
]
exclude_patterns = [
    'aten/src/ATen/native/quantized/cpu/qnnpack/**',
    'aten/src/ATen/native/vulkan/api/vk_mem_alloc.h',
    'aten/src/ATen/native/vulkan/glsl/**',
    '**/fb/**',
    'torch/csrc/jit/serialization/mobile_bytecode_generated.h',
    'torch/csrc/utils/pythoncapi_compat.h',
]
command = [
    'python3',
    'tools/linter/adapters/grep_linter.py',
    '--pattern=#include "',
    '--linter-name=INCLUDE',
    '--error-name=quoted include',
    '--replace-pattern=s/#include "(.*)"$/#include <\1>/',
    """--error-description=\
        This #include uses quotes; please convert it to #include <xxxx>\
    """,
    '--',
    '@{{PATHSFILE}}'
]

[[linter]]
code = 'PYBIND11_INCLUDE'
include_patterns = [
    '**/*.cpp',
    '**/*.h',
]
exclude_patterns = [
    'torch/csrc/utils/pybind.h',
    'torch/utils/benchmark/utils/valgrind_wrapper/compat_bindings.cpp',
    'caffe2/**/*',
]
command = [
    'python3',
    'tools/linter/adapters/grep_linter.py',
    '--pattern=#include <pybind11\/',
    '--allowlist-pattern=#include <torch\/csrc\/utils\/pybind.h>',
    '--linter-name=PYBIND11_INCLUDE',
    '--match-first-only',
    '--error-name=direct include of pybind11',
    # https://stackoverflow.com/a/33416489/23845
    # NB: this won't work if the pybind11 include is on the first line;
    # but that's fine because it will just mean the lint will still fail
    # after applying the change and you will have to fix it manually
    '--replace-pattern=1,/(#include <pybind11\/)/ s/(#include <pybind11\/)/#include <torch\/csrc\/utils\/pybind.h>\n\1/',
    """--error-description=\
        This #include directly includes pybind11 without also including \
        #include <torch/csrc/utils/pybind.h>;  this means some important \
        specializations may not be included.\
    """,
    '--',
    '@{{PATHSFILE}}'
]

[[linter]]
code = 'ERROR_PRONE_ISINSTANCE'
include_patterns = [
    'torch/_refs/**/*.py',
    'torch/_prims/**/*.py',
    'torch/_prims_common/**/*.py',
    'torch/_decomp/**/*.py',
    'torch/_meta_registrations.py',
]
exclude_patterns = [
    '**/fb/**',
]
command = [
    'python3',
    'tools/linter/adapters/grep_linter.py',
    '--pattern=isinstance\([^)]+(int|float)\)',
    '--linter-name=ERROR_PRONE_ISINSTANCE',
    '--error-name=error prone isinstance',
    """--error-description=\
        This line has an isinstance call that directly refers to \
        int or float.  This is error-prone because you may also \
        have wanted to allow SymInt or SymFloat in your test.  \
        To suppress this lint, use an appropriate type alias defined \
        in torch._prims_common; use IntLike/FloatLike when you would accept \
        both regular and symbolic numbers, Dim for ints representing \
        dimensions, or IntWithoutSymInt/FloatWithoutSymFloat if you really \
        meant to exclude symbolic numbers.
    """,
    '--',
    '@{{PATHSFILE}}'
]

[[linter]]
code = 'PYBIND11_SPECIALIZATION'
include_patterns = [
    '**/*.cpp',
    '**/*.h',
]
exclude_patterns = [
    # The place for all orphan specializations
    'torch/csrc/utils/pybind.h',
    # These specializations are non-orphan
    'torch/csrc/distributed/c10d/init.cpp',
    'torch/csrc/jit/python/pybind.h',
    'fb/**',
    '**/fb/**',
    # These are safe to exclude as they do not have Python
    'c10/**/*',
]
command = [
    'python3',
    'tools/linter/adapters/grep_linter.py',
    '--pattern=PYBIND11_DECLARE_HOLDER_TYPE',
    '--linter-name=PYBIND11_SPECIALIZATION',
    '--error-name=pybind11 specialization in non-standard location',
    """--error-description=\
        This pybind11 specialization (PYBIND11_DECLARE_HOLDER_TYPE) should \
        be placed in torch/csrc/utils/pybind.h so that it is guaranteed to be \
        included at any site that may potentially make use of it via py::cast. \
        If your specialization is in the same header file as the definition \
        of the holder type, you can ignore this lint by adding your header to \
        the exclude_patterns for this lint in .lintrunner.toml.  For more \
        information see https://github.com/pybind/pybind11/issues/4099 \
    """,
    '--',
    '@{{PATHSFILE}}'
]

[[linter]]
code = 'PYPIDEP'
include_patterns = ['.github/**']
exclude_patterns = [
    '**/*.rst',
    '**/*.py',
    '**/*.md',
    '**/*.diff',
    '**/fb/**',
]
command = [
    'python3',
    'tools/linter/adapters/grep_linter.py',
    """--pattern=\
    (pip|pip3|python -m pip|python3 -m pip|python3 -mpip|python -mpip) \
    install ([a-zA-Z0-9][A-Za-z0-9\\._\\-]+)([^/=<>~!]+)[A-Za-z0-9\\._\\-\\*\\+\\!]*$\
    """,
    '--linter-name=PYPIDEP',
    '--error-name=unpinned PyPI install',
    """--error-description=\
        This line has unpinned PyPi installs; \
        please pin them to a specific version: e.g. 'thepackage==1.2'\
    """,
    '--',
    '@{{PATHSFILE}}'
]

[[linter]]
code = 'EXEC'
include_patterns = ['**']
exclude_patterns = [
    'third_party/**',
    'torch/bin/**',
    '**/*.so',
    '**/*.py',
    '**/*.sh',
    '**/*.bash',
    '**/git-pre-commit',
    '**/git-clang-format',
    '**/gradlew',
    'fb/**',
    '**/fb/**',
]
command = [
    'python3',
    'tools/linter/adapters/exec_linter.py',
    '--',
    '@{{PATHSFILE}}',
]

[[linter]]
code = 'CUBINCLUDE'
include_patterns = ['aten/**']
exclude_patterns = [
    'aten/src/ATen/cuda/cub*.cuh',
    '**/fb/**',
]
command = [
    'python3',
    'tools/linter/adapters/grep_linter.py',
    '--pattern=#include <cub/',
    '--linter-name=CUBINCLUDE',
    '--error-name=direct cub include',
    """--error-description=\
        This line has a direct cub include; please include \
        ATen/cuda/cub.cuh instead and wrap your cub calls in \
        at::native namespace if necessary.
    """,
    '--',
    '@{{PATHSFILE}}'
]

[[linter]]
code = 'RAWCUDA'
include_patterns = [
    'aten/**',
    'c10/**',
]
exclude_patterns = [
    'aten/src/ATen/test/**',
    'c10/cuda/CUDAFunctions.h',
    'c10/cuda/CUDACachingAllocator.cpp',
    '**/fb/**',
]
command = [
    'python3',
    'tools/linter/adapters/grep_linter.py',
    '--pattern=cudaStreamSynchronize',
    '--linter-name=RAWCUDA',
    '--error-name=raw CUDA API usage',
    """--error-description=\
        This line calls raw CUDA APIs directly; please use at::cuda wrappers instead.
    """,
    '--',
    '@{{PATHSFILE}}'
]

[[linter]]
code = 'RAWCUDADEVICE'
include_patterns = [
    'aten/**',
    'c10/**',
    'torch/csrc/**',
]
exclude_patterns = [
    'aten/src/ATen/cuda/CUDAContext.cpp',
    'aten/src/ATen/cuda/CUDAGeneratorImpl.cpp',
    'aten/src/ATen/test/**',
    'c10/core/impl/InlineDeviceGuard.h',
    'c10/cuda/CUDAFunctions.cpp',
    'c10/cuda/CUDAGuard.h',
    'c10/cuda/impl/CUDATest.cpp',
    'torch/csrc/cuda/nccl.cpp',
    '**/fb/**',
]
command = [
    'python3',
    'tools/linter/adapters/grep_linter.py',
    '--pattern=cudaSetDevice(',
    '--pattern=cudaGetDevice(',
    '--linter-name=RAWCUDADEVICE',
    '--error-name=raw CUDA API usage',
    """--error-description=\
        This line calls raw CUDA APIs directly; please use c10::cuda wrappers instead.
    """,
    '--',
    '@{{PATHSFILE}}'
]

[[linter]]
code = 'ROOT_LOGGING'
include_patterns = [
    '**/*.py',
]
# These are not library code, but scripts in their own right, and so
# therefore are permitted to use logging
exclude_patterns = [
    'tools/**',
    'test/**',
    'benchmarks/**',
    'torch/distributed/run.py',
    'functorch/benchmarks/**',
    # Grandfathered in
    'caffe2/**',
    'fb/**',
    '**/fb/**',
]
command = [
    'python3',
    'tools/linter/adapters/grep_linter.py',
    '--pattern=logging\.(debug|info|warn|warning|error|critical|log|exception)\(',
    '--replace-pattern=s/logging\.(debug|info|warn|warning|error|critical|log|exception)\(/log.\1(/',
    '--linter-name=ROOT_LOGGING',
    '--error-name=use of root logger',
    """--error-description=\
        Do not use root logger (logging.info, etc) directly; instead \
        define 'log = logging.getLogger(__name__)' and call, e.g., log.info().
    """,
    '--',
    '@{{PATHSFILE}}'
]

[[linter]]
code = 'DEPLOY_DETECTION'
include_patterns = [
    '**/*.py',
]
command = [
    'python3',
    'tools/linter/adapters/grep_linter.py',
    '--pattern=sys\.executable == .torch_deploy.',
    '--replace-pattern=s/sys\.executable == .torch_deploy./torch._running_with_deploy\(\)/',
    '--linter-name=DEPLOY_DETECTION',
    '--error-name=properly detect deploy runner',
    """--error-description=\
        Do not use sys.executable to detect if running within deploy/multipy, use torch._running_with_deploy().
    """,
    '--',
    '@{{PATHSFILE}}'
]

[[linter]]
code = 'CMAKE'
include_patterns = [
    "**/*.cmake",
    "**/*.cmake.in",
    "**/CMakeLists.txt",
]
exclude_patterns = [
    'cmake/Modules/**',
    'cmake/Modules_CUDA_fix/**',
    'cmake/Caffe2Config.cmake.in',
    'aten/src/ATen/ATenConfig.cmake.in',
    'cmake/TorchConfig.cmake.in',
    'cmake/TorchConfigVersion.cmake.in',
    'cmake/cmake_uninstall.cmake.i',
    'fb/**',
    '**/fb/**',
]
command = [
    'python3',
    'tools/linter/adapters/cmake_linter.py',
    '--config=.cmakelintrc',
    '--',
    '@{{PATHSFILE}}',
]
init_command = [
    'python3',
    'tools/linter/adapters/pip_init.py',
    '--dry-run={{DRYRUN}}',
    'cmakelint==1.4.1',
]

[[linter]]
code = 'SHELLCHECK'
include_patterns = [
    '.ci/pytorch/**/*.sh'
]
exclude_patterns = [
    '**/fb/**',
]
command = [
    'python3',
    'tools/linter/adapters/shellcheck_linter.py',
    '--',
    '@{{PATHSFILE}}',
]
init_command = [
    'python3',
    'tools/linter/adapters/pip_init.py',
    '--dry-run={{DRYRUN}}',
    'shellcheck-py==0.7.2.1',
]

[[linter]]
code = 'ACTIONLINT'
include_patterns = [
    '.github/workflows/*.yml',
    '.github/workflows/*.yaml',
    # actionlint does not support composite actions yet
    # '.github/actions/**/*.yml',
    # '.github/actions/**/*.yaml',
]
exclude_patterns = [
    '**/fb/**',
]
command = [
    'python3',
    'tools/linter/adapters/actionlint_linter.py',
    '--binary=.lintbin/actionlint',
    '--',
    '@{{PATHSFILE}}',
]
init_command = [
    'python3',
    'tools/linter/adapters/s3_init.py',
    '--config-json=tools/linter/adapters/s3_init_config.json',
    '--linter=actionlint',
    '--dry-run={{DRYRUN}}',
    '--output-dir=.lintbin',
    '--output-name=actionlint',
]

[[linter]]
code = 'TESTOWNERS'
include_patterns = [
    'test/**/test_*.py',
    'test/**/*_test.py',
]
exclude_patterns = [
    'test/run_test.py',
    '**/fb/**',
]
command = [
    'python3',
    'tools/linter/adapters/testowners_linter.py',
    '--',
    '@{{PATHSFILE}}',
]

[[linter]]
code = 'TEST_HAS_MAIN'
include_patterns = [
    'test/**/test_*.py',
]
exclude_patterns = [
    'test/run_test.py',
    '**/fb/**',
    'test/quantization/**',  # should be run through test/test_quantization.py
    'test/jit/**',  # should be run through test/test_jit.py
    'test/ao/sparsity/**',  # should be run through test/test_ao_sparsity.py
    'test/fx/**',  # should be run through test/test_fx.py
    'test/bottleneck_test/**',  # excluded by test/run_test.py
    'test/package/**',  # excluded by test/run_test.py
    'test/distributed/argparse_util_test.py',
    'test/distributed/bin/test_script.py',
    'test/distributed/elastic/agent/server/test/local_elastic_agent_test.py',
    'test/distributed/elastic/multiprocessing/bin/test_script.py',
    'test/distributed/elastic/multiprocessing/bin/zombie_test.py',
    'test/distributed/elastic/multiprocessing/errors/api_test.py',
    'test/distributed/elastic/multiprocessing/errors/error_handler_test.py',
    'test/distributed/elastic/multiprocessing/redirects_test.py',
    'test/distributed/elastic/multiprocessing/tail_log_test.py',
    'test/distributed/elastic/rendezvous/api_test.py',
    'test/distributed/elastic/rendezvous/c10d_rendezvous_backend_test.py',
    'test/distributed/elastic/rendezvous/dynamic_rendezvous_test.py',
    'test/distributed/elastic/rendezvous/etcd_rendezvous_backend_test.py',
    'test/distributed/elastic/rendezvous/etcd_rendezvous_test.py',
    'test/distributed/elastic/rendezvous/etcd_server_test.py',
    'test/distributed/elastic/rendezvous/rendezvous_backend_test.py',
    'test/distributed/elastic/rendezvous/static_rendezvous_test.py',
    'test/distributed/elastic/rendezvous/utils_test.py',
    'test/distributed/elastic/timer/api_test.py',
    'test/distributed/elastic/utils/data/cycling_iterator_test.py',
    'test/distributed/launcher/api_test.py',
    'test/distributed/launcher/bin/test_script.py',
    'test/distributed/launcher/bin/test_script_init_method.py',
    'test/distributed/launcher/bin/test_script_is_torchelastic_launched.py',
    'test/distributed/launcher/bin/test_script_local_rank.py',
    'test/distributed/launcher/launch_test.py',
    'test/distributed/launcher/run_test.py',
    'test/distributed/optim/test_apply_optimizer_in_backward.py',
    'test/distributed/optim/test_named_optimizer.py',
    'test/distributed/test_c10d_spawn.py',
    'test/distributed/test_collective_utils.py',
    'test/distributions/test_distributions.py',
    'test/inductor/test_aot_inductor_utils.py',
    'test/lazy/test_bindings.py',
    'test/lazy/test_extract_compiled_graph.py',
    'test/lazy/test_meta_kernel.py',
    'test/nn/test_init.py',
    'test/onnx/model_defs/op_test.py',
    'test/onnx/test_models_quantized_onnxruntime.py',
    'test/onnx/test_onnxscript_no_runtime.py',
    'test/onnx_caffe2/test_caffe2_common.py',
    'test/optim/test_lrscheduler.py',
    'test/optim/test_optim.py',
    'test/optim/test_swa_utils.py',
    'test/run_test.py',
    'test/test_bundled_images.py',
    'test/test_cuda_expandable_segments.py',
    'test/test_hub.py',
]
command = [
    'python3',
    'tools/linter/adapters/test_has_main_linter.py',
    '--',
    '@{{PATHSFILE}}',
]

[[linter]]
code = 'CALL_ONCE'
include_patterns = [
    'c10/**',
    'aten/**',
    'torch/csrc/**',
]
exclude_patterns = [
    'c10/util/CallOnce.h',
    '**/fb/**',
]
command = [
    'python3',
    'tools/linter/adapters/grep_linter.py',
    '--pattern=std::call_once',
    '--linter-name=CALL_ONCE',
    '--error-name=invalid call_once',
    '--replace-pattern=s/std::call_once/c10::call_once/',
    """--error-description=\
        Use of std::call_once is forbidden and should be replaced with c10::call_once\
    """,
    '--',
    '@{{PATHSFILE}}'
]

[[linter]]
code = 'CONTEXT_DECORATOR'
include_patterns = [
    'torch/**',
]
command = [
    'python3',
    'tools/linter/adapters/grep_linter.py',
    '--pattern=@.*(dynamo_timed|preserve_rng_state|clear_frame|with_fresh_cache_if_config|use_lazy_graph_module|_disable_current_modes)',
    '--linter-name=CONTEXT_DECORATOR',
    '--error-name=avoid context decorator',
    """--error-description=\
        Do not use context manager as decorator as it breaks cProfile traces.  Use it as \
        a context manager instead\
    """,
    '--',
    '@{{PATHSFILE}}'
]

[[linter]]
code = 'ONCE_FLAG'
include_patterns = [
    'c10/**',
    'aten/**',
    'torch/csrc/**',
]
exclude_patterns = [
    '**/fb/**',
]
command = [
    'python3',
    'tools/linter/adapters/grep_linter.py',
    '--pattern=std::once_flag',
    '--linter-name=ONCE_FLAG',
    '--error-name=invalid once_flag',
    '--replace-pattern=s/std::once_flag/c10::once_flag/',
    """--error-description=\
        Use of std::once_flag is forbidden and should be replaced with c10::once_flag\
    """,
    '--',
    '@{{PATHSFILE}}'
]

[[linter]]
code = 'WORKFLOWSYNC'
include_patterns = [
    '.github/workflows/pull.yml',
    '.github/workflows/trunk.yml',
    '.github/workflows/periodic.yml',
    '.github/workflows/mac-mps.yml',
    '.github/workflows/slow.yml',
]
command = [
    'python3',
    'tools/linter/adapters/workflow_consistency_linter.py',
    '--',
    '@{{PATHSFILE}}'
]
init_command = [
    'python3',
    'tools/linter/adapters/pip_init.py',
    '--dry-run={{DRYRUN}}',
    'PyYAML==6.0.1',
]

# usort + ruff-format
[[linter]]
code = 'PYFMT'
include_patterns = [
    '**/*.py',
    '**/*.pyi',
]
command = [
    'python3',
    'tools/linter/adapters/pyfmt_linter.py',
    '--',
    '@{{PATHSFILE}}'
]
exclude_patterns = [
    'tools/gen_vulkan_spv.py',
    # We don't care too much about files in this directory, don't enforce
    # formatting on them
    'caffe2/**/*.py',
    'caffe2/**/*.pyi',
    'fb/**',
    '**/fb/**',
    'third_party/**/*.py',
    'third_party/**/*.pyi',
    'torch/_inductor/fx_passes/serialized_patterns/**',
    'torch/_inductor/autoheuristic/artifacts/**',
    # These files are all grandfathered in, feel free to remove from this list
    # as necessary
    'test/_nvfuser/__init__.py',
    'test/_nvfuser/test_dynamo.py',
    'test/_nvfuser/test_python_frontend.py',
    'test/_nvfuser/test_torchscript.py',
    'test/delete.py',
    'test/expect/__init__.py',
    'test/quantization/__init__.py',
    'test/quantization/core/__init__.py',
    'test/quantization/core/experimental/apot_fx_graph_mode_ptq.py',
    'test/quantization/core/experimental/apot_fx_graph_mode_qat.py',
    'test/quantization/core/experimental/quantization_util.py',
    'test/quantization/core/experimental/test_bits.py',
    'test/quantization/core/experimental/test_fake_quantize.py',
    'test/quantization/core/experimental/test_linear.py',
    'test/quantization/core/experimental/test_nonuniform_observer.py',
    'test/quantization/core/experimental/test_quantized_tensor.py',
    'test/quantization/core/experimental/test_quantizer.py',
    'test/quantization/core/test_backend_config.py',
    'test/quantization/core/test_docs.py',
    'test/quantization/core/test_quantized_functional.py',
    'test/quantization/core/test_quantized_module.py',
    'test/quantization/core/test_quantized_op.py',
    'test/quantization/core/test_quantized_tensor.py',
    'test/quantization/core/test_top_level_apis.py',
    'test/quantization/core/test_utils.py',
    'test/quantization/core/test_workflow_module.py',
    'test/quantization/core/test_workflow_ops.py',
    'test/quantization/eager/__init__.py',
    'test/quantization/eager/test_bias_correction_eager.py',
    'test/quantization/eager/test_equalize_eager.py',
    'test/quantization/eager/test_fuse_eager.py',
    'test/quantization/eager/test_model_numerics.py',
    'test/quantization/eager/test_numeric_suite_eager.py',
    'test/quantization/eager/test_quantize_eager_ptq.py',
    'test/quantization/eager/test_quantize_eager_qat.py',
    'test/quantization/fx/__init__.py',
    'test/quantization/fx/test_equalize_fx.py',
    'test/quantization/fx/test_model_report_fx.py',
    'test/quantization/fx/test_numeric_suite_fx.py',
    'test/quantization/fx/test_quantize_fx.py',
    'test/quantization/fx/test_subgraph_rewriter.py',
    'test/test_fake_tensor.py',
    'test/test_flop_counter.py',
    'test/test_function_schema.py',
    'test/test_functional_autograd_benchmark.py',
    'test/test_functional_optim.py',
    'test/test_functionalization_of_rng_ops.py',
    'test/test_datapipe.py',
    'test/test_futures.py',
    'test/test_fx.py',
    'test/test_fx_experimental.py',
    'test/test_fx_passes.py',
    'test/test_fx_reinplace_pass.py',
    'test/test_import_stats.py',
    'test/test_itt.py',
    'test/test_jit.py',
    'test/test_jit_autocast.py',
    'test/test_jit_cuda_fuser.py',
    'test/test_jit_disabled.py',
    'test/test_jit_fuser.py',
    'test/test_jit_fuser_legacy.py',
    'test/test_jit_legacy.py',
    'test/test_jit_llga_fuser.py',
    'test/test_jit_profiling.py',
    'test/test_jit_simple.py',
    'test/test_jit_string.py',
    'test/test_jiterator.py',
    'test/test_kernel_launch_checks.py',
    'test/test_linalg.py',
    'test/test_masked.py',
    'test/test_maskedtensor.py',
    'test/test_matmul_cuda.py',
    'test/test_meta.py',
    'test/test_metal.py',
    'test/test_mkl_verbose.py',
    'test/test_mkldnn.py',
    'test/test_mkldnn_fusion.py',
    'test/test_mkldnn_verbose.py',
    'test/test_mobile_optimizer.py',
    'test/test_model_dump.py',
    'test/test_modules.py',
    'test/test_monitor.py',
    'test/test_mps.py',
    'test/test_multiprocessing_spawn.py',
    'test/test_namedtensor.py',
    'test/test_namedtuple_return_api.py',
    'test/test_native_functions.py',
    'test/test_native_mha.py',
    'test/test_nn.py',
    'test/test_out_dtype_op.py',
    'test/test_overrides.py',
    'test/test_prims.py',
    'test/test_proxy_tensor.py',
    'test/test_pruning_op.py',
    'test/test_quantization.py',
    'test/test_reductions.py',
    'test/test_scatter_gather_ops.py',
    'test/test_schema_check.py',
    'test/test_segment_reductions.py',
    'test/test_serialization.py',
    'test/test_set_default_mobile_cpu_allocator.py',
    'test/test_sparse.py',
    'test/test_sparse_csr.py',
    'test/test_sparse_semi_structured.py',
    'test/test_spectral_ops.py',
    'test/test_stateless.py',
    'test/test_static_runtime.py',
    'test/test_subclass.py',
    'test/test_sympy_utils.py',
    'test/test_tensor_creation_ops.py',
    'test/test_tensorboard.py',
    'test/test_tensorexpr.py',
    'test/test_tensorexpr_pybind.py',
    'test/test_testing.py',
    'test/test_torch.py',
    'test/test_transformers.py',
    'test/test_type_promotion.py',
    'test/test_unary_ufuncs.py',
    'test/test_vulkan.py',
    'torch/_awaits/__init__.py',
    'torch/_custom_op/__init__.py',
    'torch/_custom_op/autograd.py',
    'torch/_custom_op/functional.py',
    'torch/_custom_op/impl.py',
    'torch/_export/__init__.py',
    'torch/_export/constraints.py',
    'torch/_export/db/__init__.py',
    'torch/_export/db/case.py',
    'torch/_export/db/examples/__init__.py',
    'torch/_export/db/examples/assume_constant_result.py',
    'torch/_export/db/examples/autograd_function.py',
    'torch/_export/db/examples/class_method.py',
    'torch/_export/db/examples/cond_branch_class_method.py',
    'torch/_export/db/examples/cond_branch_nested_function.py',
    'torch/_export/db/examples/cond_branch_nonlocal_variables.py',
    'torch/_export/db/examples/cond_closed_over_variable.py',
    'torch/_export/db/examples/cond_operands.py',
    'torch/_export/db/examples/cond_predicate.py',
    'torch/_export/db/examples/decorator.py',
    'torch/_export/db/examples/dictionary.py',
    'torch/_export/db/examples/dynamic_shape_assert.py',
    'torch/_export/db/examples/dynamic_shape_constructor.py',
    'torch/_export/db/examples/dynamic_shape_if_guard.py',
    'torch/_export/db/examples/dynamic_shape_map.py',
    'torch/_export/db/examples/dynamic_shape_round.py',
    'torch/_export/db/examples/dynamic_shape_slicing.py',
    'torch/_export/db/examples/dynamic_shape_view.py',
    'torch/_export/db/examples/fn_with_kwargs.py',
    'torch/_export/db/examples/list_contains.py',
    'torch/_export/db/examples/list_unpack.py',
    'torch/_export/db/examples/nested_function.py',
    'torch/_export/db/examples/null_context_manager.py',
    'torch/_export/db/examples/pytree_flatten.py',
    'torch/_export/db/examples/scalar_output.py',
    'torch/_export/db/examples/specialized_attribute.py',
    'torch/_export/db/examples/static_for_loop.py',
    'torch/_export/db/examples/static_if.py',
    'torch/_export/db/examples/tensor_setattr.py',
    'torch/_export/db/examples/type_reflection_method.py',
    'torch/_export/db/gen_example.py',
    'torch/_export/db/logging.py',
    'torch/_export/error.py',
    'torch/_export/exported_program.py',
    'torch/_export/pass_base.py',
    'torch/_export/pass_infra/__init__.py',
    'torch/_export/pass_infra/node_metadata.py',
    'torch/_export/pass_infra/proxy_value.py',
    'torch/_export/passes/__init__.py',
    'torch/_export/passes/add_runtime_assertions_for_constraints_pass.py',
    'torch/_export/passes/const_prop_pass.py',
    'torch/_export/passes/functionalize_side_effectful_ops_pass.py',
    'torch/_export/passes/replace_sym_size_ops_pass.py',
    'torch/_export/passes/replace_view_ops_with_view_copy_ops_pass.py',
    'torch/_export/serde/__init__.py',
    'torch/_export/serde/schema.py',
    'torch/_export/serde/serialize.py',
    'torch/_export/serde/upgrade.py',
    'torch/_export/trace.py',
    'torch/_export/verifier.py',
    'torch/_vendor/**',
    'torch/contrib/__init__.py',
    'torch/contrib/_tensorboard_vis.py',
    "torch/cuda/_gpu_trace.py",
    'torch/cuda/_memory_viz.py',  # mypy: Value of type "object" is not indexable
    'torch/fft/__init__.py',
    'torch/func/__init__.py',
    'torch/futures/__init__.py',
    'torch/fx/__init__.py',
    'torch/fx/_compatibility.py',
    'torch/fx/_symbolic_trace.py',
    'torch/fx/annotate.py',
    'torch/fx/config.py',
    'torch/fx/experimental/__init__.py',
    'torch/fx/experimental/accelerator_partitioner.py',
    'torch/fx/experimental/const_fold.py',
    'torch/fx/experimental/debug.py',
    'torch/fx/experimental/graph_gradual_typechecker.py',
    'torch/fx/experimental/merge_matmul.py',
    'torch/fx/experimental/meta_tracer.py',
    'torch/fx/experimental/migrate_gradual_types/__init__.py',
    'torch/fx/experimental/migrate_gradual_types/constraint.py',
    'torch/fx/experimental/migrate_gradual_types/constraint_generator.py',
    'torch/fx/experimental/migrate_gradual_types/constraint_transformation.py',
    'torch/fx/experimental/migrate_gradual_types/operation.py',
    'torch/fx/experimental/migrate_gradual_types/transform_to_z3.py',
    'torch/fx/experimental/migrate_gradual_types/util.py',
    'torch/fx/experimental/migrate_gradual_types/z3_types.py',
    'torch/fx/experimental/normalize.py',
    'torch/fx/experimental/optimization.py',
    'torch/fx/experimental/partitioner_utils.py',
    'torch/fx/experimental/refinement_types.py',
    'torch/fx/experimental/rewriter.py',
    'torch/fx/experimental/schema_type_annotation.py',
    'torch/fx/experimental/unification/__init__.py',
    'torch/fx/experimental/unification/core.py',
    'torch/fx/experimental/unification/dispatch.py',
    'torch/fx/experimental/unification/match.py',
    'torch/fx/experimental/unification/more.py',
    'torch/fx/experimental/unification/multipledispatch/__init__.py',
    'torch/fx/experimental/unification/multipledispatch/conflict.py',
    'torch/fx/experimental/unification/multipledispatch/core.py',
    'torch/fx/experimental/unification/multipledispatch/dispatcher.py',
    'torch/fx/experimental/unification/multipledispatch/utils.py',
    'torch/fx/experimental/unification/multipledispatch/variadic.py',
    'torch/fx/experimental/unification/unification_tools.py',
    'torch/fx/experimental/unification/utils.py',
    'torch/fx/experimental/unification/variable.py',
    'torch/fx/experimental/unify_refinements.py',
    'torch/fx/graph.py',
    'torch/fx/graph_module.py',
    'torch/fx/interpreter.py',
    'torch/fx/node.py',
    'torch/fx/operator_schemas.py',
    'torch/fx/passes/__init__.py',
    'torch/fx/passes/annotate_getitem_nodes.py',
    'torch/fx/passes/backends/__init__.py',
    'torch/fx/passes/backends/cudagraphs.py',
    'torch/fx/passes/dialect/__init__.py',
    'torch/fx/passes/dialect/common/__init__.py',
    'torch/fx/passes/dialect/common/cse_pass.py',
    'torch/fx/passes/fake_tensor_prop.py',
    'torch/fx/passes/graph_drawer.py',
    'torch/fx/passes/graph_manipulation.py',
    'torch/fx/passes/infra/__init__.py',
    'torch/fx/passes/infra/partitioner.py',
    'torch/fx/passes/infra/pass_base.py',
    'torch/fx/passes/infra/pass_manager.py',
    'torch/fx/passes/net_min_base.py',
    'torch/fx/passes/operator_support.py',
    'torch/fx/passes/param_fetch.py',
    'torch/fx/passes/pass_manager.py',
    'torch/fx/passes/reinplace.py',
    'torch/fx/passes/shape_prop.py',
    'torch/fx/passes/split_module.py',
    'torch/fx/passes/split_utils.py',
    'torch/fx/passes/splitter_base.py',
    'torch/fx/passes/tests/__init__.py',
    'torch/fx/passes/tests/test_pass_manager.py',
    'torch/fx/passes/tools_common.py',
    'torch/fx/passes/utils/__init__.py',
    'torch/fx/passes/utils/common.py',
    'torch/fx/passes/utils/fuser_utils.py',
    'torch/fx/passes/utils/matcher_utils.py',
    'torch/fx/passes/utils/source_matcher_utils.py',
    'torch/fx/proxy.py',
    'torch/fx/subgraph_rewriter.py',
    'torch/fx/tensor_type.py',
    'torch/fx/traceback.py',
    'torch/linalg/__init__.py',
    'torch/monitor/__init__.py',
    'torch/nested/__init__.py',
    'torch/signal/__init__.py',
    'torch/signal/windows/__init__.py',
    'torch/signal/windows/windows.py',
    'torch/special/__init__.py',
    'torch/testing/_internal/__init__.py',
    'torch/testing/_internal/autocast_test_lists.py',
    'torch/testing/_internal/autograd_function_db.py',
    'torch/testing/_internal/check_kernel_launches.py',
    'torch/testing/_internal/codegen/__init__.py',
    'torch/testing/_internal/codegen/random_topo_test.py',
    'torch/testing/_internal/common_cuda.py',
    'torch/testing/_internal/common_distributed.py',
    'torch/testing/_internal/common_jit.py',
    'torch/testing/_internal/common_methods_invocations.py',
    'torch/testing/_internal/common_modules.py',
    'torch/testing/_internal/common_nn.py',
    'torch/testing/_internal/common_pruning.py',
    'torch/testing/_internal/common_quantization.py',
    'torch/testing/_internal/common_quantized.py',
    'torch/testing/_internal/common_subclass.py',
    'torch/testing/_internal/common_utils.py',
    'torch/testing/_internal/composite_compliance.py',
    'torch/testing/_internal/hop_db.py',
    'torch/testing/_internal/custom_op_db.py',
    'torch/testing/_internal/data/__init__.py',
    'torch/testing/_internal/data/network1.py',
    'torch/testing/_internal/data/network2.py',
    'torch/testing/_internal/dist_utils.py',
    'torch/testing/_internal/distributed/__init__.py',
    'torch/testing/_internal/distributed/_shard/__init__.py',
    'torch/testing/_internal/distributed/_shard/sharded_tensor/__init__.py',
    'torch/testing/_internal/distributed/_shard/sharded_tensor/_test_ops_common.py',
    'torch/testing/_internal/distributed/_shard/sharded_tensor/_test_st_common.py',
    'torch/testing/_internal/distributed/_shard/test_common.py',
    'torch/testing/_internal/distributed/_tensor/__init__.py',
    'torch/testing/_internal/distributed/_tensor/common_dtensor.py',
    'torch/testing/_internal/distributed/ddp_under_dist_autograd_test.py',
    'torch/testing/_internal/distributed/distributed_test.py',
    'torch/testing/_internal/distributed/distributed_utils.py',
    'torch/testing/_internal/distributed/fake_pg.py',
    'torch/testing/_internal/distributed/multi_threaded_pg.py',
    'torch/testing/_internal/distributed/nn/__init__.py',
    'torch/testing/_internal/distributed/nn/api/__init__.py',
    'torch/testing/_internal/distributed/nn/api/remote_module_test.py',
    'torch/testing/_internal/distributed/rpc/__init__.py',
    'torch/testing/_internal/distributed/rpc/dist_autograd_test.py',
    'torch/testing/_internal/distributed/rpc/dist_optimizer_test.py',
    'torch/testing/_internal/distributed/rpc/examples/__init__.py',
    'torch/testing/_internal/distributed/rpc/examples/parameter_server_test.py',
    'torch/testing/_internal/distributed/rpc/examples/reinforcement_learning_rpc_test.py',
    'torch/testing/_internal/distributed/rpc/faulty_agent_rpc_test.py',
    'torch/testing/_internal/distributed/rpc/faulty_rpc_agent_test_fixture.py',
    'torch/testing/_internal/distributed/rpc/jit/__init__.py',
    'torch/testing/_internal/distributed/rpc/jit/dist_autograd_test.py',
    'torch/testing/_internal/distributed/rpc/jit/rpc_test.py',
    'torch/testing/_internal/distributed/rpc/jit/rpc_test_faulty.py',
    'torch/testing/_internal/distributed/rpc/rpc_agent_test_fixture.py',
    'torch/testing/_internal/distributed/rpc/rpc_test.py',
    'torch/testing/_internal/distributed/rpc/tensorpipe_rpc_agent_test_fixture.py',
    'torch/testing/_internal/distributed/rpc_utils.py',
    'torch/testing/_internal/generated/__init__.py',
    'torch/testing/_internal/hypothesis_utils.py',
    'torch/testing/_internal/inductor_utils.py',
    'torch/testing/_internal/jit_metaprogramming_utils.py',
    'torch/testing/_internal/jit_utils.py',
    'torch/testing/_internal/logging_tensor.py',
    'torch/testing/_internal/logging_utils.py',
    'torch/testing/_internal/optests/__init__.py',
    'torch/testing/_internal/optests/aot_autograd.py',
    'torch/testing/_internal/optests/compile_check.py',
    'torch/testing/_internal/optests/fake_tensor.py',
    'torch/testing/_internal/optests/make_fx.py',
    'torch/testing/_internal/quantization_torch_package_models.py',
    'torch/testing/_internal/test_module/__init__.py',
    'torch/testing/_internal/test_module/future_div.py',
    'torch/testing/_internal/test_module/no_future_div.py',
    'torch/utils/_contextlib.py',
    'torch/utils/_cpp_extension_versioner.py',
    'torch/utils/_crash_handler.py',
    'torch/utils/_device.py',
    'torch/utils/_foreach_utils.py',
    'torch/utils/_freeze.py',
    'torch/utils/_mode_utils.py',
    'torch/utils/_python_dispatch.py',
    'torch/utils/_stats.py',
    'torch/utils/_traceback.py',
    'torch/utils/_zip.py',
    'torch/utils/backcompat/__init__.py',
    'torch/utils/backend_registration.py',
    'torch/utils/benchmark/__init__.py',
    'torch/utils/benchmark/examples/__init__.py',
    'torch/utils/benchmark/examples/blas_compare.py',
    'torch/utils/benchmark/examples/blas_compare_setup.py',
    'torch/utils/benchmark/examples/compare.py',
    'torch/utils/benchmark/examples/end_to_end.py',
    'torch/utils/benchmark/examples/fuzzer.py',
    'torch/utils/benchmark/examples/op_benchmark.py',
    'torch/utils/benchmark/examples/simple_timeit.py',
    'torch/utils/benchmark/examples/sparse/compare.py',
    'torch/utils/benchmark/examples/sparse/fuzzer.py',
    'torch/utils/benchmark/examples/sparse/op_benchmark.py',
    'torch/utils/benchmark/examples/spectral_ops_fuzz_test.py',
    'torch/utils/benchmark/op_fuzzers/__init__.py',
    'torch/utils/benchmark/op_fuzzers/binary.py',
    'torch/utils/benchmark/op_fuzzers/sparse_binary.py',
    'torch/utils/benchmark/op_fuzzers/sparse_unary.py',
    'torch/utils/benchmark/op_fuzzers/spectral.py',
    'torch/utils/benchmark/op_fuzzers/unary.py',
    'torch/utils/benchmark/utils/__init__.py',
    'torch/utils/benchmark/utils/_stubs.py',
    'torch/utils/benchmark/utils/common.py',
    'torch/utils/benchmark/utils/compare.py',
    'torch/utils/benchmark/utils/compile.py',
    'torch/utils/benchmark/utils/cpp_jit.py',
    'torch/utils/benchmark/utils/fuzzer.py',
    'torch/utils/benchmark/utils/sparse_fuzzer.py',
    'torch/utils/benchmark/utils/timer.py',
    'torch/utils/benchmark/utils/valgrind_wrapper/__init__.py',
    'torch/utils/benchmark/utils/valgrind_wrapper/timer_interface.py',
    'torch/utils/bottleneck/__init__.py',
    'torch/utils/bottleneck/__main__.py',
    'torch/utils/bundled_inputs.py',
    'torch/utils/checkpoint.py',
    'torch/utils/collect_env.py',
    'torch/utils/cpp_backtrace.py',
    'torch/utils/cpp_extension.py',
    'torch/utils/dlpack.py',
    'torch/utils/file_baton.py',
    'torch/utils/flop_counter.py',
    'torch/utils/hipify/__init__.py',
    'torch/utils/hipify/constants.py',
    'torch/utils/hipify/cuda_to_hip_mappings.py',
    'torch/utils/hipify/hipify_python.py',
    'torch/utils/hipify/version.py',
    'torch/utils/hooks.py',
    'torch/utils/jit/__init__.py',
    'torch/utils/jit/log_extract.py',
    'torch/utils/mkldnn.py',
    'torch/utils/mobile_optimizer.py',
    'torch/utils/model_dump/__init__.py',
    'torch/utils/model_dump/__main__.py',
    'torch/utils/model_zoo.py',
    'torch/utils/show_pickle.py',
    'torch/utils/tensorboard/__init__.py',
    'torch/utils/tensorboard/_caffe2_graph.py',
    'torch/utils/tensorboard/_convert_np.py',
    'torch/utils/tensorboard/_embedding.py',
    'torch/utils/tensorboard/_onnx_graph.py',
    'torch/utils/tensorboard/_proto_graph.py',
    'torch/utils/tensorboard/_pytorch_graph.py',
    'torch/utils/tensorboard/_utils.py',
    'torch/utils/tensorboard/summary.py',
    'torch/utils/tensorboard/writer.py',
    'torch/utils/throughput_benchmark.py',
    'torch/utils/viz/__init__.py',
    'torch/utils/viz/_cycles.py',
    'torch/utils/weak.py',
    'torch/xpu/_gpu_trace.py',
]
init_command = [
    'python3',
    'tools/linter/adapters/pip_init.py',
    '--dry-run={{DRYRUN}}',
    '--no-black-binary',
    'black==23.12.1',
    'usort==1.0.8.post1',
    'isort==5.13.2',
    'ruff==0.6.3',  # sync with RUFF
]
is_formatter = true

[[linter]]
code = 'COPYRIGHT'
include_patterns = ['**']
exclude_patterns = [
    '.lintrunner.toml',
    'fb/**',
    '**/fb/**',
]
command = [
    'python3',
    'tools/linter/adapters/grep_linter.py',
    '--pattern=Confidential and proprietary',
    '--linter-name=COPYRIGHT',
    '--error-name=Confidential Code',
    """--error-description=\
        Proprietary and confidential source code\
        should not be contributed to PyTorch codebase\
    """,
    '--',
    '@{{PATHSFILE}}'
]

[[linter]]
code = 'BAZEL_LINTER'
include_patterns = ['WORKSPACE']
command = [
    'python3',
    'tools/linter/adapters/bazel_linter.py',
    '--binary=.lintbin/bazel',
    '--',
    '@{{PATHSFILE}}'
]
init_command = [
    'python3',
    'tools/linter/adapters/s3_init.py',
    '--config-json=tools/linter/adapters/s3_init_config.json',
    '--linter=bazel',
    '--dry-run={{DRYRUN}}',
    '--output-dir=.lintbin',
    '--output-name=bazel',
]
is_formatter = true

[[linter]]
code = 'LINTRUNNER_VERSION'
include_patterns = ['**']
exclude_patterns = [
    'fb/**',
    '**/fb/**',
]
command = [
    'python3',
    'tools/linter/adapters/lintrunner_version_linter.py'
]

[[linter]]
code = 'RUFF'
include_patterns = ['**/*.py', '**/*.pyi']
exclude_patterns = [
    'caffe2/**',
    'functorch/docs/**',
    'functorch/notebooks/**',
    'torch/_inductor/fx_passes/serialized_patterns/**',
    'torch/_inductor/autoheuristic/artifacts/**',
    'scripts/**',
    'third_party/**',
    'fb/**',
    '**/fb/**',
]
command = [
    'python3',
    'tools/linter/adapters/ruff_linter.py',
    '--config=pyproject.toml',
    '--show-disable',
    '--',
    '@{{PATHSFILE}}'
]
init_command = [
    'python3',
    'tools/linter/adapters/pip_init.py',
    '--dry-run={{DRYRUN}}',
    'ruff==0.6.3',  # sync with PYFMT
]
is_formatter = true

# This linter prevents merge conlicts in csv files in pytorch by enforcing
# three lines of whitespace between entries such that unless people are modifying
# the same line, merge conflicts should not arise in git or hg
[[linter]]
code = 'MERGE_CONFLICTLESS_CSV'
include_patterns = ['benchmarks/dynamo/ci_expected_accuracy/*.csv']
command = [
    'python3',
    'tools/linter/adapters/no_merge_conflict_csv_linter.py',
    '--',
    '@{{PATHSFILE}}'
]
is_formatter = true


[[linter]]
code = 'META_NO_CREATE_UNBACKED'
include_patterns = [
  "torch/_meta_registrations.py"
]
command = [
    'python3',
    'tools/linter/adapters/grep_linter.py',
    '--pattern=create_unbacked',
    '--linter-name=META_NO_CREATE_UNBACKED',
    '--error-name=no create_unbacked in meta registrations',
    """--error-description=\
        Data-dependent operators should have their meta \
        registration in torch/_subclasses/fake_impls.py, \
        not torch/_meta_registrations.py
    """,
    '--',
    '@{{PATHSFILE}}'
]

[[linter]]
code = 'ATEN_CPU_GPU_AGNOSTIC'
include_patterns = [
    # aten source
    "aten/src/ATen/*.cpp",
    "aten/src/ATen/cpu/*.cpp",
    "aten/src/ATen/functorch/**/*.cpp",
    "aten/src/ATen/nnapi/*.cpp",
    "aten/src/ATen/quantized/*.cpp",
    "aten/src/ATen/vulkan/*.cpp",
    "aten/src/ATen/metal/*.cpp",
    "aten/src/ATen/detail/CPUGuardImpl.cpp",
    "aten/src/ATen/detail/MetaGuardImpl.cpp",
    # aten native source
    "aten/src/ATen/native/cpu/*.cpp",
    "aten/src/ATen/native/ao_sparse/cpu/kernels/*.cpp",
    "aten/src/ATen/native/ao_sparse/quantized/cpu/kernels/*.cpp",
    "aten/src/ATen/native/quantized/cpu/kernels/*.cpp",
    "aten/src/ATen/native/*.cpp",
    "aten/src/ATen/native/cpu/**/*.cpp",
    "aten/src/ATen/native/ao_sparse/*.cpp",
    "aten/src/ATen/native/ao_sparse/**/*.cpp",
    "aten/src/ATen/native/ao_sparse/quantized/*.cpp",
    "aten/src/ATen/native/ao_sparse/quantized/**/*.cpp",
    "aten/src/ATen/native/nested/*.cpp",
    "aten/src/ATen/native/quantized/*.cpp",
    "aten/src/ATen/native/quantized/**/*.cpp",
    "aten/src/ATen/native/sparse/*.cpp",
    "aten/src/ATen/native/transformers/*.cpp",
    "aten/src/ATen/native/utils/*.cpp",
    "aten/src/ATen/native/xnnpack/*.cpp",
    "aten/src/ATen/native/metal/MetalPrepackOpRegister.cpp",
    # aten headers
    "aten/src/ATen/*.h",
    "aten/src/ATen/functorch/**/*.h",
    "aten/src/ATen/ops/*.h",
    "aten/src/ATen/cpu/**/*.h",
    "aten/src/ATen/nnapi/*.h",
    "aten/src/ATen/quantized/*.h",
    "aten/src/ATen/vulkan/*.h",
    "aten/src/ATen/metal/*.h",
    "aten/src/ATen/mps/*.h",
    # aten native headers
    "aten/src/ATen/native/*.h",
    "aten/src/ATen/native/cpu/**/*.h",
    "aten/src/ATen/native/nested/*.h",
    "aten/src/ATen/native/sparse/*.h",
    "aten/src/ATen/native/ao_sparse/*.h",
    "aten/src/ATen/native/ao_sparse/cpu/*.h",
    "aten/src/ATen/native/ao_sparse/quantized/*.h",
    "aten/src/ATen/native/ao_sparse/quantized/cpu/*.h",
    "aten/src/ATen/native/quantized/*.h",
    "aten/src/ATen/native/quantized/cpu/*.h",
    "aten/src/ATen/native/transformers/*.h",
    "aten/src/ATen/native/quantized/cpu/qnnpack/include/*.h",
    "aten/src/ATen/native/utils/*.h",
    "aten/src/ATen/native/vulkan/ops/*.h",
    "aten/src/ATen/native/xnnpack/*.h",
    "aten/src/ATen/native/metal/MetalPrepackOpContext.h",
    "aten/src/ATen/native/mps/Copy.h",
    "aten/src/ATen/native/mkldnn/**/*.h",
]
exclude_patterns = [
    "aten/src/ATen/Context.h",
    "aten/src/ATen/Context.cpp",
    "aten/src/ATen/DLConvertor.cpp",
    "aten/src/ATen/core/Array.h",
    "aten/src/ATen/native/quantized/ConvUtils.h",
    "aten/src/ATen/native/sparse/SparseBlasImpl.cpp",  # triton implementation
    "aten/src/ATen/native/transformers/attention.cpp",
    "aten/src/ATen/native/**/cudnn/**",  # cudnn is cuda specific
]
command = [
    'python3',
    'tools/linter/adapters/grep_linter.py',
    '--pattern=(^#if.*USE_ROCM.*)|(^#if.*USE_CUDA.*)',
    '--linter-name=ATEN_CPU',
    '--error-name=aten-cpu should be gpu agnostic',
    """--error-description=\
        We strongly discourage the compile-time divergence \
        on ATen-CPU code for different GPU code. This \
        disallows sharing the same aten-cpu shared object \
        between different GPU backends \
    """,
    '--',
    '@{{PATHSFILE}}'
]
is_formatter = true<|MERGE_RESOLUTION|>--- conflicted
+++ resolved
@@ -214,10 +214,6 @@
     'torch/csrc/*.cpp',
     'torch/csrc/**/*.h',
     'torch/csrc/**/*.cpp',
-    'torch/csrc/distributed/autograd/**/*.cpp',
-    'torch/csrc/distributed/autograd/**/*.h',
-    'torch/csrc/distributed/rpc/**/*.cpp',
-    'torch/csrc/distributed/rpc/**/*.h',
     'torch/csrc/jit/serialization/*.h',
     'torch/csrc/jit/serialization/*.cpp',
 ]
@@ -226,12 +222,14 @@
     # caffe2_pb.h, otherwise we'd have to build protos as part of this CI job.
     # CUDA files are also excluded.
     '**/fb/**',
+    '**/generated/**',
     '**/*pb.h',
     '**/*inl.h',
     'aten/src/ATen/CPUFixedAllocator.h',
     'aten/src/ATen/Parallel*.h',
     'c10/xpu/**/*.h',
     'c10/xpu/**/*.cpp',
+    'c10/benchmark/intrusive_ptr_benchmark.cpp',
     'c10/cuda/CUDAAlgorithm.h',
     'c10/util/complex_math.h',
     'c10/util/complex_utils.h',
@@ -243,11 +241,6 @@
     'c10/util/win32-headers.h',
     'c10/test/**/*.h',
     'third_party/**/*',
-<<<<<<< HEAD
-    'torch/csrc/api/**',
-    'torch/csrc/autograd/generated/**',
-    'torch/csrc/distributed/**/*',
-=======
     'torch/csrc/api/include/torch/nn/modules/common.h',
     'torch/csrc/api/include/torch/linalg.h',
     'torch/csrc/autograd/generated/**',
@@ -255,15 +248,11 @@
     'torch/csrc/distributed/c10d/ProcessGroupNCCL.cpp',
     'torch/csrc/distributed/c10d/WinSockUtils.hpp',
     'torch/csrc/distributed/c10d/quantization/quantization_gpu.h',
->>>>>>> 2ce2e4df
     'torch/csrc/dynamo/eval_frame.h',
     'torch/csrc/inductor/aoti_torch/c/shim.h',
     'torch/csrc/jit/**/*',
     'torch/csrc/jit/serialization/mobile_bytecode_generated.h',
-<<<<<<< HEAD
-=======
     'torch/csrc/utils/pythoncapi_compat.h',
->>>>>>> 2ce2e4df
 ]
 init_command = [
     'python3',
@@ -385,17 +374,6 @@
 command = [
     'python3',
     'tools/linter/adapters/newlines_linter.py',
-    '--',
-    '@{{PATHSFILE}}',
-]
-is_formatter = true
-
-[[linter]]
-code = 'CONSTEXPR'
-include_patterns=['aten/src/ATen/native/cuda/*.cu']
-command = [
-    'python3',
-    'tools/linter/adapters/constexpr_linter.py',
     '--',
     '@{{PATHSFILE}}',
 ]
@@ -1024,6 +1002,28 @@
     'tools/linter/adapters/workflow_consistency_linter.py',
     '--',
     '@{{PATHSFILE}}'
+]
+init_command = [
+    'python3',
+    'tools/linter/adapters/pip_init.py',
+    '--dry-run={{DRYRUN}}',
+    'PyYAML==6.0.1',
+]
+
+[[linter]]
+code = 'NO_WORKFLOWS_ON_FORK'
+include_patterns = [
+    '.github/**/*.yml',
+    '.github/**/*.yaml',
+]
+exclude_patterns = [
+    '**/fb/**',
+]
+command = [
+    'python3',
+    'tools/linter/adapters/no_workflows_on_fork.py',
+    '--',
+    '@{{PATHSFILE}}',
 ]
 init_command = [
     'python3',
@@ -1246,87 +1246,6 @@
     'torch/fft/__init__.py',
     'torch/func/__init__.py',
     'torch/futures/__init__.py',
-    'torch/fx/__init__.py',
-    'torch/fx/_compatibility.py',
-    'torch/fx/_symbolic_trace.py',
-    'torch/fx/annotate.py',
-    'torch/fx/config.py',
-    'torch/fx/experimental/__init__.py',
-    'torch/fx/experimental/accelerator_partitioner.py',
-    'torch/fx/experimental/const_fold.py',
-    'torch/fx/experimental/debug.py',
-    'torch/fx/experimental/graph_gradual_typechecker.py',
-    'torch/fx/experimental/merge_matmul.py',
-    'torch/fx/experimental/meta_tracer.py',
-    'torch/fx/experimental/migrate_gradual_types/__init__.py',
-    'torch/fx/experimental/migrate_gradual_types/constraint.py',
-    'torch/fx/experimental/migrate_gradual_types/constraint_generator.py',
-    'torch/fx/experimental/migrate_gradual_types/constraint_transformation.py',
-    'torch/fx/experimental/migrate_gradual_types/operation.py',
-    'torch/fx/experimental/migrate_gradual_types/transform_to_z3.py',
-    'torch/fx/experimental/migrate_gradual_types/util.py',
-    'torch/fx/experimental/migrate_gradual_types/z3_types.py',
-    'torch/fx/experimental/normalize.py',
-    'torch/fx/experimental/optimization.py',
-    'torch/fx/experimental/partitioner_utils.py',
-    'torch/fx/experimental/refinement_types.py',
-    'torch/fx/experimental/rewriter.py',
-    'torch/fx/experimental/schema_type_annotation.py',
-    'torch/fx/experimental/unification/__init__.py',
-    'torch/fx/experimental/unification/core.py',
-    'torch/fx/experimental/unification/dispatch.py',
-    'torch/fx/experimental/unification/match.py',
-    'torch/fx/experimental/unification/more.py',
-    'torch/fx/experimental/unification/multipledispatch/__init__.py',
-    'torch/fx/experimental/unification/multipledispatch/conflict.py',
-    'torch/fx/experimental/unification/multipledispatch/core.py',
-    'torch/fx/experimental/unification/multipledispatch/dispatcher.py',
-    'torch/fx/experimental/unification/multipledispatch/utils.py',
-    'torch/fx/experimental/unification/multipledispatch/variadic.py',
-    'torch/fx/experimental/unification/unification_tools.py',
-    'torch/fx/experimental/unification/utils.py',
-    'torch/fx/experimental/unification/variable.py',
-    'torch/fx/experimental/unify_refinements.py',
-    'torch/fx/graph.py',
-    'torch/fx/graph_module.py',
-    'torch/fx/interpreter.py',
-    'torch/fx/node.py',
-    'torch/fx/operator_schemas.py',
-    'torch/fx/passes/__init__.py',
-    'torch/fx/passes/annotate_getitem_nodes.py',
-    'torch/fx/passes/backends/__init__.py',
-    'torch/fx/passes/backends/cudagraphs.py',
-    'torch/fx/passes/dialect/__init__.py',
-    'torch/fx/passes/dialect/common/__init__.py',
-    'torch/fx/passes/dialect/common/cse_pass.py',
-    'torch/fx/passes/fake_tensor_prop.py',
-    'torch/fx/passes/graph_drawer.py',
-    'torch/fx/passes/graph_manipulation.py',
-    'torch/fx/passes/infra/__init__.py',
-    'torch/fx/passes/infra/partitioner.py',
-    'torch/fx/passes/infra/pass_base.py',
-    'torch/fx/passes/infra/pass_manager.py',
-    'torch/fx/passes/net_min_base.py',
-    'torch/fx/passes/operator_support.py',
-    'torch/fx/passes/param_fetch.py',
-    'torch/fx/passes/pass_manager.py',
-    'torch/fx/passes/reinplace.py',
-    'torch/fx/passes/shape_prop.py',
-    'torch/fx/passes/split_module.py',
-    'torch/fx/passes/split_utils.py',
-    'torch/fx/passes/splitter_base.py',
-    'torch/fx/passes/tests/__init__.py',
-    'torch/fx/passes/tests/test_pass_manager.py',
-    'torch/fx/passes/tools_common.py',
-    'torch/fx/passes/utils/__init__.py',
-    'torch/fx/passes/utils/common.py',
-    'torch/fx/passes/utils/fuser_utils.py',
-    'torch/fx/passes/utils/matcher_utils.py',
-    'torch/fx/passes/utils/source_matcher_utils.py',
-    'torch/fx/proxy.py',
-    'torch/fx/subgraph_rewriter.py',
-    'torch/fx/tensor_type.py',
-    'torch/fx/traceback.py',
     'torch/linalg/__init__.py',
     'torch/monitor/__init__.py',
     'torch/nested/__init__.py',
@@ -1497,7 +1416,7 @@
     'black==23.12.1',
     'usort==1.0.8.post1',
     'isort==5.13.2',
-    'ruff==0.6.3',  # sync with RUFF
+    'ruff==0.7.0',  # sync with RUFF
 ]
 is_formatter = true
 
@@ -1582,7 +1501,7 @@
     'python3',
     'tools/linter/adapters/pip_init.py',
     '--dry-run={{DRYRUN}}',
-    'ruff==0.6.3',  # sync with PYFMT
+    'ruff==0.7.0',  # sync with PYFMT
 ]
 is_formatter = true
 
