# Owner(s): ["module: higher order operators"]
# flake8: noqa: B950

import torch
import torch._dynamo
import torch._functorch
import torch._inductor
import torch._inductor.decomposition
from functorch.compile import aot_function, nop
from torch._dynamo.testing import AotEagerAndRecordGraphs, normalize_gm
from torch._higher_order_ops import invoke_subgraph
from torch.testing._internal.common_utils import run_tests, skipIfTorchDynamo, TestCase


@skipIfTorchDynamo("Not a torch._dynamo test")
class TestInvokeSubgraph(TestCase):
    def test_simple(self):
        def gn(x, y):
            return (torch.mul(x, y),)

        def fn(x, y):
            return invoke_subgraph(gn, None, (x, y))[0]

        x = torch.randn(8, requires_grad=True)
        y = torch.randn(8, requires_grad=True)
        ref = gn(x, y)[0]

        x_clone = x.clone().detach().requires_grad_(True)
        y_clone = y.clone().detach().requires_grad_(True)
        res = fn(x_clone, y_clone)

        # Run backward
        ref.sum().backward()
        res.sum().backward()

        self.assertEqual(ref, res)
        self.assertEqual(x.grad, x_clone.grad)
        self.assertEqual(y.grad, y_clone.grad)

    def test_aot_function(self):
        def gn(x, y):
            return (torch.mul(x, y),)

        def fn(x, y):
            return invoke_subgraph(gn, None, (x, y))[0]

        x = torch.randn(8, requires_grad=True)
        y = torch.randn(8, requires_grad=True)
        ref = gn(x, y)[0]

        x_clone = x.clone().detach().requires_grad_(True)
        y_clone = y.clone().detach().requires_grad_(True)
        aot_fn = aot_function(fn, nop)
        res = aot_fn(x_clone, y_clone)

        # Run backward
        ref.sum().backward()
        res.sum().backward()

        self.assertEqual(ref, res)
        self.assertEqual(x.grad, x_clone.grad)
        self.assertEqual(y.grad, y_clone.grad)

    def test_multiple(self):
        n_layers = 2

        def cos(x):
            return (torch.cos(x),)

        def sin(x):
            return (torch.sin(x),)

        def fn(x):
            a = invoke_subgraph(cos, None, (x,))[0]
            b = invoke_subgraph(sin, None, (a,))[0]
            return invoke_subgraph(cos, None, (b,))[0]

        x = torch.randn(8, requires_grad=True)
        ref = fn(x)
        aot_fn = aot_function(fn, nop)
        res = aot_fn(x)

        self.assertEqual(ref, res)

    def test_differing_strides_for_grad_outs(self):
        class CustomOp(torch.autograd.Function):
            @staticmethod
            def forward(ctx, x):
                return torch.sin(x)

            @staticmethod
            def backward(ctx, grad_out):
                a = grad_out.view(12, 5)
                return torch.cos(torch.reshape(a, (3, 4, 5)))

        def gn(x):
            return (CustomOp.apply(x),)

        def fn(x):
            a = invoke_subgraph(gn, None, (x,))[0]
            # Force stride changes so that backward view causes a failure if
            # contiguous not called.
            b = torch.permute(a, (0, 2, 1))
            return b

        x = torch.randn(3, 4, 5, requires_grad=True)
        ref = torch.permute(gn(x)[0], (0, 2, 1))

        x_clone = x.clone().detach().requires_grad_(True)
        aot_fn = aot_function(fn, nop)
        res = aot_fn(x_clone)

        # Run backward
        ref.sum().backward()
        res.sum().backward()

        self.assertEqual(ref, res)
        self.assertEqual(x.grad, x_clone.grad)


@skipIfTorchDynamo("Not a torch._dynamo test")
class TestInvokeSubgraphCompile(TestCase):
    def count_unique_get_attr_nodes(self, gm, args, expected):
        subgraph_attr_names = set()
        for node in gm.graph.nodes:
            if node.op == "get_attr":
                subgraph_attr_names.add(node.target)
        self.assertEqual(len(subgraph_attr_names), expected)

    def test_simple(self):
        def gn(x, y):
            return (torch.mul(x, y),)

        def fn(x, y):
            return invoke_subgraph(gn, None, (x, y))[0]

        x = torch.randn(8, requires_grad=True)
        y = torch.randn(8, requires_grad=True)
        ref = gn(x, y)[0]

        x_clone = x.clone().detach().requires_grad_(True)
        y_clone = y.clone().detach().requires_grad_(True)
        res = torch.compile(fn, backend="inductor", fullgraph=True)(x_clone, y_clone)

        # Run backward
        ref.sum().backward()
        res.sum().backward()

        self.assertEqual(ref, res)
        self.assertEqual(x.grad, x_clone.grad)
        self.assertEqual(y.grad, y_clone.grad)

    def test_dedupe(self):
        def gn(x, y):
            return (torch.mul(x, y),)

        def fn(x, y):
            a = invoke_subgraph(gn, None, (x, y))[0]
            return invoke_subgraph(gn, None, (a, y))[0]

        x = torch.randn(8, requires_grad=True)
        y = torch.randn(8, requires_grad=True)
        ref = fn(x, y)

        x_clone = x.clone().detach().requires_grad_(True)
        y_clone = y.clone().detach().requires_grad_(True)
        backend = AotEagerAndRecordGraphs()
        res = torch.compile(fn, backend=backend, fullgraph=True)(x_clone, y_clone)

        # Run backward
        ref.sum().backward()
        res.sum().backward()

        self.assertEqual(ref, res)
        self.assertEqual(x.grad, x_clone.grad)
        self.assertEqual(y.grad, y_clone.grad)

        # Check that the Dynamo and AOT graphs have just one subgraph module
        self.assertEqual(len(backend.graphs), 1)
        self.assertEqual(len(backend.fw_graphs), 1)
        self.assertEqual(len(backend.bw_graphs), 1)
        self.count_unique_get_attr_nodes(backend.graphs[0], [], 1)
        self.count_unique_get_attr_nodes(backend.fw_graphs[0], [], 1)
        self.count_unique_get_attr_nodes(backend.bw_graphs[0], [], 1)

        self.assertExpectedInline(
            normalize_gm(backend.graphs[0].print_readable(print_output=False)),
            """\
class GraphModule(torch.nn.Module):
    def forward(self, L_x_: "f32[8]", L_y_: "f32[8]"):
        l_x_ = L_x_
        l_y_ = L_y_

        invoke_subgraph_0 = self.invoke_subgraph_0
        invoke_subgraph = torch.ops.higher_order.invoke_subgraph(invoke_subgraph_0, 'invoke_subgraph_0', (l_x_, l_y_));  invoke_subgraph_0 = l_x_ = None
        a: "f32[8]" = invoke_subgraph[0];  invoke_subgraph = None

        invoke_subgraph_1 = self.invoke_subgraph_0
        invoke_subgraph_2 = torch.ops.higher_order.invoke_subgraph(invoke_subgraph_1, 'invoke_subgraph_0', (a, l_y_));  invoke_subgraph_1 = a = l_y_ = None
        getitem_1: "f32[8]" = invoke_subgraph_2[0];  invoke_subgraph_2 = None
        return (getitem_1,)

    class invoke_subgraph_0(torch.nn.Module):
        def forward(self, l_x_: "f32[8]", l_y_: "f32[8]"):
            child: "f32[8]" = torch.mul(l_x_, l_y_);  l_x_ = l_y_ = None
            return (child,)
""",
        )

    def test_nonlocal_update(self):
        counter = 2

        def gn(x, y):
            nonlocal counter
            return (torch.mul(x, y) * counter,)

        def fn(x, y):
            nonlocal counter
            counter = 2
            a = invoke_subgraph(gn, None, (x, y))[0]
            counter = 3
            return invoke_subgraph(gn, None, (a, y))[0]

        x = torch.randn(8, requires_grad=True)
        y = torch.randn(8, requires_grad=True)
        ref = fn(x, y)

        x_clone = x.clone().detach().requires_grad_(True)
        y_clone = y.clone().detach().requires_grad_(True)
        res = torch.compile(fn, backend="inductor", fullgraph=True)(x_clone, y_clone)

        # Run backward
        ref.sum().backward()
        res.sum().backward()

        self.assertEqual(ref, res)
        self.assertEqual(x.grad, x_clone.grad)
        self.assertEqual(y.grad, y_clone.grad)

<<<<<<< HEAD
    def test_input_mutation(self):
        def gn(x, y):
            x.add_(1)
            return (torch.mul(x, y),)

        def fn(x, y):
            return create_invoke_subgraph_op(gn, (x, y))[0]

        x = torch.randn(8, requires_grad=False)
        y = torch.randn(8, requires_grad=False)

        opt_fn = torch.compile(fn, backend="inductor", fullgraph=True)
        with self.assertRaisesRegex(
            torch._dynamo.exc.Unsupported, "NYI: invoke_subgraph with aliasing"
        ):
            opt_fn(x, y)

    def test_input_aliasing(self):
        def gn(x, y):
            return (x, torch.mul(x, y))

        def fn(x, y):
            outs = create_invoke_subgraph_op(gn, (x, y))
            return outs[0] * outs[1]

        x = torch.randn(8, requires_grad=False)
        y = torch.randn(8, requires_grad=False)

        opt_fn = torch.compile(fn, backend="inductor", fullgraph=True)
        with self.assertRaisesRegex(
            torch._dynamo.exc.Unsupported, "NYI: invoke_subgraph with aliasing"
        ):
            opt_fn(x, y)
=======
        torch._dynamo.reset()
        backend = AotEagerAndRecordGraphs()
        torch.compile(fn, backend=backend, fullgraph=True)(x_clone, y_clone)

        self.assertExpectedInline(
            normalize_gm(backend.graphs[0].print_readable(print_output=False)),
            """\
class GraphModule(torch.nn.Module):
    def forward(self, L_x_: "f32[8]", L_y_: "f32[8]"):
        l_x_ = L_x_
        l_y_ = L_y_

        invoke_subgraph_0 = self.invoke_subgraph_0
        invoke_subgraph = torch.ops.higher_order.invoke_subgraph(invoke_subgraph_0, 'invoke_subgraph_0', (l_x_, l_y_));  invoke_subgraph_0 = l_x_ = None
        a: "f32[8]" = invoke_subgraph[0];  invoke_subgraph = None

        invoke_subgraph_1 = self.invoke_subgraph_1
        invoke_subgraph_2 = torch.ops.higher_order.invoke_subgraph(invoke_subgraph_1, 'invoke_subgraph_1', (a, l_y_));  invoke_subgraph_1 = a = l_y_ = None
        getitem_1: "f32[8]" = invoke_subgraph_2[0];  invoke_subgraph_2 = None
        return (getitem_1,)

    class invoke_subgraph_0(torch.nn.Module):
        def forward(self, l_x_: "f32[8]", l_y_: "f32[8]"):
            mul: "f32[8]" = torch.mul(l_x_, l_y_);  l_x_ = l_y_ = None
            child: "f32[8]" = mul * 2;  mul = None
            return (child,)

    class invoke_subgraph_1(torch.nn.Module):
        def forward(self, a: "f32[8]", l_y_: "f32[8]"):
            mul: "f32[8]" = torch.mul(a, l_y_);  a = l_y_ = None
            child: "f32[8]" = mul * 3;  mul = None
            return (child,)
""",
        )

    def test_normalize_gm(self):
        def gn(x, y):
            # Different graph give different names to intermediate nodes
            for _ in range(5):
                x = x * y
            return x

        def fn(x, y):
            for _ in range(5):
                x = invoke_subgraph(gn, None, (x, y))
            return x

        backend = AotEagerAndRecordGraphs()
        opt_fn = torch.compile(fn, backend=backend, fullgraph=True)

        x = torch.randn(8, requires_grad=True)
        y = torch.randn(8, requires_grad=True)

        opt_fn(x, y)

        self.assertExpectedInline(
            normalize_gm(backend.graphs[0].print_readable(print_output=False)),
            """\
class GraphModule(torch.nn.Module):
    def forward(self, L_x_: "f32[8]", L_y_: "f32[8]"):
        l_x_ = L_x_
        l_y_ = L_y_

        invoke_subgraph_0 = self.invoke_subgraph_0
        invoke_subgraph = torch.ops.higher_order.invoke_subgraph(invoke_subgraph_0, 'invoke_subgraph_0', (l_x_, l_y_));  invoke_subgraph_0 = l_x_ = None
        x: "f32[8]" = invoke_subgraph[0];  invoke_subgraph = None
        invoke_subgraph_1 = self.invoke_subgraph_0
        invoke_subgraph_2 = torch.ops.higher_order.invoke_subgraph(invoke_subgraph_1, 'invoke_subgraph_0', (x, l_y_));  invoke_subgraph_1 = x = None
        x_1: "f32[8]" = invoke_subgraph_2[0];  invoke_subgraph_2 = None
        invoke_subgraph_3 = self.invoke_subgraph_0
        invoke_subgraph_4 = torch.ops.higher_order.invoke_subgraph(invoke_subgraph_3, 'invoke_subgraph_0', (x_1, l_y_));  invoke_subgraph_3 = x_1 = None
        x_2: "f32[8]" = invoke_subgraph_4[0];  invoke_subgraph_4 = None
        invoke_subgraph_5 = self.invoke_subgraph_0
        invoke_subgraph_6 = torch.ops.higher_order.invoke_subgraph(invoke_subgraph_5, 'invoke_subgraph_0', (x_2, l_y_));  invoke_subgraph_5 = x_2 = None
        x_3: "f32[8]" = invoke_subgraph_6[0];  invoke_subgraph_6 = None
        invoke_subgraph_7 = self.invoke_subgraph_0
        invoke_subgraph_8 = torch.ops.higher_order.invoke_subgraph(invoke_subgraph_7, 'invoke_subgraph_0', (x_3, l_y_));  invoke_subgraph_7 = x_3 = l_y_ = None
        x_4: "f32[8]" = invoke_subgraph_8[0];  invoke_subgraph_8 = None
        return (x_4,)

    class invoke_subgraph_0(torch.nn.Module):
        def forward(self, l_x_: "f32[8]", l_y_: "f32[8]"):
            x: "f32[8]" = l_x_ * l_y_;  l_x_ = None
            x_1: "f32[8]" = x * l_y_;  x = None
            x_2: "f32[8]" = x_1 * l_y_;  x_1 = None
            x_3: "f32[8]" = x_2 * l_y_;  x_2 = None
            x_4: "f32[8]" = x_3 * l_y_;  x_3 = l_y_ = None
            return (x_4,)
""",
        )
>>>>>>> 7b477029


if __name__ == "__main__":
    run_tests()<|MERGE_RESOLUTION|>--- conflicted
+++ resolved
@@ -237,41 +237,6 @@
         self.assertEqual(x.grad, x_clone.grad)
         self.assertEqual(y.grad, y_clone.grad)
 
-<<<<<<< HEAD
-    def test_input_mutation(self):
-        def gn(x, y):
-            x.add_(1)
-            return (torch.mul(x, y),)
-
-        def fn(x, y):
-            return create_invoke_subgraph_op(gn, (x, y))[0]
-
-        x = torch.randn(8, requires_grad=False)
-        y = torch.randn(8, requires_grad=False)
-
-        opt_fn = torch.compile(fn, backend="inductor", fullgraph=True)
-        with self.assertRaisesRegex(
-            torch._dynamo.exc.Unsupported, "NYI: invoke_subgraph with aliasing"
-        ):
-            opt_fn(x, y)
-
-    def test_input_aliasing(self):
-        def gn(x, y):
-            return (x, torch.mul(x, y))
-
-        def fn(x, y):
-            outs = create_invoke_subgraph_op(gn, (x, y))
-            return outs[0] * outs[1]
-
-        x = torch.randn(8, requires_grad=False)
-        y = torch.randn(8, requires_grad=False)
-
-        opt_fn = torch.compile(fn, backend="inductor", fullgraph=True)
-        with self.assertRaisesRegex(
-            torch._dynamo.exc.Unsupported, "NYI: invoke_subgraph with aliasing"
-        ):
-            opt_fn(x, y)
-=======
         torch._dynamo.reset()
         backend = AotEagerAndRecordGraphs()
         torch.compile(fn, backend=backend, fullgraph=True)(x_clone, y_clone)
@@ -362,7 +327,40 @@
             return (x_4,)
 """,
         )
->>>>>>> 7b477029
+
+    def test_input_mutation(self):
+        def gn(x, y):
+            x.add_(1)
+            return (torch.mul(x, y),)
+
+        def fn(x, y):
+            return invoke_subgraph(gn, None, (x, y))[0]
+
+        x = torch.randn(8, requires_grad=False)
+        y = torch.randn(8, requires_grad=False)
+
+        opt_fn = torch.compile(fn, backend="inductor", fullgraph=True)
+        with self.assertRaisesRegex(
+            torch._dynamo.exc.Unsupported, "NYI: invoke_subgraph with aliasing"
+        ):
+            opt_fn(x, y)
+
+    def test_input_aliasing(self):
+        def gn(x, y):
+            return (x, torch.mul(x, y))
+
+        def fn(x, y):
+            outs = invoke_subgraph(gn, None, (x, y))
+            return outs[0] * outs[1]
+
+        x = torch.randn(8, requires_grad=False)
+        y = torch.randn(8, requires_grad=False)
+
+        opt_fn = torch.compile(fn, backend="inductor", fullgraph=True)
+        with self.assertRaisesRegex(
+            torch._dynamo.exc.Unsupported, "NYI: invoke_subgraph with aliasing"
+        ):
+            opt_fn(x, y)
 
 
 if __name__ == "__main__":
