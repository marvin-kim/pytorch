# mypy: allow-untyped-defs
import inspect
from contextlib import contextmanager
from typing import Any, Dict, Iterator, List, Optional, Tuple, Union

import torch
import torch.fx.traceback as fx_traceback
from torch.hub import tqdm

from . import config
from ._compatibility import compatibility
from ._lazy_graph_module import _make_graph_module
from ._symbolic_trace import Tracer
from .graph import Graph
from .graph_module import GraphModule
from .node import Argument, map_aggregate, map_arg, Node, Target
from .proxy import Proxy


__all__ = ["Interpreter", "Transformer"]


@compatibility(is_backward_compatible=True)
class Interpreter:
    """
    An Interpreter executes an FX graph Node-by-Node. This pattern
    can be useful for many things, including writing code
    transformations as well as analysis passes.

    Methods in the Interpreter class can be overridden to customize
    the behavior of execution. The map of overrideable methods
    in terms of call hierarchy::

        run()
            +-- run_node
                +-- placeholder()
                +-- get_attr()
                +-- call_function()
                +-- call_method()
                +-- call_module()
                +-- output()

    Example:

        Suppose we want to swap all instances of ``torch.neg`` with
        ``torch.sigmoid`` and vice versa (including their ``Tensor``
        method equivalents). We could subclass Interpreter like so::

            class NegSigmSwapInterpreter(Interpreter):
                def call_function(self, target: Target, args: Tuple, kwargs: Dict) -> Any:
                    if target == torch.sigmoid:
                        return torch.neg(*args, **kwargs)
                    return super().call_function(target, args, kwargs)

                def call_method(self, target: Target, args: Tuple, kwargs: Dict) -> Any:
                    if target == "neg":
                        call_self, *args_tail = args
                        return call_self.sigmoid(*args_tail, **kwargs)
                    return super().call_method(target, args, kwargs)


            def fn(x):
                return torch.sigmoid(x).neg()


            gm = torch.fx.symbolic_trace(fn)
            input = torch.randn(3, 4)
            result = NegSigmSwapInterpreter(gm).run(input)
            torch.testing.assert_close(result, torch.neg(input).sigmoid())

    Args:
        module (torch.nn.Module): The module to be executed
        garbage_collect_values (bool): Whether to delete values after their last
            use within the Module's execution. This ensures optimal memory usage during
            execution. This can be disabled to, for example, examine all of the intermediate
            values in the execution by looking at the ``Interpreter.env`` attribute.
        graph (Optional[Graph]): If passed, the interpreter will execute this
            graph instead of `module.graph`, using the provided `module`
            argument to satisfy any requests for state.
    """

    @compatibility(is_backward_compatible=True)
    def __init__(
        self,
        module: torch.nn.Module,
        garbage_collect_values: bool = True,
        graph: Optional[Graph] = None,
    ):
        self.module = module
        self.submodules = dict(self.module.named_modules())
        if graph is not None:
            self.graph = graph
        else:
<<<<<<< HEAD
            self.graph = self.module.graph  # type: ignore[assignment]
        self.env : Dict[Node, Any] = {}
=======
            self.graph = self.module.graph
        self.env: Dict[Node, Any] = {}
>>>>>>> ceb44b22
        self.name = "Interpreter"
        self.garbage_collect_values = garbage_collect_values
        self.extra_traceback = True

        if self.garbage_collect_values:
            # Run through reverse nodes and record the first instance of a use
            # of a given node. This represents the *last* use of the node in the
            # execution order of the program, which we will use to free unused
            # values
            node_to_last_use: Dict[Node, Node] = {}
            self.user_to_last_uses: Dict[Node, List[Node]] = {}

            def register_last_uses(n: Node, user: Node):
                if n not in node_to_last_use:
                    node_to_last_use[n] = user
                    self.user_to_last_uses.setdefault(user, []).append(n)

            for node in reversed(self.graph.nodes):
                map_arg(node.args, lambda n: register_last_uses(n, node))
                map_arg(node.kwargs, lambda n: register_last_uses(n, node))

    @compatibility(is_backward_compatible=True)
    def run(
        self,
        *args,
        initial_env: Optional[Dict[Node, Any]] = None,
        enable_io_processing: bool = True,
    ) -> Any:
        """
        Run `module` via interpretation and return the result.

        Args:
            *args: The arguments to the Module to run, in positional order
            initial_env (Optional[Dict[Node, Any]]): An optional starting environment for execution.
                This is a dict mapping `Node` to any value. This can be used, for example, to
                pre-populate results for certain `Nodes` so as to do only partial evaluation within
                the interpreter.
            enable_io_processing (bool): If true, we process the inputs and outputs with graph's process_inputs and
                process_outputs function first before using them.

        Returns:
            Any: The value returned from executing the Module
        """
        self.env = initial_env if initial_env is not None else {}

        # Positional function args are consumed left-to-right by
        # `placeholder` nodes. Use an iterator to keep track of
        # position and extract those values.
        if enable_io_processing:
            args = self.graph.process_inputs(*args)
        self.args_iter: Iterator[Any] = iter(args)
        pbar = tqdm(
            total=len(self.graph.nodes),
            desc=f"{self.name}: {str(list(self.graph.nodes)) if config.verbose_progress else ''}",
            initial=0,
            position=0,
            leave=True,
            disable=config.disable_progress,
            delay=0,
        )

        for node in self.graph.nodes:
            pbar.update(1)
            if node in self.env:
                # Short circuit if we have this value. This could
                # be used, for example, for partial evaluation
                # where the caller has pre-populated `env` with
                # values for a subset of the program.
                continue

            try:
                self.env[node] = self.run_node(node)
            except Exception as e:
                if self.extra_traceback:
                    msg = f"While executing {node.format_node()}"
                    msg = f"{e.args[0]}\n\n{msg}" if e.args else str(msg)
                    msg += f"\nOriginal traceback:\n{node.stack_trace}"
                    e.args = (msg,) + e.args[1:]
                    if isinstance(e, KeyError):
                        raise RuntimeError(*e.args) from e
                raise

            if self.garbage_collect_values:
                for to_delete in self.user_to_last_uses.get(node, []):
                    del self.env[to_delete]

            if node.op == "output":
                output_val = self.env[node]
                return (
                    self.graph.process_outputs(output_val)
                    if enable_io_processing
                    else output_val
                )

    @compatibility(is_backward_compatible=True)
    def boxed_run(self, args_list):
        """
        Run `module` via interpretation and return the result.  This uses the "boxed"
        calling convention, where you pass a list of arguments, which will be cleared
        by the interpreter.  This ensures that input tensors are promptly deallocated.
        """
        args_iter = iter(args_list)
        env = {}
        for n in self.graph.nodes:
            if n.op == "placeholder":
                env[n] = next(args_iter)
        args_list.clear()
        return self.run(initial_env=env)

    @contextmanager
    def _set_current_node(self, node):
        with fx_traceback.set_current_meta(node):
            yield

    @compatibility(is_backward_compatible=True)
    def run_node(self, n: Node) -> Any:
        """
        Run a specific node ``n`` and return the result.
        Calls into placeholder, get_attr, call_function,
        call_method, call_module, or output depending
        on ``node.op``

        Args:
            n (Node): The Node to execute

        Returns:
            Any: The result of executing ``n``
        """
        with self._set_current_node(n):
            args, kwargs = self.fetch_args_kwargs_from_env(n)
            assert isinstance(args, tuple)
            assert isinstance(kwargs, dict)
            return getattr(self, n.op)(n.target, args, kwargs)

    # Main Node running APIs
    @compatibility(is_backward_compatible=True)
    def placeholder(
        self, target: "Target", args: Tuple[Argument, ...], kwargs: Dict[str, Any]
    ) -> Any:
        """
        Execute a ``placeholder`` node. Note that this is stateful:
        ``Interpreter`` maintains an internal iterator over
        arguments passed to ``run`` and this method returns
        next() on that iterator.

        Args:
            target (Target): The call target for this node. See
                `Node <https://pytorch.org/docs/main/fx.html#torch.fx.Node>`__ for
                details on semantics
            args (Tuple): Tuple of positional args for this invocation
            kwargs (Dict): Dict of keyword arguments for this invocation

        Returns:
            Any: The argument value that was retrieved.
        """
        assert isinstance(target, str)
        if target.startswith("*"):
            # For a starred parameter e.g. `*args`, retrieve all
            # remaining values from the args list.
            return list(self.args_iter)
        else:
            try:
                return next(self.args_iter)
            except StopIteration as si:
                if len(args) > 0:
                    return args[0]
                else:
                    raise RuntimeError(
                        f"Expected positional argument for parameter {target}, but one was not passed in!"
                    ) from si

    @compatibility(is_backward_compatible=True)
    def get_attr(
        self, target: "Target", args: Tuple[Argument, ...], kwargs: Dict[str, Any]
    ) -> Any:
        """
        Execute a ``get_attr`` node. Will retrieve an attribute
        value from the ``Module`` hierarchy of ``self.module``.

        Args:
            target (Target): The call target for this node. See
                `Node <https://pytorch.org/docs/main/fx.html#torch.fx.Node>`__ for
                details on semantics
            args (Tuple): Tuple of positional args for this invocation
            kwargs (Dict): Dict of keyword arguments for this invocation

        Return:
            Any: The value of the attribute that was retrieved
        """
        assert isinstance(target, str)
        return self.fetch_attr(target)

    @compatibility(is_backward_compatible=True)
    def call_function(
        self, target: "Target", args: Tuple[Argument, ...], kwargs: Dict[str, Any]
    ) -> Any:
        """
        Execute a ``call_function`` node and return the result.

        Args:
            target (Target): The call target for this node. See
                `Node <https://pytorch.org/docs/main/fx.html#torch.fx.Node>`__ for
                details on semantics
            args (Tuple): Tuple of positional args for this invocation
            kwargs (Dict): Dict of keyword arguments for this invocation

        Return
            Any: The value returned by the function invocation
        """
        assert not isinstance(target, str)

        # Execute the function and return the result
        return target(*args, **kwargs)

    @compatibility(is_backward_compatible=True)
    def call_method(
        self, target: "Target", args: Tuple[Argument, ...], kwargs: Dict[str, Any]
    ) -> Any:
        """
        Execute a ``call_method`` node and return the result.

        Args:
            target (Target): The call target for this node. See
                `Node <https://pytorch.org/docs/main/fx.html#torch.fx.Node>`__ for
                details on semantics
            args (Tuple): Tuple of positional args for this invocation
            kwargs (Dict): Dict of keyword arguments for this invocation

        Return
            Any: The value returned by the method invocation
        """
        # args[0] is the `self` object for this method call
        self_obj, *args_tail = args

        # Execute the method and return the result
        assert isinstance(target, str)
        return getattr(self_obj, target)(*args_tail, **kwargs)

    @compatibility(is_backward_compatible=True)
    def call_module(
        self, target: "Target", args: Tuple[Argument, ...], kwargs: Dict[str, Any]
    ) -> Any:
        """
        Execute a ``call_module`` node and return the result.

        Args:
            target (Target): The call target for this node. See
                `Node <https://pytorch.org/docs/main/fx.html#torch.fx.Node>`__ for
                details on semantics
            args (Tuple): Tuple of positional args for this invocation
            kwargs (Dict): Dict of keyword arguments for this invocation

        Return
            Any: The value returned by the module invocation
        """
        # Retrieve executed args and kwargs values from the environment

        # Execute the method and return the result
        assert isinstance(target, str)
        submod = self.fetch_attr(target)

        return submod(*args, **kwargs)

    @compatibility(is_backward_compatible=True)
    def output(
        self, target: "Target", args: Tuple[Argument, ...], kwargs: Dict[str, Any]
    ) -> Any:
        """
        Execute an ``output`` node. This really just retrieves
        the value referenced by the ``output`` node and returns it.

        Args:
            target (Target): The call target for this node. See
                `Node <https://pytorch.org/docs/main/fx.html#torch.fx.Node>`__ for
                details on semantics
            args (Tuple): Tuple of positional args for this invocation
            kwargs (Dict): Dict of keyword arguments for this invocation

        Return:
            Any: The return value referenced by the output node
        """
        return args[0]

    # Helper methods
    @compatibility(is_backward_compatible=True)
    def fetch_attr(self, target: str):
        """
        Fetch an attribute from the ``Module`` hierarchy of ``self.module``.

        Args:
            target (str): The fully-qualified name of the attribute to fetch

        Return:
            Any: The value of the attribute.
        """
        target_atoms = target.split(".")
        attr_itr = self.module
        for i, atom in enumerate(target_atoms):
            if not hasattr(attr_itr, atom):
                raise RuntimeError(
                    f"Node referenced nonexistent target {'.'.join(target_atoms[:i + 1])}"
                )
            attr_itr = getattr(attr_itr, atom)
        return attr_itr

    @compatibility(is_backward_compatible=True)
    def fetch_args_kwargs_from_env(self, n: Node) -> Tuple[Tuple, Dict]:
        """
        Fetch the concrete values of ``args`` and ``kwargs`` of node ``n``
        from the current execution environment.

        Args:
            n (Node): The node for which ``args`` and ``kwargs`` should be fetched.

        Return:
            Tuple[Tuple, Dict]: ``args`` and ``kwargs`` with concrete values for ``n``.
        """
        args = self.map_nodes_to_values(n.args, n)
        assert isinstance(args, tuple)
        kwargs = self.map_nodes_to_values(n.kwargs, n)
        assert isinstance(kwargs, dict)
        return args, kwargs

    @compatibility(is_backward_compatible=True)
    def map_nodes_to_values(self, args: Argument, n: Node) -> Argument:
        """
        Recursively descend through ``args`` and look up the concrete value
        for each ``Node`` in the current execution environment.

        Args:
            args (Argument): Data structure within which to look up concrete values

            n (Node): Node to which ``args`` belongs. This is only used for error reporting.
        """

        def load_arg(n_arg: Node) -> Any:
            if n_arg not in self.env:
                raise RuntimeError(
                    f"Node {n} referenced nonexistent value {n_arg}! Run Graph.lint() "
                    f"to diagnose such issues"
                )
            return self.env[n_arg]

        return map_arg(args, load_arg)


@compatibility(is_backward_compatible=True)
class Transformer(Interpreter):
    """
    ``Transformer`` is a special type of interpreter that produces a
    new ``Module``. It exposes a ``transform()`` method that returns
    the transformed ``Module``. ``Transformer`` does not require
    arguments to run, as ``Interpreter`` does. ``Transformer`` works
    entirely symbolically.

    Example:

        Suppose we want to swap all instances of ``torch.neg`` with
        ``torch.sigmoid`` and vice versa (including their ``Tensor``
        method equivalents). We could subclass ``Transformer`` like so::

            class NegSigmSwapXformer(Transformer):
                def call_function(
                    self, target: "Target", args: Tuple[Argument, ...], kwargs: Dict[str, Any]
                ) -> Any:
                    if target == torch.sigmoid:
                        return torch.neg(*args, **kwargs)
                    return super().call_function(target, args, kwargs)

                def call_method(
                    self, target: "Target", args: Tuple[Argument, ...], kwargs: Dict[str, Any]
                ) -> Any:
                    if target == "neg":
                        call_self, *args_tail = args
                        return call_self.sigmoid(*args_tail, **kwargs)
                    return super().call_method(target, args, kwargs)


            def fn(x):
                return torch.sigmoid(x).neg()


            gm = torch.fx.symbolic_trace(fn)

            transformed: torch.nn.Module = NegSigmSwapXformer(gm).transform()
            input = torch.randn(3, 4)
            torch.testing.assert_close(transformed(input), torch.neg(input).sigmoid())

    Args:
        module (GraphModule): The ``Module`` to be transformed.
    """

    @compatibility(is_backward_compatible=True)
    def __init__(self, module):
        super().__init__(module)
        self.new_graph = Graph()
        self.new_graph.set_codegen(module.graph._codegen)

        class TransformerTracer(Tracer):
            def __init__(self, graph: Graph):
                super().__init__()
                self.graph = graph
                self.tensor_attrs: Dict[torch.Tensor, str] = {}  # type: ignore[assignment]

            def is_leaf_module(self, _, __) -> bool:
                return True

        self.tracer = TransformerTracer(self.new_graph)
        self.tracer.root = module

    @compatibility(is_backward_compatible=True)
    def placeholder(
        self, target: "Target", args: Tuple[Argument, ...], kwargs: Dict[str, Any]
    ) -> Proxy:
        """
        Execute a ``placeholder`` node. In ``Transformer``, this is
        overridden to insert a new ``placeholder`` into the output
        graph.

        Args:
            target (Target): The call target for this node. See
                `Node <https://pytorch.org/docs/main/fx.html#torch.fx.Node>`__ for
                details on semantics
            args (Tuple): Tuple of positional args for this invocation
            kwargs (Dict): Dict of keyword arguments for this invocation
        """
        assert isinstance(target, str)
        default_value = next(iter(args)) if args else inspect.Signature.empty
        return Proxy(
            self.new_graph.placeholder(target, default_value=default_value), self.tracer
        )

    @compatibility(is_backward_compatible=True)
    def get_attr(
        self, target: "Target", args: Tuple[Argument, ...], kwargs: Dict[str, Any]
    ) -> Proxy:
        """
        Execute a ``get_attr`` node. In ``Transformer``, this is
        overridden to insert a new ``get_attr`` node into the output
        graph.

        Args:
            target (Target): The call target for this node. See
                `Node <https://pytorch.org/docs/main/fx.html#torch.fx.Node>`__ for
                details on semantics
            args (Tuple): Tuple of positional args for this invocation
            kwargs (Dict): Dict of keyword arguments for this invocation
        """
        assert isinstance(target, str)
        return self.tracer.create_proxy("get_attr", target, args, kwargs)

    @compatibility(is_backward_compatible=True)
    def call_module(
        self, target: "Target", args: Tuple[Argument, ...], kwargs: Dict[str, Any]
    ) -> Any:
        # Override so that the leaf module policy from `self.tracer` is respected.
        assert isinstance(target, str)
        submod = self.fetch_attr(target)
        return self.tracer.call_module(submod, submod.forward, args, kwargs)

    @compatibility(is_backward_compatible=True)
    def call_function(
        self, target: "Target", args: Tuple[Argument, ...], kwargs: Dict[str, Any]
    ) -> Any:
        # Override so that functions that were wrapped are still wrapped.
        return self.tracer.create_proxy("call_function", target, args, kwargs)

    @compatibility(is_backward_compatible=True)
    def transform(self) -> GraphModule:
        """
        Transform ``self.module`` and return the transformed
        ``GraphModule``.
        """
        with fx_traceback.preserve_node_meta():
            result = super().run(enable_io_processing=False)
        if result is not None:

            def strip_proxy(a: Union[Argument, Proxy]) -> Any:
                return a.node if isinstance(a, Proxy) else a

            new_output_node = self.new_graph.output(map_aggregate(result, strip_proxy))
            # also preserve the metadata from the old output node, if it exists
            old_output_node = list(self.graph.nodes)[-1]
            assert old_output_node.op == "output"
            for k, v in old_output_node.meta.items():
                new_output_node.meta[k] = v

        return _make_graph_module(self.module, self.new_graph)<|MERGE_RESOLUTION|>--- conflicted
+++ resolved
@@ -91,13 +91,8 @@
         if graph is not None:
             self.graph = graph
         else:
-<<<<<<< HEAD
             self.graph = self.module.graph  # type: ignore[assignment]
-        self.env : Dict[Node, Any] = {}
-=======
-            self.graph = self.module.graph
         self.env: Dict[Node, Any] = {}
->>>>>>> ceb44b22
         self.name = "Interpreter"
         self.garbage_collect_values = garbage_collect_values
         self.extra_traceback = True
