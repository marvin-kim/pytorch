--- conflicted
+++ resolved
@@ -80,11 +80,8 @@
     "_nested_tensor_storage_offsets",  # returns a vector of ints
     "_chunk_grad_outputs_efficient_attention",  # returns a bool
     "_fused_sdp_choice",  # returns an int
-<<<<<<< HEAD
-=======
     "_print",  # no return
     "_sink_tokens",  # no return
->>>>>>> f1d1e324
     "_nested_get_ragged_idx",  # returns an int
 ]
 
