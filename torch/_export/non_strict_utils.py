--- conflicted
+++ resolved
@@ -82,11 +82,7 @@
             symbolic_context.dynamic_sizes[i] = DimDynamic.DYNAMIC
             src = TensorPropertySource(base=source, prop=TensorProperty.SIZE, idx=i)
             sources[(t_id, i)].append(src)
-<<<<<<< HEAD
-            mode.shape_env.source_name_to_debug_name[src.name()] = constraint.debug_name
-=======
             mode.shape_env.source_name_to_debug_name[src.name()] = constraint.debug_name  # type: ignore[assignment]
->>>>>>> f34905f6
     fake = mode.from_tensor(t, source=source, symbolic_context=symbolic_context)
     mode.shape_env.tracked_fakes.append(TrackedFake(fake, source, symbolic_context))  # type: ignore[union-attr]
     return fake
@@ -203,17 +199,12 @@
     #   - eval_frame.py solves constraints
     #   - _trace.py installs shape metadata in IR.
 
-<<<<<<< HEAD
-    if dynamic_shapes == []:
-        return {}
-=======
     inline_constraints = gm.meta.get("inline_constraints", [])
     range_constraints = {
         symbol: inline_constraints[symbol] for symbol in inline_constraints
     }
     if dynamic_shapes == []:
         return range_constraints
->>>>>>> f34905f6
 
     def _is_dynamic_shape_leaf(x):
         if x is None:
@@ -270,10 +261,6 @@
         if spec.kind == InputKind.USER_INPUT and isinstance(spec.arg, TensorArgument)
     }
 
-<<<<<<< HEAD
-    range_constraints = {}
-=======
->>>>>>> f34905f6
     input_dims = defaultdict(list)
     free_symbols = set()
     input_index = 0
