# mypy: allow-untyped-defs
import copy
import json
import re

from collections import defaultdict
from typing import Any, Dict

import torch

from torch.autograd.graph import register_multi_grad_hook
from torch.distributed._tensor.api import DTensor
from torch.nn.modules.module import (
    register_module_forward_hook,
    register_module_forward_pre_hook,
)
from torch.utils._python_dispatch import TorchDispatchMode
from torch.utils._pytree import tree_flatten
from torch.utils.module_tracker import ModuleTracker

funcol_native = torch.ops._c10d_functional
funcol_py = torch.ops.c10d_functional
from torch._guards import detect_fake_mode

funcol_autograd = torch.ops._c10d_functional_autograd
c10d_ops = torch.ops.c10d

NATIVE_TO_PY_MAPPING = {
    funcol_native.all_gather_into_tensor: funcol_py.all_gather_into_tensor,
    funcol_native.all_gather_into_tensor_coalesced: funcol_py.all_gather_into_tensor_coalesced,
    funcol_native.all_reduce: funcol_py.all_reduce,
    funcol_native.all_reduce_coalesced: funcol_py.all_reduce_coalesced,
    funcol_native.all_to_all_single: funcol_py.all_to_all_single,
    funcol_native.broadcast: funcol_py.broadcast,
    funcol_native.reduce_scatter_tensor: funcol_py.reduce_scatter_tensor,
    funcol_native.reduce_scatter_tensor_coalesced: funcol_py.reduce_scatter_tensor_coalesced,
    # functional ops
    funcol_autograd.all_to_all_single: funcol_py.all_to_all_single,
}

c10d_collective_ops = {
    c10d_ops._allgather_base_,
    c10d_ops._reduce_scatter_base_,
    c10d_ops.allgather_,
    c10d_ops.allgather_coalesced_,
    c10d_ops.allgather_into_tensor_coalesced_,
    c10d_ops.allreduce_,
    c10d_ops.allreduce_coalesced_,
    c10d_ops.alltoall_,
    c10d_ops.alltoall_base_,
    c10d_ops.broadcast_,
    c10d_ops.gather_,
    c10d_ops.scatter_,
    c10d_ops.reduce_,
    c10d_ops.reduce_scatter_,
    c10d_ops.reduce_scatter_tensor_coalesced_,
}

trivial_ops = {
    "aten.detach.default",
    "aten.t.default",
    "aten.view.default",
    "aten._to_copy.default",
    "aten.as_strided.default",
    "aten.transpose.int",
}


class CommModeModuleTracker(ModuleTracker):
    """
    Inherits ModuleTracker and expands on its functionality to track the
    parameters and sharding information of a model at a module-level
    """

    def __init__(self):
        super().__init__()
        self.module_helper_dict = {}
        self.module_parameters_dict = {}
        self.parent_dict = {}
        self.parent_list = []
        self.sharding_dict = {}
        self.name = ""

    def _fw_pre_hook(self, mod, input):
        """
        This function is called before the forward pass of a module. It
        collects the parameters and sharding information of a module and
        stores it in a dictionary.
        """
        self.name = super()._get_mod_name(mod)

        # contains information about module ordering and depth in the module tree
        if self.name not in self.module_helper_dict:
            self.module_helper_dict[self.name] = {}

        self.module_helper_dict[self.name]["module_type"] = (
            str(type(mod)).replace("<", "").replace(">", "")
        )
        self.module_helper_dict[self.name]["depth"] = len(self.parents)
        # adds current sub-module to module tracker parent class
        super()._get_append_fn(self.name, False)()

        args, _ = tree_flatten(input)
        tensors = [a for a in args if isinstance(a, torch.Tensor) and a.requires_grad]
        if tensors:
            register_multi_grad_hook(tensors, super()._get_pop_fn(self.name, True))

        for param_name, param in mod.named_parameters(recurse=False):
            if self.name not in self.module_parameters_dict:
                self.module_parameters_dict[self.name] = {}

            self.module_parameters_dict[self.name][param_name] = param.data

            if isinstance(param.data, DTensor):
                key_name = self.name + "." + param_name
                self.sharding_dict[key_name] = param.data.placements

                if "parameters" not in self.module_helper_dict[self.name]:
                    self.module_helper_dict[self.name]["parameters"] = {}

                self.module_helper_dict[self.name]["parameters"][param_name] = str(
                    param.data.placements
                )

        # used to create parent-child module associations for json dumps
        parent = self.parent_list[-1]
        if parent not in self.parent_dict:
            self.parent_dict[parent] = []

        self.parent_dict[parent].append(self.name)
        self.parent_list.append(self.name)

    def _fw_post_hook(self, mod, input, output):
        """
        This function is called when the forward pass of a module is called.
        It updates the module tracker and removes the module from parent data
        """
        super()._fw_post_hook(mod, input, output)

        # module is no longer parent of next modules
        self.parent_list.pop()

    def __enter__(self):
        self.module_parameters_dict.clear()
        self.sharding_dict.clear()
        self.parent_dict.clear()
        self.parent_list = ["Global"]
        self.module_helper_dict.clear()
        self.module_helper_dict["Global"] = {"depth": 0}
        self._fw_pre_handle = register_module_forward_pre_hook(self._fw_pre_hook)
        self._fw_post_handle = register_module_forward_hook(self._fw_post_hook)

    def __exit__(self, *args):
        super().__exit__(*args)

    def print_paramater_info(self):
        print(self.module_parameters_dict)

    def print_sharding_info(self):
        for key, value in self.sharding_dict.items():
            print(key + ": " + str(value))


class CommDebugMode(TorchDispatchMode):
    """
    ``CommDebugMode`` is a context manager that counts the number of
    functional collectives within its context. It does this using a
    ``TorchDispatchMode``.

    NOTE: this mode only works for functional collective atm and the
    distributed_c10d collectives are not supported yet.

    Example usage

    .. code-block:: python

        mod = ...
        comm_mode = CommDebugMode()
        with comm_mode:
            mod.sum().backward()

    """

    def __init__(self):
        self.comm_counts: Dict[Any, int] = defaultdict(int)
        self.comm_module_counts = {}
        self.comm_module_operation_counts = {}
        self.comm_registry = set()
        for native_op, py_op in NATIVE_TO_PY_MAPPING.items():
            self.comm_registry.add(native_op)
            self.comm_registry.add(py_op)

        self.comm_registry.add(torch.ops._dtensor.shard_dim_alltoall)
        self.advanced_module_tracker = CommModeModuleTracker()

    def generate_json_dump(self, file_name="comm_mode_log.json", noise_level=3):
        """
        Creates json file used to build browser visual
        """

        include_ops = False
        include_trivial_ops = False

        if noise_level > 1:
            include_ops = True

        if noise_level > 2:
            include_trivial_ops = True

        # recursively builds json data
        def add_json_information(json_dict, fqn):
            json_dict["fqn"] = fqn
            json_dict["module_type"] = ""
            json_dict["parameters"] = []
            json_dict["children"] = []
            json_dict["collectives_forward"] = []
            json_dict["collectives_backward"] = []
            json_dict["operations_forward"] = []
            json_dict["operations_backward"] = []

<<<<<<< HEAD
            if "module_type" in self.advanced_module_tracker.module_helper_dict[fqn]:
                json_dict["module_type"] = (
                    self.advanced_module_tracker.module_helper_dict[fqn]["module_type"]
                )
=======
            if (
                "module_type" in self.advanced_module_tracker.module_helper_dict[fqn]
                and include_ops
            ):
                json_dict[
                    "module_type"
                ] = self.advanced_module_tracker.module_helper_dict[fqn]["module_type"]
>>>>>>> 5f981388

                if "parameters" in self.advanced_module_tracker.module_helper_dict[fqn]:
                    for (
                        param_name,
                        placement,
                    ) in self.advanced_module_tracker.module_helper_dict[fqn][
                        "parameters"
                    ].items():
                        json_dict["parameters"].append((param_name, placement))

            # adds module collective information
            if fqn in self.comm_module_counts:
                for collective, count in self.comm_module_counts[fqn][
                    "forward"
                ].items():
                    json_dict["collectives_forward"].append((str(collective), count))

                for collective, count in self.comm_module_counts[fqn][
                    "backward"
                ].items():
                    json_dict["collectives_backward"].append((str(collective), count))

            # adds module operation information
            forward_operations = []
            backward_operations = []
            if include_ops:
                if fqn in self.comm_module_operation_counts:
                    forward_operations = [
                        op
                        for op in self.comm_module_operation_counts[fqn][
                            "operations_list"
                        ]
                        if not op["is_bw"]
                    ]
                    backward_operations = [
                        op
                        for op in self.comm_module_operation_counts[fqn][
                            "operations_list"
                        ]
                        if op["is_bw"]
                    ]

            if not include_trivial_ops:
                forward_operations = [
                    op
                    for op in forward_operations
                    if str(op["name"]) not in trivial_ops
                ]
                backward_operations = [
                    op
                    for op in backward_operations
                    if str(op["name"]) not in trivial_ops
                ]

            # converts operation information into string format for json.dumps()
            forward_operations = copy.deepcopy(forward_operations)
            for op in forward_operations:
                op["name"] = str(op["name"])

                for i in range(len(op["input_sharding"])):
                    op["input_sharding"][i] = str(op["input_sharding"][i])
                    op["input_shape"][i] = str(op["input_shape"][i])

            backward_operations = copy.deepcopy(backward_operations)
            for op in backward_operations:
                op["name"] = str(op["name"])

                for i in range(len(op["input_sharding"])):
                    op["input_sharding"][i] = str(op["input_sharding"][i])
                    op["input_shape"][i] = str(op["input_shape"][i])

            json_dict["operations_forward"] = forward_operations
            json_dict["operations_backward"] = backward_operations

            if fqn not in self.advanced_module_tracker.parent_dict:
                return json_dict

            # recursively adds module's children
            for ele in self.advanced_module_tracker.parent_dict[fqn]:
                json_dict["children"].append(add_json_information({}, ele))

            return json_dict

        json_dict: Dict[str, Any] = {}
        add_json_information(json_dict, "Global")

        # converts dictonary into json file
        with open(file_name, "w") as json_file:
            json.dump(json_dict, json_file, indent=4)

    def generate_comm_debug_tracing_table(self, noise_level=3):
        """
        Generates detailed table displaying operations and collective tracing information
        on a module level. Amount of information is dependent on noise_level

        1. prints module-level collective counts
        2. prints operations not included in trivial operations
        3. prints all operations
        """
        include_ops = False
        include_trivial_ops = False

        if noise_level > 1:
            include_ops = True

        if noise_level > 2:
            include_trivial_ops = True

        table = ""
        for fqn in self.advanced_module_tracker.module_helper_dict:
            # setting up indentations for table formatting
            indent = "  " * (
                2 * self.advanced_module_tracker.module_helper_dict[fqn]["depth"]
            )
            table += f"{indent}{fqn}\n"

            if include_ops:
                if (
                    "module_type"
                    in self.advanced_module_tracker.module_helper_dict[fqn]
                ):
                    module_type = self.advanced_module_tracker.module_helper_dict[fqn][
                        "module_type"
                    ]
                    table += f"{indent}*module type: {module_type}\n"

                if "parameters" in self.advanced_module_tracker.module_helper_dict[fqn]:
                    table += f"{indent}*Parameter List\n"
                    for (
                        param_name,
                        placement,
                    ) in self.advanced_module_tracker.module_helper_dict[fqn][
                        "parameters"
                    ].items():
                        table += f"{indent} *{param_name}: {placement}\n"

            indent += "  "
            collective_indent = "  " * (
                2 * self.advanced_module_tracker.module_helper_dict[fqn]["depth"] + 2
            )
            operation_indent = "  " * (
                2 * self.advanced_module_tracker.module_helper_dict[fqn]["depth"] + 3
            )

            # separate the module's collective and operations by forward and backward
            forward_collectives = {}
            backward_collectives = {}
            if fqn in self.comm_module_counts:
                forward_collectives = self.comm_module_counts[fqn]["forward"]
                backward_collectives = self.comm_module_counts[fqn]["backward"]

            forward_operations = []
            backward_operations = []
            if include_ops:
                if fqn in self.comm_module_operation_counts:
                    forward_operations = [
                        op
                        for op in self.comm_module_operation_counts[fqn][
                            "operations_list"
                        ]
                        if not op["is_bw"]
                    ]
                    backward_operations = [
                        op
                        for op in self.comm_module_operation_counts[fqn][
                            "operations_list"
                        ]
                        if op["is_bw"]
                    ]

            # adds tracing information for module's forward or backward
            def add_tracing_information(table, collectives_dict, operation_list):
                for collective, count in collectives_dict.items():
                    table += (
                        f"\033[1;33m{collective_indent}*{collective}: {count}\033[0m\n"
                    )

                for operation in operation_list:
                    operation_name = str(operation["name"])

                    if operation_name not in trivial_ops or include_trivial_ops:
                        table += (
                            f"\033[1;33m{collective_indent}**{operation_name}\033[0m\n"
                        )

                        if len(operation["input_shape"]):
                            operation_shape = operation["input_shape"]
                            operation_sharding = operation["input_sharding"]
                            operation_device_mesh = operation["device_mesh"]

                            table += f"\033[1;31m{operation_indent}shape: {operation_shape}\033[0m\n"
                            table += f"\033[1;31m{operation_indent}sharding: {operation_sharding}\033[0m\n"
                            table += f"\033[1;31m{operation_indent}device mesh: {operation_device_mesh}\033[0m\n"

                return table

            if len(forward_collectives) or len(forward_operations):
                table += f"{indent}FORWARD PASS\n"
                table = add_tracing_information(
                    table, forward_collectives, forward_operations
                )

            if len(backward_collectives) or len(backward_operations):
                table += f"{indent}BACKWARD PASS\n"
                table = add_tracing_information(
                    table, backward_collectives, backward_operations
                )

        return table

    def get_total_counts(self) -> int:
        return sum(self.comm_counts.values())

    def get_comm_counts(self) -> Dict[Any, int]:
        """Returns the communication counts as a dictionary.

        Returns:
            Dict[Any, int]: The communication counts as a dictionary.
        """
        return self.comm_counts

    def get_comm_module_counts(self) -> Dict[str, Dict[Any, int]]:
        """
        Returns the communication counts at a module level as a dictionary.
        """
        return self.comm_module_counts

    def get_parameter_info(self) -> Dict[str, Dict[str, Any]]:
        return self.advanced_module_tracker.module_parameters_dict

    def get_sharding_info(self) -> Dict[str, Dict[str, Any]]:
        return self.advanced_module_tracker.sharding_dict

    def __enter__(self):
        self.comm_counts.clear()
        self.comm_module_counts.clear()
        self.comm_module_operation_counts.clear()

        super().__enter__()
        self.advanced_module_tracker.__enter__()
        return self

    def __exit__(self, *args):
        self.advanced_module_tracker.__exit__()
        super().__exit__(*args)

    def log_comm_debug_tracing_table_to_file(
        self, file_name="comm_mode_log.txt", noise_level=3
    ):
        """
        Alternative to console CommDebugMode output, writes to file specified by the user
        """
        ansi_escape = re.compile(r"\x1B\[[0-?]*[ -/]*[@-~]")
        table = ansi_escape.sub("", self.generate_comm_debug_tracing_table(noise_level))

        with open(file_name, "w") as log_file:
            log_file.write(table)

    def print_paramater_info(self):
        self.advanced_module_tracker.print_paramater_info()

    def print_sharding_info(self):
        self.advanced_module_tracker.print_sharding_info()

    def __torch_dispatch__(self, func, types, args=(), kwargs=None):
        # When running this mode with DTensor, ordinarily all modes will
        # run **before** subclasses get a chance to run.
        # Returning NotImplemented here gives us a chance to let DTensor
        # run and desugar into comms ops, before CommDebugMode sees them.

        # sets up operation-level collective count
        if self.advanced_module_tracker.name not in self.comm_module_operation_counts:
            # dictionary should hold module input and output shape, operations list and collective counter
            self.comm_module_operation_counts[self.advanced_module_tracker.name] = {
                "operations_list": []
            }
        operation_dict = {}
        operation_dict["name"] = func

        operation_dict["input_shape"] = []
        operation_dict["input_sharding"] = []
        operation_dict["device_mesh"] = ""

        # tracks if the operation is part of the backward pass
        operation_dict["is_bw"] = self.advanced_module_tracker.is_bw

        if any(t == DTensor for t in types):
            for ele in args:
                if isinstance(ele, DTensor):
                    # saves shapes and placements of all DTensor args
                    operation_dict["input_shape"].append(ele.shape)
                    operation_dict["input_sharding"].append(ele.placements)
                    operation_dict["device_mesh"] = str(ele.device_mesh)

            self.comm_module_operation_counts[self.advanced_module_tracker.name][
                "operations_list"
            ].append(operation_dict)

            return NotImplemented

        kwargs = kwargs if kwargs else {}
        out = func(*args, **kwargs)
        func_packet = func._overloadpacket

        # We have many tests that use CommDebugMode to verify the occurrence of
        # collectives. These tests do so by querying comm_counts with legacy
        # funcol ops as key. For the purpose of native funcol migration, we
        # need these tests to work for both legacy and native funcol. To avoid
        # the need to modify all tests to accommodate the two implementations,
        # we make CommDebugMode translate native funcol ops into legacy funcol
        # ops until the migration finishes.

        if func_packet in self.comm_registry or func_packet in c10d_collective_ops:
            if func_packet in NATIVE_TO_PY_MAPPING:
                func_packet = NATIVE_TO_PY_MAPPING[func_packet]
            self.comm_counts[func_packet] += 1

            key = "forward"
            if self.advanced_module_tracker.is_bw:
                key = "backward"

            # adds collective count to current module
            if self.advanced_module_tracker.name not in self.comm_module_counts:
                self.comm_module_counts[self.advanced_module_tracker.name] = {}
                self.comm_module_counts[self.advanced_module_tracker.name][
                    "forward"
                ] = defaultdict(int)
                self.comm_module_counts[self.advanced_module_tracker.name][
                    "backward"
                ] = defaultdict(int)
            self.comm_module_counts[self.advanced_module_tracker.name][key][
                func_packet
            ] += 1

            # adds collective count to parent modules
            for par in self.advanced_module_tracker.parents:
                # makes sure we aren't double counting when current sub-module hasn't been removed from parents
                if par != self.advanced_module_tracker.name:
                    if par not in self.comm_module_counts:
                        self.comm_module_counts[par] = {}
                        self.comm_module_counts[par]["forward"] = defaultdict(int)
                        self.comm_module_counts[par]["backward"] = defaultdict(int)
                    self.comm_module_counts[par][key][func_packet] += 1

        # if tensor op uses fake tensors, return
        if detect_fake_mode(args):
            return out

        # add tensor operation to module operation list
        self.comm_module_operation_counts[self.advanced_module_tracker.name][
            "operations_list"
        ].append(operation_dict)

        return out<|MERGE_RESOLUTION|>--- conflicted
+++ resolved
@@ -218,20 +218,13 @@
             json_dict["operations_forward"] = []
             json_dict["operations_backward"] = []
 
-<<<<<<< HEAD
-            if "module_type" in self.advanced_module_tracker.module_helper_dict[fqn]:
-                json_dict["module_type"] = (
-                    self.advanced_module_tracker.module_helper_dict[fqn]["module_type"]
-                )
-=======
             if (
                 "module_type" in self.advanced_module_tracker.module_helper_dict[fqn]
                 and include_ops
             ):
-                json_dict[
-                    "module_type"
-                ] = self.advanced_module_tracker.module_helper_dict[fqn]["module_type"]
->>>>>>> 5f981388
+                json_dict["module_type"] = (
+                    self.advanced_module_tracker.module_helper_dict[fqn]["module_type"]
+                )
 
                 if "parameters" in self.advanced_module_tracker.module_helper_dict[fqn]:
                     for (
