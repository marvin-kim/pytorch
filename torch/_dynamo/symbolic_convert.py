# mypy: allow-untyped-defs
import collections
import collections.abc
import contextlib
import copy
import dataclasses
import dis
import functools
import importlib
import inspect
import itertools
import linecache
import logging
import operator
import re
import sys
import threading
import traceback
import types
import typing
import weakref
from typing import Any, Callable, cast, Dict, List, Optional, Set, Tuple, Type, Union
from unittest.mock import patch

import torch
import torch._logging
from torch._guards import tracing, TracingContext

from . import config, exc, logging as torchdynamo_logging, trace_rules, variables
from .bytecode_analysis import (
    get_indexof,
    JUMP_OPNAMES,
    livevars_analysis,
    propagate_line_nums,
)
from .bytecode_transformation import (
    cleaned_instructions,
    create_call_function,
    create_instruction,
    create_jump_absolute,
    create_swap,
    get_code_keys,
    Instruction,
    is_generator,
    unique_id,
)
from .code_context import code_context
from .codegen import PyCodegen
from .exc import ArgsMismatchError, BackendCompilerFailed, unimplemented, Unsupported
from .funcname_cache import get_funcname
from .guards import GuardBuilder, install_guard
from .output_graph import GraphCompileReason, OutputGraph
from .replay_record import DummyModule, ExecutionRecorder
from .resume_execution import ContinueExecutionCache, ReenterWith
from .source import (
    AttrSource,
    AutoDerefLocalSource,
    GetItemSource,
    GlobalSource,
    GlobalWeakRefSource,
    LocalSource,
    Source,
)
from .trace_rules import is_builtin_constant, is_forbidden
from .utils import (
    counters,
    get_fake_value,
    get_instruction_source_311,
    graph_break_dup_warning_checker,
    istype,
    LazyString,
    proxy_args_kwargs,
)
from .variables.base import typestr, ValueMutationNew, VariableTracker
from .variables.builder import FrameStateSizeEntry, wrap_fx_proxy
from .variables.builtin import BuiltinVariable
from .variables.constant import ConstantVariable
from .variables.ctx_manager import (
    ContextWrappingVariable,
    GenericContextWrappingVariable,
    WithExitFunctionVariable,
)
from .variables.dicts import ConstDictVariable, SetVariable
from .variables.functions import (
    BaseUserFunctionVariable,
    NestedUserFunctionVariable,
    SkipFunctionVariable,
    UserFunctionVariable,
    UserMethodVariable,
)
from .variables.iter import MAX_ITERATOR_LIMIT
from .variables.lazy import LazyVariableTracker
from .variables.lists import (
    BaseListVariable,
    ListIteratorVariable,
    ListVariable,
    SliceVariable,
    TupleVariable,
)
from .variables.misc import (
    GetAttrVariable,
    NewCellVariable,
    NullVariable,
    PythonModuleVariable,
    UnknownVariable,
)
from .variables.nn_module import NNModuleVariable, UnspecializedNNModuleVariable
from .variables.tensor import supported_comparison_ops, SymNodeVariable, TensorVariable
from .variables.torch_function import (
    SymbolicTorchFunctionState,
    TorchFunctionModeVariable,
)
from .variables.user_defined import (
    RemovableHandleVariable,
    UserDefinedClassVariable,
    UserDefinedObjectVariable,
)


log = logging.getLogger(__name__)
graph_break_log = torch._logging.getArtifactLogger(__name__, "graph_breaks")
trace_call_log = torch._logging.getArtifactLogger(__name__, "trace_call")
trace_source_log = torch._logging.getArtifactLogger(__name__, "trace_source")
trace_bytecode_log = torch._logging.getArtifactLogger(__name__, "trace_bytecode")
tls = threading.local()
compare_op_handlers: Dict[str, Any] = {
    k: BuiltinVariable(v).call_function for k, v in supported_comparison_ops.items()
}
handle_contains = BuiltinVariable(operator.contains).call_function
handle_not = BuiltinVariable(operator.not_).call_function
compare_op_handlers["in"] = lambda tx, args, _: handle_contains(
    tx, [*reversed(args)], {}
)
compare_op_handlers["not in"] = lambda tx, args, _: handle_not(
    tx, [handle_contains(tx, [*reversed(args)], {})], {}
)


PT2_ISSUE_TRACKER_URL = "https://github.com/pytorch/pytorch/issues/new?&labels=oncall%3A+pt2&projects=&template=pt2-bug-report.yml"


@dataclasses.dataclass
class SpeculationEntry:
    filename: str
    lineno: int
    instruction_pointer: int
    inst: Instruction  # for debugging only
    failed: bool = False
    reason: Optional[GraphCompileReason] = None

    def fail_and_restart_analysis(self):
        """
        Start tracing of the current frame over again, and don't take this branch.
        """
        self.failed = True
        if self.reason is not None:
            restart_reason = self.reason.reason
        else:
            restart_reason = "Unknown fail_and_restart_analysis"
        raise exc.SpeculationRestartAnalysis(restart_reason=restart_reason)


@dataclasses.dataclass
class SpeculationLog:
    """
    SpeculationLog replaces the prior copy_graphstate/restore_graphstate
    checkpointing.  Rather than saving/restoring state, we restart the
    dynamo conversion process over from the beginning -- but when we
    hit the start of the speculation that failed, we instead generate
    a graph break.
    """

    entries: List[SpeculationEntry] = dataclasses.field(default_factory=list)
    index: int = 0

    def restart(self):
        self.index = 0

    def clear(self):
        self.entries.clear()
        self.index = 0

    def next(
        self, filename: str, lineno: int, instruction_pointer, inst
    ) -> SpeculationEntry:
        """
        Lookup or create a SpeculationEntry() that is shared across
        RestartAnalysis calls.  Args are used only for debug checks.
        """
        if len(self.entries) == self.index:
            self.entries.append(
                SpeculationEntry(filename, lineno, instruction_pointer, inst)
            )
        entry = self.entries[self.index]
        prev_entry_msg = ""
        if self.index != 0:
            prev_entry = self.entries[self.index - 1]
            prev_entry_msg = (
                f"Previous instruction: {prev_entry.filename}:{prev_entry.lineno}"
                f"({prev_entry.inst.opname} @ {prev_entry.instruction_pointer})\n"
            )
        assert (
            entry.instruction_pointer == instruction_pointer
            and entry.filename == filename
            and entry.lineno == lineno
        ), f"""
SpeculationLog diverged at index {self.index} (log had {len(self.entries)} entries):
- Expected: {entry.filename}:{entry.lineno} ({entry.inst.opname} at ip={entry.instruction_pointer})
- Actual: {filename}:{lineno} ({inst.opname} at ip={instruction_pointer})
{prev_entry_msg}
There are two usual reasons why this may have occured:
- When Dynamo analysis restarted, the second run took a different path than
  the first.  If this occurred, the previous instruction is the critical instruction that
  behaved differently.
- Speculation entries are only added under certain conditions (as seen in
  step()), e.g., there must exist operators in the graph; those conditions may
  have changed on restart.

If this divergence was intentional, clear the speculation log before restarting (do NOT
do this for graph breaks, you will infinite loop).

Otherwise, please submit a bug report, ideally including the contents of TORCH_LOGS=+dynamo
"""
        self.index += 1
        return entry


@dataclasses.dataclass
class LocalState:
    automatic_dynamic: Dict[str, FrameStateSizeEntry] = dataclasses.field(
        default_factory=dict
    )

    def render(self) -> str:
        return "\n".join(
            f"{k}: {v.render()}" for k, v in self.automatic_dynamic.items()
        )


# Mutable box that is shared across restarts
@dataclasses.dataclass
class DistributedState:
    compile_pg: Any
    local_state: LocalState
    all_states: Optional[List[LocalState]] = None


@functools.lru_cache(None)
def _step_logger():
    return torchdynamo_logging.get_step_logger(log)


@dataclasses.dataclass
class BlockStackEntry:
    # Current instruction that pushes something to block_stack
    inst: Instruction
    target: Instruction
    stack_index: Optional[int] = None
    with_context: Optional[
        Union[ContextWrappingVariable, GenericContextWrappingVariable]
    ] = None

    def can_restore(self):
        return self.with_context is not None

    def resume_fn(self):
        assert self.stack_index is not None
        if (
            self.with_context
            and hasattr(self.with_context, "target_values")
            and self.with_context.target_values
        ):
            return ReenterWith(self.stack_index, tuple(self.with_context.target_values))
        else:
            return ReenterWith(self.stack_index)

    def exit(self, tx, is_graph_break):
        assert self.with_context is not None
        if (
            is_graph_break and self.with_context.exit_on_graph_break()
        ) or not is_graph_break:
            return self.with_context.exit(tx)


class ReturnValueOp(Exception):
    pass


def stack_op(fn: typing.Callable[..., object]):
    nargs = len(inspect.signature(fn).parameters)
    fn_var = BuiltinVariable(fn)

    @functools.wraps(fn)
    def impl(self: "InstructionTranslator", inst: Instruction):
        self.push(fn_var.call_function(self, self.popn(nargs), {}))

    return impl


def _detect_and_normalize_assert_statement(
    self: "InstructionTranslatorBase",
    truth_fn: typing.Callable[[object], bool],
    push: bool,
):
    # Detect if this jump instruction is assert and normalize the assert
    # by pushing dummy error message when nothing is given.
    #
    # Python 3.9 assertion is in following format:
    # 18 POP_JUMP_IF_TRUE       28
    # 20 LOAD_ASSERTION_ERROR
    # 22 LOAD_CONST               3 ('Assert message') -> optional instruction
    # 24 CALL_FUNCTION            1                    -> optional instruction
    # 26 RAISE_VARARGS
    #
    # Python 3.8 assertion is in following format:
    # 18 POP_JUMP_IF_TRUE       28
    # 20 LOAD_GLOBAL              0 (Assertion type)
    # 22 LOAD_CONST               3 ('Assert message') -> optional instruction
    # 24 CALL_FUNCTION            1                    -> optional instruction
    # 26 RAISE_VARARGS            1

    if (truth_fn is not operator.truth) or push:
        return False

    assert isinstance(self.instruction_pointer, int)
    current_instruction_pointer = self.instruction_pointer
    inst = self.instructions[current_instruction_pointer]
    # Detect LOAD_ASSERTION_ERROR or LOAD_GLOBAL 0
    if sys.version_info < (3, 9):
        if inst.opname != "LOAD_GLOBAL" or inst.argval != "AssertionError":
            return False
    else:
        if inst.opname != "LOAD_ASSERTION_ERROR":
            return False

    current_instruction_pointer += 1

    # Use dummy error message if its hard to extract
    error_msg = "assertion error"

    inst = self.instructions[current_instruction_pointer]
    # DETECT RAISE_VARARGS or LOAD CONST
    if inst.opname == "LOAD_CONST":
        if not isinstance(inst.argval, str):
            return False
        error_msg = inst.argval

        # if it is LOAD_CONSTANT, it must be followed by CALL_FUNCTION
        # (PRECALL for Python 3.11, CALL for Python 3.12+)
        current_instruction_pointer += 1
        inst = self.instructions[current_instruction_pointer]
        if inst.opname not in ("CALL_FUNCTION", "PRECALL", "CALL"):
            return False

        # for Python 3.11, PRECALL should be followed by CALL, then RAISE_VARARGS
        # for Python != 3.11, CALL_FUNCTION/CALL should be followed by RAISE_VARARGS
        current_instruction_pointer += 1
        if inst.opname == "PRECALL":
            current_instruction_pointer += 1
        inst = self.instructions[current_instruction_pointer]

    if inst.opname != "RAISE_VARARGS":
        return False

    self.push(ConstantVariable.create(error_msg))

    return True


explain = False


def log_graph_break(code_options, reason="", exc_info=False, user_stack=None):
    if user_stack is None:
        user_stack = torch._guards.TracingContext.extract_stack()

    # TODO: Also report the traceback from the parent frame
    try:
        frame_loc = (user_stack[-1].filename, user_stack[-1].lineno)
    except IndexError:
        # first instruction
        frame_loc = (
            code_options["co_filename"],
            code_options["co_firstlineno"],
        )

    user_stack_formatted = "".join(traceback.format_list(user_stack))
    user_stack_trace = (
        "Graph break in user code at %s:%s\nReason: %s\nUser code traceback:\n%s"  # noqa: UP031
        % (
            frame_loc[0],
            frame_loc[1],
            reason,
            user_stack_formatted,
        )
    )
    torch._logging.trace_structured(
        "artifact",
        metadata_fn=lambda: {
            "name": "dynamo_graph_break_reason",
            "encoding": "string",
        },
        payload_fn=lambda: f"{user_stack_trace}\n{traceback.format_exc() if exc_info else ''}",
    )

    # torch._dynamo.explain() formats this a little nicer, and presents a slightly
    # more actionable user code pointer
    if (
        graph_break_log.isEnabledFor(logging.DEBUG)
        and not explain
        and graph_break_dup_warning_checker.add(frame_loc)
    ):
        # This log line MUST contain the string "Graph break in user code",
        # This log line is exercised from
        #   python test/dynamo/test_exc.py -k test_graph_break_log
        graph_break_log.debug(
            user_stack_trace,
            exc_info=exc_info,
        )
    else:
        # This log line MUST not contain the string "Graph break in user code",
        # exercised by
        #   python test/dynamo/test_misc.py -k test_duplicate_graph_break_log
        graph_break_log.debug(
            "Graph break (details suppressed) in user code at %s:%s\nReason: %s",
            frame_loc[0],
            frame_loc[1],
            reason,
        )


def generic_jump(truth_fn: typing.Callable[[object], bool], push: bool):
    def jump_graph_break(self, inst, value, extra_msg=""):
        log_graph_break(self.code_options, reason="Data-dependent jump")
        if not self.should_compile_partial_graph():
            unimplemented("should_compile_partial_graph=False")
        # compile a partial subgraph prefix then jump into user code
        if self.maybe_has_backedge():
            msg = (
                "Skipping frame because there is a graph break in a for/while loop\n"
                f"{self.frame_summary()}"
            )
            log.info(msg)
            raise exc.SkipFrame(msg)

        self.push(value)
        log.debug("generic_jump triggered compile")
        self.output.compile_subgraph(
            self,
            reason=GraphCompileReason(
                f"generic_jump {typestr(value)}{extra_msg}", [self.frame_summary()]
            ),
        )
        self.pop()

        if_next = self.create_call_resume_at(self.next_instruction)
        if push:
            self.push(value)
        if_jump = self.create_call_resume_at(inst.target)

        if sys.version_info >= (3, 13):
            # 3.13 requires stack[-1] to be bool type
            self.output.add_output_instructions([create_instruction("TO_BOOL")])

        self.output.add_output_instructions(
            [create_instruction(inst.opname, target=if_jump[0])] + if_next + if_jump
        )

    def inner(self: "InstructionTranslatorBase", inst: Instruction):
        value: VariableTracker = self.pop()
        if (
            config.rewrite_assert_with_torch_assert
            and _detect_and_normalize_assert_statement(self, truth_fn, push)
        ):
            error_msg: VariableTracker = self.pop()
            # Skip over things like `assert True`
            if value.is_python_constant():
                if bool(value.as_python_constant()):
                    return self.jump(inst)
                else:
                    jump_graph_break(self, inst, value)

            # TODO maybe should respect DtoH sync intention of users later??
            # Manually insert torch._assert_async instead of python assert and jump over
            # assert related instructions as we don't need them anymore.

            # if we see Tensor as assert statement, no need to call scalar_tensor
            if isinstance(value, TensorVariable):
                self.output.create_proxy(
                    "call_function",
                    torch._assert_async,
                    *proxy_args_kwargs((value, error_msg), {}),
                )
                self.jump(inst)
                return

            if isinstance(value, SymNodeVariable):
                # if the assertion is normal shape expression.
                # just install guard and bail out.
                sym_expr = value.sym_num
                if not isinstance(sym_expr, torch.SymBool):
                    sym_expr = sym_expr != 0

                result = torch.fx.experimental.symbolic_shapes.expect_true(sym_expr)
                if not result:
                    unimplemented(
                        "Assertion failed on symbolic shapes. Did you make sure eager mode succeeds?"
                    )
                self.jump(inst)
                return

            scalar_to_tensor_proxy = self.output.create_proxy(
                "call_function", torch.scalar_tensor, *proxy_args_kwargs((value,), {})
            )

            scalar_to_tensor = wrap_fx_proxy(
                self,
                scalar_to_tensor_proxy,
                example_value=get_fake_value(scalar_to_tensor_proxy.node, self),
            )

            self.output.create_proxy(
                "call_function",
                torch._assert_async,
                *proxy_args_kwargs((scalar_to_tensor, error_msg), {}),
            )
            self.jump(inst)
            return

        if value.is_python_constant():
            if truth_fn(value.as_python_constant()):
                if push:
                    self.push(value)
                self.jump(inst)
        elif (
            isinstance(value, (TensorVariable)) and self.should_compile_partial_graph()
        ):
            jump_graph_break(self, inst, value)
        elif isinstance(value, NNModuleVariable):
            # Equivalent of "self.nn_module is not None"
            mod = self.output.get_submodule(value.module_key)
            if truth_fn(mod):
                if push:
                    self.push(value)
                self.jump(inst)
        elif isinstance(value, UnspecializedNNModuleVariable):
            mod = value.value
            if truth_fn(mod):
                if push:
                    self.push(value)
                self.jump(inst)
        elif isinstance(value, UserDefinedObjectVariable):
            try:
                x = value.var_getattr(self, "__bool__")  # type: ignore[arg-type]
            except exc.ObservedAttributeError:
                exc.handle_observed_exception(self)
                # if __bool__ is missing, trying __len__ to infer a truth value.
                try:
                    x = value.var_getattr(self, "__len__")  # type: ignore[arg-type]
                except exc.ObservedAttributeError:
                    exc.handle_observed_exception(self)
                    x = None

            # __bool__ or __len__ is function
            if isinstance(x, UserMethodVariable):
                result = x.call_function(self, [], {})  # type: ignore[arg-type, assignment]
                if isinstance(result, ConstantVariable) and isinstance(
                    result.value, (bool, int)
                ):
                    if truth_fn(result.value):
                        if push:
                            self.push(value)
                        self.jump(inst)
                elif isinstance(result, SymNodeVariable):
                    if result.evaluate_expr():
                        if push:
                            self.push(value)
                        self.jump(inst)
                else:
                    unimplemented(
                        "generic_jump on UserDefined with __bool__ returning non-constant"
                    )
            # __bool__ or __len__ is non-function or not existed in the user defined object
            else:
                if truth_fn(True):
                    if push:
                        self.push(value)
                    self.jump(inst)
        elif not isinstance(value, TensorVariable) and value.has_unpack_var_sequence(
            self
        ):
            if truth_fn(len(value.unpack_var_sequence(self))):
                if push:
                    self.push(value)
                self.jump(inst)
        elif isinstance(value, SymNodeVariable):
            try:
                eval_result = value.evaluate_expr(self.output)
            except exc.UserError as e:
                if self.should_compile_partial_graph():
                    return jump_graph_break(self, inst, value, extra_msg=f"\n{e}")
                raise
            if truth_fn(eval_result):
                if push:
                    self.push(value)
                self.jump(inst)
        elif isinstance(value, variables.BackwardHookVariable):
            if truth_fn(True):
                if push:
                    self.push(value)
                self.jump(inst)
        else:
            from .source import is_constant_source

            if value.source is not None and is_constant_source(value.source):
                if truth_fn(value.get_real_value()):  # type: ignore[attr-defined]
                    if push:
                        self.push(value)
                    self.jump(inst)
            else:
                # TODO link the torch.cond doc later
                raise exc.UserError(
                    exc.UserErrorType.DYNAMIC_CONTROL_FLOW,
                    "Dynamic control flow is not supported at the moment. Please use "
                    "functorch.experimental.control_flow.cond to explicitly capture the control flow.",
                    case_name="cond_operands",
                )

    return inner


def break_graph_if_unsupported(*, push):
    def decorator(inner_fn):
        @functools.wraps(inner_fn)
        def wrapper(self: "InstructionTranslatorBase", inst: Instruction):
            speculation = self.speculate()
            if speculation.failed:
                assert speculation.reason is not None
                return handle_graph_break(self, inst, speculation.reason)
            try:
                return inner_fn(self, inst)
            except Unsupported as excp:
                if self.generic_context_manager_depth > 0:
                    # We don't support graph break under GenericContextWrappingVariable,
                    # If there is, we roll back to the checkpoint and fall back.
                    excp.remove_from_stats()
                    unimplemented("Graph break under GenericContextWrappingVariable")

                if isinstance(excp, exc.UncapturedHigherOrderOpError):
                    raise

                if not self.should_compile_partial_graph():
                    raise

                log_graph_break(
                    self.code_options,
                    exc_info=True,
                    reason=f"Unsupported: {excp}",
                    user_stack=excp.real_stack,
                )

                if self.maybe_has_backedge():
                    msg = (
                        "Skipping frame because there is a graph break in a for/while loop\n"
                        f"{self.frame_summary()}"
                    )
                    log.info(msg)
                    raise exc.SkipFrame(msg) from excp

                excp.remove_from_stats()
                excp.add_to_stats("graph_break")
                speculation.reason = GraphCompileReason(excp.msg, excp.real_stack)
            speculation.fail_and_restart_analysis()

        def handle_graph_break(
            self: "InstructionTranslatorBase",
            inst: Instruction,
            reason: GraphCompileReason,
        ):
            self.output.compile_subgraph(self, reason=reason)
            cg = PyCodegen(self)
            cleanup: List[Instruction] = []
            # Reconstruct the context variable CLASS in the block stack
            for b in self.block_stack:
                # Don't exit any modes we have entered,
                # output bytecode will mutate the tf mode stack accordingly
                if isinstance(b.with_context, TorchFunctionModeVariable):
                    cg.extend_output(
                        b.resume_fn().try_except_torch_function_mode(
                            cg.code_options, cleanup
                        )
                    )
                    continue
                assert b.with_context is not None
                assert isinstance(b.with_context, (ContextWrappingVariable))
                b.with_context.reconstruct_type(cg)
                cg.extend_output(b.resume_fn().try_finally(cg.code_options, cleanup))
            self.output.add_output_instructions(cg.get_instructions())
            del cg

            if sys.version_info >= (3, 11) and inst.opname == "CALL":
                kw_names = (
                    self.kw_names.as_python_constant()
                    if self.kw_names is not None
                    else ()
                )
                if len(kw_names) > 0:
                    # KW_NAMES no longer used in 3.13
                    assert sys.version_info < (3, 13)
                    self.output.add_output_instructions(
                        [create_instruction("KW_NAMES", argval=kw_names)]
                    )
                self.output.add_output_instructions(
                    create_call_function(inst.arg, False)
                )
            else:
                # copy instruction, but without exception table data
                assert inst.target is None
                inst_copy = copy.copy(inst)
                inst_copy.exn_tab_entry = None
                self.output.add_output_instructions([inst_copy])

            self.output.add_output_instructions(cleanup)

            if (
                sys.version_info >= (3, 11)
                and sys.version_info < (3, 12)
                and inst.opname == "CALL"
            ):
                # stack effect for PRECALL + CALL is split between the two instructions
                stack_effect = dis.stack_effect(
                    dis.opmap["PRECALL"], inst.arg
                ) + dis.stack_effect(dis.opmap["CALL"], inst.arg)
            else:
                stack_effect = dis.stack_effect(inst.opcode, inst.arg)
            self.popn(push - stack_effect)

            for _ in range(push):
                self.push(UnknownVariable())
            self.output.add_output_instructions(
                self.create_call_resume_at(self.next_instruction)
            )

        return wrapper

    return decorator


class BytecodeDistpatchTableMeta(type):
    """Installs a `cls.dispatch_table` on every subclass to speed up calls to self.OPCODE()"""

    def __init__(cls, name, bases, dct) -> None:
        super().__init__(name, bases, dct)

        def _missing(opname, *args):
            unimplemented(f"missing: {opname}")

        dispatch_table = {
            op: getattr(cls, opname, functools.partial(_missing, opname))
            for opname, op in dis.opmap.items()
        }
        cls.dispatch_table = [dispatch_table.get(i) for i in range(2**8)]


class InstructionTranslatorBase(
    metaclass=BytecodeDistpatchTableMeta,
):
    output: OutputGraph
    symbolic_locals: Dict[str, VariableTracker]
    symbolic_globals: Dict[str, VariableTracker]
    symbolic_torch_function_state: SymbolicTorchFunctionState
    stack: List[VariableTracker]
    instruction_pointer: Optional[int]
    current_instruction: Instruction
    block_stack: List[BlockStackEntry]
    lineno: int
    kw_names: Optional[ConstantVariable]
    accept_prefix_inst: bool
    prefix_insts: List[Instruction]
    inline_depth: int
    inconsistent_side_effects: bool
    current_speculation: Optional[SpeculationEntry]
    dispatch_table: List[Any]
    exn_vt_stack: List[VariableTracker]
    exec_recorder: Optional[ExecutionRecorder]
    strict_checks_fn: Optional[Callable[[VariableTracker], bool]]

    def mark_inconsistent_side_effects(self):
        """
        InstructionTranslator has encountered instructions which may cause
        dynamo to see a different version of history from eager
        See: https://github.com/pytorch/pytorch/issues/110765
        """
        self.inconsistent_side_effects = True

    def maybe_has_backedge(self):
        # This function employs a heuristic. It does not reliably detect a backedge.
        # The heuristic is straightforward: starting from the current instruction and
        # continuing to the end, if any jump instruction targets an instruction before
        # the current one, there might be a backedge.

        # Python 3.12 introduced changes to bytecode that group common paths in
        # blockstacks (with or try...else) and allow for early returns. Consequently,
        # there can be multiple RETURN_VALUE instructions. Another heuristic is to
        # halt detection upon encountering the first RETURN_VALUE or RETURN_CONST.

        # These heuristics can result in both false positives and negatives, but
        # in either case, the Dynamo code remains valid. For false positives
        # (where an edge is incorrectly marked as a backedge), Dynamo will
        # perform a SkipFrame instead of potentially applying optimizations. For
        # false negatives (where an edge that should be marked as a backedge
        # isn't), multiple graphs may be generated if there's a break in the
        # graph during a for loop. In general, its better to have fewer false
        # negatives so that Dynamo does not skip the whole frame.

        cur_offset = self.current_instruction.offset
        assert self.instruction_pointer is not None
        for inst in self.instructions[self.instruction_pointer :]:
            if inst.opname in ("RETURN_VALUE", "RETURN_CONST"):
                return False
            if inst.opname in JUMP_OPNAMES:
                jump_offset = inst.argval
                if jump_offset < cur_offset:
                    return True
        return False

    def cellvars(self):
        if not hasattr(self, "_cellvars"):
            self._cellvars = tuple(self.code_options["co_cellvars"] or [])
            # An inlined function might depend on the cellvar of the parent
            # function. So, recursively obtain parent cellvars.
            if isinstance(self, InliningInstructionTranslator):
                self._cellvars += self.parent.cellvars()
        return self._cellvars

    def freevars(self):
        if not hasattr(self, "_freevars"):
            self._freevars = tuple(self.code_options["co_freevars"] or [])
            # An inlined function might depend on the freevar of the parent
            # function. So, recursively obtain parent freevars.
            if isinstance(self, InliningInstructionTranslator):
                self._freevars += self.parent.freevars()
        return self._freevars

    def cell_and_freevars(self):
        if not hasattr(self, "_cell_and_freevars"):
            self._cell_and_freevars = self.cellvars() + self.freevars()
        return self._cell_and_freevars

    def prune_dead_locals(self):
        # Only keep the locals that must remain on the stack.
        reads = livevars_analysis(self.instructions, self.current_instruction)
        self.symbolic_locals = {
            k: v for k, v in self.symbolic_locals.items() if k in reads
        }
        # "Garbage collect the heap".
        self.output.side_effects.prune_dead_object_new(self)

    def call_function(
        self,
        fn: VariableTracker,
        args: List[VariableTracker],
        kwargs: Dict[str, VariableTracker],
    ):
        assert isinstance(fn, VariableTracker)
        assert isinstance(args, list)
        assert isinstance(kwargs, dict)
        assert all(
            isinstance(x, VariableTracker)
            for x in itertools.chain(args, kwargs.values())
        )
        inner_fn = None
        if hasattr(fn, "value"):
            inner_fn = fn.value
        if hasattr(fn, "fn"):
            inner_fn = fn.fn
        if inner_fn and callable(inner_fn) and is_forbidden(inner_fn):
            raise AssertionError(f"Attempt to trace forbidden callable {inner_fn}")
        self.push(fn.call_function(self, args, kwargs))  # type: ignore[arg-type]

    def inline_user_function_return(self, fn, args, kwargs):
        """
        A call to some user defined function by inlining it.
        """
        return InliningInstructionTranslator.inline_call(self, fn, args, kwargs)

    def get_line_of_code_header(self, lineno=None):
        if lineno is None:
            lineno = self.lineno
        inline_depth_str = (
            f" (inline depth: {self.inline_depth})" if self.inline_depth > 0 else ""
        )
        funcname = get_funcname(self.f_code.co_filename, lineno)
        funcname_str = "" if funcname is None else f" ({funcname})"
        return f"{self.f_code.co_filename}:{lineno} in {self.f_code.co_name}{funcname_str}{inline_depth_str}"

    def get_log_starts_line_log_str(self):
        log_str = f"TRACE starts_line {self.get_line_of_code_header()}\n"
        line = linecache.getline(self.f_code.co_filename, self.lineno).rstrip()
        log_str += f"    {line}"
        return log_str

    def starts_line(self, lineno):
        if self.lineno == lineno:
            return
        self.lineno = lineno
        TracingContext.set_current_loc(
            self.f_code.co_filename, lineno, self.f_code.co_name
        )
        from torch._logging.structured import dump_file

        dump_file(self.f_code.co_filename)
        if trace_source_log.isEnabledFor(logging.DEBUG):
            trace_source_log.debug("%s", LazyString(self.get_log_starts_line_log_str))

    def step(self):
        """Process exactly one instruction, return False we should exit"""
        ip = self.instruction_pointer
        if ip is None:
            return False
        self.current_instruction = inst = self.instructions[ip]
        self.instruction_pointer = ip + 1

        if inst.starts_line:
            self.starts_line(inst.starts_line)

        if (
            not self.stack
            and self.should_compile_partial_graph()
            and self.is_non_empty_graph()
        ):
            self.current_speculation = self.speculate()
            if self.current_speculation.failed:
                return self.step_graph_break(inst)

        if trace_bytecode_log.isEnabledFor(logging.DEBUG):
            trace_bytecode_log.debug(
                "TRACE %s %s %s", inst.opname, inst.argval, self.stack
            )

        self.update_block_stack(inst)

        try:
            self.dispatch_table[inst.opcode](self, inst)
            return not self.output.should_exit
        except exc.ObservedException as e:
            self.exception_handler(e)
            return True
        except ReturnValueOp:
            return False
        except Unsupported:
            if self.current_speculation is None:
                log.debug("empty checkpoint")
                raise
            log.debug("step triggered compile", exc_info=True)

        self.current_speculation.fail_and_restart_analysis()

    if sys.version_info >= (3, 11):

        def update_block_stack(self, inst):
            # 3.11+ no longer uses a block stack, but we still keep track of one
            # so that we know which contexts are currently active.
            # For our purposes, all exception table entries with the same target
            # are considered to be part of the same "block".
            # NOTE: we only keep track of with blocks that are not contained in try blocks.
            # This is because we will not create continuation functions on graph breaks in try blocks,
            # but we may for with blocks. We do not push blocks here since
            # with blocks are pushed when handling BEFORE_WITH.
            entry = inst.exn_tab_entry
            if entry:
                # Detect when we have exited the top with block.
                # The with blocks on the block stack are not enclosed in try
                # blocks, so a with block's cleanup code should be in the
                # previous with block (if any).
                if (
                    len(self.block_stack) >= 2
                    and entry.target is not self.block_stack[-1].target
                    and entry.target is self.block_stack[-2].target
                ):
                    # exit the current block
                    self.block_stack.pop()
            else:
                # no longer in any block
                # It is possible for NOPs to be between two instructions
                # in the same block, but the NOPs are not covered by an
                # exception table entry. In this case, assume that we
                # are still in the same block.
                # In 3.12+, JUMP_BACKWARD might also not be covered by
                # an exception table entry, so we also assume that we
                # are still in the same block. It is probably safe to do
                # this in 3.11, even though we haven't encountered this case before.
                if self.block_stack and inst.opname not in ("NOP", "JUMP_BACKWARD"):
                    # If we really escape from a block and the current
                    # instruction is not in another block, then there
                    # should be no other nested blocks that we are in.
                    assert len(self.block_stack) == 1
                    self.block_stack.pop()

    else:

        def update_block_stack(self, inst):
            pass

    @property
    def next_instruction(self):
        return self.instructions[self.instruction_pointer]  # type: ignore[index]

    def step_graph_break(self, continue_inst):
        # generate code from checkpoint
        assert not self.output.output_instructions
        assert self.current_speculation is not None
        self.output.compile_subgraph(
            self,
            partial_convert=True,
            reason=GraphCompileReason("step_unsupported", [self.frame_summary()]),
        )
        self.output.add_output_instructions(
            [create_jump_absolute(continue_inst)] + self.instructions
        )

    def run_ctx_mgr(self):
        # NB: Don't push the top level frame summary; set_current_loc will
        # take care of it.  However, DO make sure we attach real_stack to
        # exceptions
        return TracingContext.current_frame(None)

    def run(self):
        with self.run_ctx_mgr():
            try:
                self.output.push_tx(self)
                while self.step():
                    pass
            except BackendCompilerFailed:
                raise
            except Exception as e:
                if self.exec_recorder:
                    e.exec_record = self.exec_recorder.get_record()  # type: ignore[attr-defined]
                raise
            finally:
                self.output.pop_tx()
                # Cleanup the outputGraph to delete the held tensors. We perform the
                # cleanup only for InstructionTranslator and not
                # InliningInstructionTranslator. The InliningInstructionTranslator
                # mutates the output object and is restored to original state if
                # there was an exception.
                if isinstance(self, InstructionTranslator):
                    self.output.cleanup()

    def push(self, val: Optional[VariableTracker], name: Any = None):
        assert val is None or isinstance(
            val, VariableTracker
        ), f"push expects VariableTracker, got {typestr(val)}"
        self.stack.append(val)  # type: ignore[arg-type]
        if sys.version_info >= (3, 13):
            self.name_stack.append(name)
            assert len(self.stack) == len(self.name_stack)

    def push_many(self, vals: List[VariableTracker]):
        for val in vals:
            self.push(val)

    def pop(self) -> VariableTracker:
        if sys.version_info >= (3, 13):
            assert len(self.stack) == len(self.name_stack)
            self.name_stack.pop()
        return self.stack.pop()

    def popn(self, n: int) -> List[VariableTracker]:
        return [*reversed([self.pop() for _ in range(n)])]

    def _load_closure(self, name):
        return self.symbolic_locals[name]

    def _load_fast(self, name):
        if self.exec_recorder and name in self.f_locals:
            self.exec_recorder.add_local_var(name, self.f_locals[name])

        try:
            self.push(self.symbolic_locals[name].unwrap(), name=name)
        except KeyError:
            if sys.version_info >= (3, 13) and name in self.cell_and_freevars():
                # 3.13 merged LOAD_CLOSURE into LOAD_FAST
                # If we fail to LOAD_FAST, then we probably should have done LOAD_CLOSURE.
                # Closure variable creation is actually done in SET_FUNCTION_ATTRIBUTE,
                # but we'll do it again here so that we don't need to push a dummy variable.
                # We shouldn't actually be doing anything with this variable anyway.
                self.push(self._load_closure(name), name=name)
            elif name.startswith("."):
                try:
                    # This happens in dict/list comprehensions
                    new_name = name.replace(".", "implicit")
                    self.push(self.symbolic_locals[new_name], name=new_name)
                except KeyError:
                    unimplemented("undefined LOAD_FAST (implicit)")
            else:
                unimplemented("undefined LOAD_FAST")

        # for continuation functions
        if name.startswith("___stack"):
            self.symbolic_locals.pop(name)

    def LOAD_FAST(self, inst):
        self._load_fast(inst.argval)

    def LOAD_DEREF(self, inst):
        assert inst.argval in self.cell_and_freevars()
        cell = self.symbolic_locals[inst.argval]
        contents_var = self.output.side_effects.load_cell(cell)
        self.push(contents_var)

        if self.exec_recorder and inst.argval in self.f_locals:
            self.exec_recorder.add_local_var(inst.argval, self.f_locals[inst.argval])

    def _store_fast(self, name):
        loaded_vt = self.pop()
        loaded_vt.set_name_hint(name)
        self.symbolic_locals[name] = loaded_vt

    def STORE_FAST(self, inst):
        self._store_fast(inst.argval)

    def DELETE_FAST(self, inst):
        del self.symbolic_locals[inst.argval]

    def STORE_DEREF(self, inst):  # type: ignore[override]
        cell = self.symbolic_locals[inst.argval]
        val = self.pop()
        self.output.side_effects.store_cell(cell, val)

        assert isinstance(cell, NewCellVariable)  # tame mypy
        if cell.root_frame_local_name is not None:
            val.set_name_hint(cell.root_frame_local_name)

    def LOAD_CLOSURE(self, inst):
        self.push(self._load_closure(inst.argval))

    def _load_const(self, inst):
        i = inst.arg
        if i is None:
            return ConstantVariable.create(value=inst.argval)
        val = self._constants_cache[i]
        if not val:
            self._constants_cache[i] = val = ConstantVariable.create(value=inst.argval)
        return val

    def LOAD_CONST(self, inst):
        self.push(self._load_const(inst))

    def _load_global(self, inst):
        name = inst.argval

        if self.exec_recorder:
            if name in self.f_globals:
                self.exec_recorder.add_global_var(name, self.f_globals[name])
            else:
                assert name in self.f_builtins
                self.exec_recorder.builtins[name] = self.f_builtins[name]

        if name in self.symbolic_globals:
            variable = self.output.side_effects[self.symbolic_globals[name]]
            self.push(self.output.side_effects.load_global(variable, name))
            return

        try:
            value = self.f_globals[name]
        except KeyError:
            return self.load_builtin(inst)

        self.push(VariableTracker.build(self, value, GlobalSource(name)))

    @functools.cached_property
    def nn_modules_globals_vt(self):
        module_name = "torch.nn.modules.module"
        module_source = self.import_source(module_name)
        fglobals_value = importlib.import_module(module_name)  # type: ignore[assignment]
        return VariableTracker.build(self, fglobals_value, module_source)

    def LOAD_GLOBAL(self, inst):
        if sys.version_info >= (3, 11) and sys.version_info < (3, 13) and inst.arg % 2:
            self.PUSH_NULL(inst)
        self._load_global(inst)
        if sys.version_info >= (3, 13) and inst.arg % 2:
            self.PUSH_NULL(inst)

    def STORE_GLOBAL(self, inst):
        value = self.pop()
        name = inst.argval
        source = GlobalSource(name)
        if name not in self.symbolic_globals:
            self.symbolic_globals[name] = object()  # type: ignore[assignment]  # sentinel object
        variable = self.output.side_effects.track_global_existing(
            source, self.symbolic_globals[name]
        )
        if isinstance(value, RemovableHandleVariable):
            unimplemented("Storing handles in globals - NYI")
        self.output.side_effects.store_global(variable, name, value)

    def import_source(self, module_name):
        """Create an alias to a module for use in guards"""
        if "torch_package" in module_name:
            value = torch.package.package_importer._package_imported_modules[
                module_name
            ]
            alias = (
                module_name.replace(">", "_").replace("<", "_").replace(".", "_dot_")
            )
        else:
            value = importlib.import_module(module_name)
            alias = f"__import_{module_name.replace('.', '_dot_')}"
        f_globals = self.output.global_scope
        assert alias not in f_globals or f_globals[alias] is value
        f_globals[alias] = value
        self.output.update_co_names(alias)
        return GlobalSource(alias)

    def resolve_name(self, name, package, level):
        """
        Copied from the Cpython implementation of __import__
        Resolve a relative module name to an absolute one.
        https://github.com/python/cpython/blob/5a094f0255eea1db58fb2cf14c200971e64ec36e/Lib/importlib/_bootstrap.py#L902
        """
        bits = package.rsplit(".", level - 1)
        if len(bits) < level:
            raise ImportError("attempted relative import beyond top-level package")
        base = bits[0]
        return f"{base}.{name}" if name else base

    def calc_package(self):
        """
        Copied from the Cpython implementation of __import__
        https://github.com/python/cpython/blob/5a094f0255eea1db58fb2cf14c200971e64ec36e/Lib/importlib/_bootstrap.py#L1090
        """
        package = self.f_globals.get("__package__")
        spec = self.f_globals.get("__spec__")
        if package is not None:
            if spec is not None and package != spec.parent:
                log.warning(
                    "__package__ != __spec__.parent (%r != %r)",
                    package,
                    spec.parent,
                    stacklevel=3,
                )
            return package
        elif spec is not None:
            return spec.parent
        else:
            log.warning(
                "can't resolve package from __spec__ or __package__, "
                "falling back on __name__ and __path__",
                stacklevel=3,
            )
            package = self.f_globals["__name__"]
            if "__path__" not in self.f_globals:
                package = package.rpartition(".")[0]
        return package

    def IMPORT_NAME(self, inst):
        level, fromlist = self.popn(2)
        level = level.as_python_constant()
        fromlist = fromlist.as_python_constant()
        module_name = inst.argval

        # Are we replaying? if so, load recorded module
        recorded_name = (
            f"{ExecutionRecorder.LOCAL_MOD_PREFIX}_{level}_{fromlist}_{module_name}"
        )
        if recorded_name in self.f_globals:
            value = self.f_globals[recorded_name]
            source = GlobalSource(recorded_name)
        else:
            try:
                value = __import__(
                    module_name,
                    fromlist=fromlist,
                    level=level,
                    globals=self.f_globals,
                )
            except ImportError:
                unimplemented("import a module that does not exist")

            if level != 0:
                pkg = self.calc_package()
                module_name = self.resolve_name(module_name, pkg, level)

            # For __import__, when the name variable is of the form package.module,
            # normally, the top-level package (the name up till the first dot) is
            # returned, not the module named by module_name. However, when a
            # non-empty fromlist argument is given, the module named by name is
            # returned. Therefore, we set the source correctly here.
            if not fromlist:
                top_level_module_name = module_name.partition(".")[0]
                source = self.import_source(top_level_module_name)
            else:
                source = self.import_source(module_name)

        if self.exec_recorder:
            self.exec_recorder.add_local_mod(recorded_name, value)

        if istype(value, (types.ModuleType, DummyModule)):
            self.push(PythonModuleVariable(value, source=source))
        else:
            unimplemented(f"IMPORT_NAME {typestr(value)}")

    def IMPORT_FROM(self, inst):
        self.DUP_TOP(inst)
        self._load_attr(inst)

    def load_builtin_from_argval(self, argval):
        if argval not in self.f_builtins:
            raise NameError(f"name '{argval}' is not defined")
        val = self.f_builtins[argval]

        if callable(val):
            builtins_source = GlobalSource(
                self.output.name_of_builtins_dict_key_in_fglobals
            )
            var_source = GetItemSource(builtins_source, argval)
            self.push(VariableTracker.build(self, val, var_source))
        else:
            assert is_builtin_constant(val)
            self.push(ConstantVariable.create(value=val))

    def load_builtin(self, inst):
        self.load_builtin_from_argval(inst.argval)

    def jump(self, inst):
        self.instruction_pointer = self.indexof[inst.target]

    JUMP_FORWARD = jump
    JUMP_ABSOLUTE = jump

    POP_JUMP_IF_FALSE = generic_jump(operator.not_, False)
    POP_JUMP_IF_TRUE = generic_jump(operator.truth, False)
    JUMP_IF_FALSE_OR_POP = generic_jump(operator.not_, True)
    JUMP_IF_TRUE_OR_POP = generic_jump(operator.truth, True)

    def SETUP_LOOP(self, inst):
        # only exists in python<=3.7
        self.block_stack.append(BlockStackEntry(inst, inst.target))

    def SETUP_EXCEPT(self, inst):
        # only exists in python<=3.7
        self.block_stack.append(BlockStackEntry(inst, inst.target))

    def POP_BLOCK(self, inst):
        self.block_stack.pop()

    def SETUP_WITH(self, inst):
        self.setup_or_before_with(inst)

    def SETUP_FINALLY(self, inst):
        self.block_stack.append(BlockStackEntry(inst, inst.target))

    def BEGIN_FINALLY(self, inst):
        self.push(None)

    def WITH_CLEANUP_START(self, inst):
        exit, exc = self.popn(2)
        assert exc is None
        self.push(exc)
        self.push(exit.call_function(self, [ConstantVariable.create(None)] * 3, {}))

    def WITH_CLEANUP_FINISH(self, inst):
        self.popn(2)
        self.push(None)

    def CALL_FINALLY(self, inst):
        """
        pushes the address of the next instruction onto the stack and increments
        bytecode counter by delta
        """
        # Python 3.8 only
        addr = self.indexof[self.next_instruction]
        self.push(ConstantVariable.create(addr))
        self.jump(inst)

    def END_FINALLY(self, inst):
        # Python 3.8 only
        # https://docs.python.org/3.8/library/dis.html#opcode-END_FINALLY
        tos = self.pop()
        if isinstance(tos, ConstantVariable):
            self.instruction_pointer = tos.as_python_constant()
        else:
            pass

    def POP_FINALLY(self, inst):
        # Python 3.8 only
        preserve_tos = inst.argval
        if preserve_tos:
            tos = self.pop()
        _ = self.pop()
        if preserve_tos:
            self.push(tos)  # type: ignore[possibly-undefined]

    def FOR_ITER(self, inst):
        it = self.pop().realize()
        try:
            val = it.next_variable(self)
            self.push(it)
            self.push(val)
        except (StopIteration, exc.ObservedUserStopIteration) as e:
            if isinstance(e, exc.ObservedUserStopIteration):
                exc.handle_observed_exception(self)

            # leave iterator upon exhaustion in 3.12
            if sys.version_info >= (3, 12):
                # CPython 3.12 actually jumps to the instruction after the END_FOR
                # and performs the action of END_FOR as part of FOR_ITER. We jump
                # to the END_FOR and run it, so we need to make sure 2 values are
                # on the stack for it to pop.
                self.push(it)
                self.push(ConstantVariable.create(None))
            self.jump(inst)

    def _raise_exception_variable(self, inst):
        val = self.pop()
        # User can raise exception in 2 ways
        #   1) raise exception type - raise NotImplementedError
        #   2) raise execption instance - raise NotImplemetedError("foo")

        # 1) when user raises exception type
        if isinstance(val, variables.BuiltinVariable):
            # Create the instance of the exception type
            # https://github.com/python/cpython/blob/3.11/Python/ceval.c#L6547-L6549
            val = val.call_function(self, [], {})  # type: ignore[arg-type]

        # Save the exception in a global data structure
        self.exn_vt_stack.append(val)

        # 2) when user raises exception instance
        if isinstance(val, variables.ExceptionVariable):
            if observed_exception_type := exc.observed_exception_map.get(val.exc_type):
                raise observed_exception_type(f"raised exception {val}")
            raise exc.ObservedException(f"raised exception {val}")
        unimplemented(f"raise {exc}")

    def RAISE_VARARGS(self, inst):
        if inst.arg == 0:
            unimplemented("re-raise")
        elif inst.arg == 1:
            self._raise_exception_variable(inst)
        else:
            # Support raise .. from None ... Dynamo does not track __cause__ and other attributes of exception. So we
            # ignore `from None` part.
            from_vt = self.pop()
            if isinstance(from_vt, ConstantVariable) and from_vt.value is None:
                self._raise_exception_variable(inst)
            unimplemented("raise ... from ...")

    def RERAISE(self, inst):
        if sys.version_info >= (3, 11):
            # RERAISE is currently supported in a narrow case of `raise ... from None`
            self._raise_exception_variable(inst)
        unimplemented("RERAISE")

    def exception_handler(self, raised_exception):
        if sys.version_info >= (3, 11):
            exn_tab_entry = self.current_instruction.exn_tab_entry
            if exn_tab_entry:
                # Implementation is based on https://github.com/python/cpython/blob/3.11/Objects/exception_handling_notes.txt

                # 1) pop values from the stack until it matches the stack depth
                # for the handler
                while len(self.stack) > exn_tab_entry.depth:
                    self.pop()

                # 2) if 'lasti' is true, then push the offset that the exception was raised at
                if exn_tab_entry.lasti:
                    self.push(
                        variables.ConstantVariable(self.current_instruction.offset)
                    )

                # 3) push the exception to the stack
                assert len(self.exn_vt_stack)
                self.push(self.exn_vt_stack[-1])

                # 4) jump to the handler
                self.jump(exn_tab_entry)
            else:
                # No handler found. Bubble the exception to the parent
                # instruction translater. We use special exception for this.
                self.stack.clear()
                if type(self) is InstructionTranslator:
                    raise Unsupported("Observed exception")
                raise raised_exception
        else:
            if len(self.block_stack):
                # base implementation - https://github.com/python/cpython/blob/3.10/Python/ceval.c#L4455

                assert len(self.exn_vt_stack)
                exception_var = self.exn_vt_stack[-1]

                block_stack_entry = self.block_stack.pop()

                while block_stack_entry.inst.opname == "EXCEPT_HANDLER":
                    # TODO(anijain2305) - This is not tested .. unable to create a testcase
                    # https://github.com/python/cpython/blob/3.10/Python/ceval.c#L1456
                    self.popn(3)
                    if len(self.block_stack) == 0:
                        # No handler found in this frame. Bubble the exception to the parent
                        # instruction translater.
                        self.stack.clear()
                        if type(self) is InstructionTranslator:
                            raise Unsupported("Observed exception")
                        raise raised_exception
                    block_stack_entry = self.block_stack.pop()

                if block_stack_entry.inst.opname != "SETUP_FINALLY":
                    unimplemented(
                        "exception is raised when top of the block stack "
                        "is not exception handler (e.g. try .. with .. except). "
                        f"Current TOS is {block_stack_entry.inst}"
                    )

                # Push a dummy block stack entry of EXCEPT_HANDLER
                # https://github.com/python/cpython/blob/3.10/Python/ceval.c#L1456
                except_handler_inst = Instruction(1e6, "EXCEPT_HANDLER", None, 0)
                self.block_stack.append(BlockStackEntry(except_handler_inst, None))

                # Push old exception
                if len(self.exn_vt_stack) >= 2:
                    old_exception = self.exn_vt_stack[-2]

                    # Push the old exception on to stack - tb, value, type
                    # Traceback is currently mapped to UnknownVariable
                    self.push(variables.UnknownVariable())
                    self.push(old_exception)
                    self.push(variables.BuiltinVariable(old_exception.exc_type))
                else:
                    # Push empty exception tb, value, type
                    self.push(variables.ConstantVariable(None))
                    self.push(variables.ConstantVariable(None))
                    self.push(variables.ConstantVariable(None))

                # Push new exception - tb, val, type
                # Traceback is currently mapped to UnknownVariable
                self.push(variables.UnknownVariable())
                self.push(exception_var)
                self.push(variables.BuiltinVariable(exception_var.exc_type))

                # Jump to target
                self.jump(block_stack_entry)
            else:
                # No handler found. Bubble the exception to the parent
                # instruction translater. We use special exception for this.
                self.stack.clear()
                if type(self) is InstructionTranslator:
                    raise Unsupported("Observed exception")
                raise raised_exception

    def PUSH_EXC_INFO(self, inst):
        val = self.pop()
        assert len(self.exn_vt_stack)
        self.push(self.exn_vt_stack[-1])
        self.push(val)

    def POP_EXCEPT(self, inst):
        if sys.version_info >= (3, 11):
            val = self.pop()
            assert isinstance(val, variables.ExceptionVariable)

            # This exception is handled and therefore we can clear the error indicator
            assert len(self.exn_vt_stack)
            self.exn_vt_stack.pop()
        else:
            assert len(self.block_stack) > 0
            if self.block_stack[-1].inst.opname != "EXCEPT_HANDLER":
                raise AssertionError(
                    "Bug in Dynamo tracing of exception handling."
                    "Top of the block stack is not EXCEPT_HANDLER."
                )
            self.block_stack.pop()

            self.popn(3)

            # This exception is handled and therefore we can clear the error indicator
            assert len(self.exn_vt_stack)
            self.exn_vt_stack.pop()

    def check_if_exc_matches(self):
        assert len(self.stack) >= 2
        expected_exc_types = self.pop()
        if sys.version_info >= (3, 11):
            # CHECK_EXC_MATCH (which is used from 3.11 onwards) does not pop.
            # This is the description from the disassembly doc
            #
            # Performs exception matching for ``except``. Tests whether the ``STACK[-2]``
            # is an exception matching ``STACK[-1]``. Pops ``STACK[-1]`` and pushes the boolean
            # result of the test.
            exc_instance = self.stack[-1]
        else:
            # This is used prior to 3.11 via opcode JUMP_IF_NOT_EXC_MATCH
            # There is no documentation but here is the code pointer that does 2 pops
            # https://github.com/python/cpython/blob/3.10/Python/ceval.c#L3650-L3665
            exc_instance = self.stack.pop()

        # Users can check exception in 2 ways
        # 1) except NotImplementedError --> BuilinVariable
        # 2) except (NotImplemetedError, AttributeError) -> TupleVariable

        if not isinstance(expected_exc_types, (BuiltinVariable, TupleVariable)):
            unimplemented(
                f"except has an unsupported types of objects {expected_exc_types}"
            )

        if sys.version_info >= (3, 11):
            if not isinstance(exc_instance, variables.ExceptionVariable):
                unimplemented(
                    f"except expects to recieve an object of exception type but received {exc_instance}"
                )

        if isinstance(expected_exc_types, TupleVariable):
            expected_types = expected_exc_types.items
        else:
            expected_types = [
                expected_exc_types,
            ]

        for expected_type in expected_types:
            if not isinstance(expected_type, BuiltinVariable):
                unimplemented(
                    f"except has an unsupported types of object {expected_type}"
                )
            if isinstance(exc_instance, variables.ExceptionVariable) and issubclass(
                exc_instance.exc_type, expected_type.fn
            ):
                return True
            elif isinstance(exc_instance, variables.BuiltinVariable) and issubclass(
                exc_instance.fn, expected_type.fn
            ):
                return True

        return False

    def CHECK_EXC_MATCH(self, inst):
        self.push(variables.ConstantVariable(self.check_if_exc_matches()))

    def JUMP_IF_NOT_EXC_MATCH(self, inst):
        if not self.check_if_exc_matches():
            self.jump(inst)

    def COMPARE_OP(self, inst):
        if inst.argval == "exception match":
            self.CHECK_EXC_MATCH(inst)
        else:
            self.push(compare_op_handlers[inst.argval](self, self.popn(2), {}))

    def GET_ITER(self, inst):
        self.call_function(BuiltinVariable(iter), [self.pop()], {})

    @break_graph_if_unsupported(push=1)
    def CALL_FUNCTION(self, inst):
        args = self.popn(inst.argval)
        fn = self.pop()
        self.call_function(fn, args, {})

    @break_graph_if_unsupported(push=1)
    def CALL_FUNCTION_EX(self, inst):
        kwargsvars: VariableTracker
        if inst.argval == 0:
            kwargsvars = ConstDictVariable({})
            argsvars = self.pop()
        elif inst.argval == 1:
            kwargsvars = self.pop()
            argsvars = self.pop()
        else:
            unimplemented("CALL_FUNCTION_EX")

        if sys.version_info >= (3, 13):
            # 3.13 swapped null and callable
            null = self.pop()
            assert isinstance(null, NullVariable)

        fn = self.pop()

        if sys.version_info >= (3, 11) and sys.version_info < (3, 13):
            null = self.pop()
            assert isinstance(null, NullVariable)

        if isinstance(fn, GetAttrVariable) and isinstance(fn.obj, TensorVariable):
            # realize is requires for Python 3.8
            kwargsvars = kwargsvars.realize()
            if fn.name == "view" and isinstance(
                argsvars, (ConstantVariable, TensorVariable)
            ):
                # Hack to handle special case in some bert models.  Converts
                # x.view(*shape) into x.view(shape), which is correct for view()
                # but not generally.  See test_transpose_for_scores().
                argsvars = TupleVariable([argsvars])
            elif (
                fn.name == "random_"
                and isinstance(argsvars, TupleVariable)
                and len(argsvars.items) == 0
                and isinstance(kwargsvars, ConstDictVariable)
                and ConstantVariable.create("from") in kwargsvars
            ):
                # `from`` is python keyword. Adding random_ with `from` in the
                # Fx graph causes syntax error. Even if we convert the kwargs to
                # args, aot_autograd/inductor while lowering generates
                # aten.random.from, again causing syntax errors. Since this
                # usecase is uncommon, graph break.
                unimplemented("random_ op is called with from keyword")
            elif (
                fn.name == "uniform_"
                and isinstance(argsvars, TupleVariable)
                and len(argsvars.items) == 0
                and isinstance(kwargsvars, ConstDictVariable)
                and ConstantVariable.create("from") in kwargsvars
            ):
                # `from`` is python keyword. Adding uniform_ with `from` in the
                # Fx graph causes syntax error. Even if we convert the kwargs to
                # args, aot_autograd/inductor while lowering generates
                # aten.uniform.from, again causing syntax errors. Since this
                # usecase is uncommon, graph break.
                unimplemented("uniform_ op is called with from keyword")

        if not isinstance(
            argsvars, BaseListVariable
        ) and argsvars.has_force_unpack_var_sequence(self):
            argsvars = TupleVariable(argsvars.force_unpack_var_sequence(self))

        # Unpack for cases like fn(**obj) where obj is a map
        if isinstance(kwargsvars, UserDefinedObjectVariable):
            kwargsvars = BuiltinVariable.call_custom_dict(self, dict, kwargsvars)  # type: ignore[arg-type]

        if not isinstance(argsvars, BaseListVariable) or not isinstance(
            kwargsvars, ConstDictVariable
        ):
            unimplemented(f"non-static call {typestr(argsvars)} {typestr(kwargsvars)}")

        # Map to a dictionary of str -> VariableTracker
        kwargsvars = kwargsvars.keys_as_python_constant()
        self.call_function(fn, argsvars.items, kwargsvars)

    @break_graph_if_unsupported(push=1)
    def CALL_FUNCTION_KW(self, inst):
        argnames = self.pop()
        args = self.popn(inst.argval)
        fn = self.pop()
        assert isinstance(argnames, TupleVariable) and argnames.is_python_constant()
        argnames = argnames.as_python_constant()
        args, kwargs_list = args[: -len(argnames)], args[-len(argnames) :]
        kwargs = dict(zip(argnames, kwargs_list))
        assert len(kwargs) == len(argnames)
        self.call_function(fn, args, kwargs)

    def LOAD_METHOD_SUPER(self, inst):
        self.CALL_FUNCTION(dataclasses.replace(inst, argval=2))
        arg = inst.argval[0]
        argval = self.code_options["co_names"][arg]
        if sys.version_info < (3, 11):
            self._load_attr(dataclasses.replace(inst, argval=argval))
        else:
            self.LOAD_METHOD(dataclasses.replace(inst, argval=argval))

    def LOAD_ATTR_SUPER(self, inst):
        self.CALL_FUNCTION(dataclasses.replace(inst, argval=2))
        arg = inst.argval[0]
        argval = self.code_options["co_names"][arg]
        self._load_attr(dataclasses.replace(inst, argval=argval))

    def LOAD_METHOD(self, inst):
        self._load_attr(inst)
        obj = self.pop()
        if sys.version_info >= (3, 13):
            self.push(obj)
            self.PUSH_NULL(inst)
        elif sys.version_info >= (3, 11):
            # always follow the NULL + fn convention, since if obj
            # is actually a method, self is already bound to it, so it
            # doesn't need to be passed in as an arg.
            self.PUSH_NULL(inst)
            self.push(obj)
        else:
            self.push(obj)
            self.push(None)

    def CALL_METHOD(self, inst):
        args = self.popn(inst.argval)
        dummy = self.pop()
        assert dummy is None
        fn = self.pop()
        self.call_function(fn, args, {})

    def _load_attr(self, inst):
        obj = self.pop()
        result = BuiltinVariable(getattr).call_function(
            self, [obj, ConstantVariable.create(inst.argval)], {}  # type: ignore[arg-type]
        )
        self.push(result)

    def LOAD_ATTR(self, inst):
        if sys.version_info >= (3, 12):
            if inst.arg % 2:
                self.LOAD_METHOD(inst)
                return
        self._load_attr(inst)

    def STORE_ATTR(self, inst):
        speculation = self.speculate()
        if speculation.failed:
            return self.store_attr_graph_break(inst)
        val, obj = self.popn(2)

        if isinstance(obj, NNModuleVariable) and not isinstance(val, ConstantVariable):
            # We don't allow side effects during export on non-constant values
            # https://github.com/pytorch/torchdynamo/issues/1475
            assert (
                not self.export
            ), f"Mutating module attribute {inst.argval} during export."

        try:
            BuiltinVariable(setattr).call_function(
                self, [obj, ConstantVariable.create(inst.argval), val], {}  # type: ignore[arg-type]
            )
            return
        except Unsupported as e:
            if not self.should_compile_partial_graph():
                raise
            log.debug("STORE_ATTR triggered compile", exc_info=True)
            e.remove_from_stats()
            e.add_to_stats("graph_break")
        speculation.fail_and_restart_analysis()

    def store_attr_graph_break(self, inst):
        log_graph_break(self.code_options, reason="STORE_ATTR-caused graph break")
        if not self.should_compile_partial_graph():
            unimplemented("should_compile_partial_graph=False")
        self.output.compile_subgraph(
            self, reason=GraphCompileReason("store_attr", [self.frame_summary()])
        )
        self.output.add_output_instructions([copy.copy(inst)])
        self.popn(2)
        self.output.add_output_instructions(
            self.create_call_resume_at(self.next_instruction)
        )

    def DELETE_ATTR(self, inst):
        obj = self.pop()
        BuiltinVariable(delattr).call_function(
            self, [obj, ConstantVariable.create(inst.argval)], {}  # type: ignore[arg-type]
        )

    def create_call_resume_at(self, offset):
        raise AssertionError(
            f"create_call_resume_at not overridden by subclass {type(self)}"
        )

    def should_compile_partial_graph(self) -> bool:
        raise AssertionError(
            f"should_compile_partial_graph not overridden by subclass {type(self)}"
        )

    @break_graph_if_unsupported(push=0)
    def STORE_SUBSCR(self, inst):
        val, obj, key = self.popn(3)
        result = obj.call_method(self, "__setitem__", [key, val], {})

    def DELETE_SUBSCR(self, inst):
        obj, key = self.popn(2)
        obj.call_method(self, "__delitem__", [key], {})

    def BUILD_TUPLE(self, inst):
        name_tuple = None
        if sys.version_info >= (3, 13):
            name_tuple = tuple(self.name_stack[-inst.argval :])
        items = self.popn(inst.argval)
        self.push(TupleVariable(items), name=name_tuple)

    def BUILD_SLICE(self, inst):
        items = self.popn(inst.argval)
        self.push(SliceVariable(items))

    def BUILD_LIST(self, inst):
        items = self.popn(inst.argval)
        self.push(ListVariable(items, mutation_type=ValueMutationNew()))

    def BUILD_SET(self, inst):
        if config.inject_BUILD_SET_unimplemented_TESTING_ONLY:
            unimplemented("missing: BUILD_SET")
        items = self.popn(inst.argval)
        new_set = SetVariable(items, mutation_type=ValueMutationNew())
        self.push(new_set)

    def BUILD_LIST_UNPACK(self, inst, cls=ListVariable):
        seqs = self.popn(inst.argval)
        items = []
        for seq in seqs:
            try:
                items.extend(seq.force_unpack_var_sequence(self))
            except NotImplementedError:
                unimplemented(f"BUILD_LIST_UNPACK {seq}")
        self.push(cls(items, mutation_type=ValueMutationNew()))

    def BUILD_TUPLE_UNPACK(self, inst):
        self.BUILD_LIST_UNPACK(inst, cls=TupleVariable)

    BUILD_TUPLE_UNPACK_WITH_CALL = BUILD_TUPLE_UNPACK

    def BUILD_MAP(self, inst):
        items = self.popn(inst.argval * 2)
        d = dict(zip(items[::2], items[1::2]))
        self.push(ConstDictVariable(d, mutation_type=ValueMutationNew()))

    def BUILD_MAP_UNPACK(self, inst):
        items = self.popn(inst.argval)
        # ensure everything is a dict
        items = [BuiltinVariable(dict).call_function(self, [x], {}) for x in items]  # type: ignore[arg-type]
        result = {}
        for x in items:
            assert isinstance(x, ConstDictVariable)
            result.update(x.items)
        self.push(
            ConstDictVariable(
                result,
                mutation_type=ValueMutationNew(),
            )
        )

    BUILD_MAP_UNPACK_WITH_CALL = BUILD_MAP_UNPACK

    def BUILD_CONST_KEY_MAP(self, inst):
        keys = self.pop()
        values = self.popn(inst.argval)
        assert isinstance(keys, TupleVariable)
        assert keys.is_python_constant()

        keys = keys.force_unpack_var_sequence(self)
        assert len(keys) == len(values)

        self.push(
            ConstDictVariable(
                dict(zip(keys, values)),
                mutation_type=ValueMutationNew(),
            )
        )

    def MAP_ADD(self, inst):
        k, v = self.popn(2)
        assert inst.argval > 0
        obj = self.stack[-inst.arg].realize()
        assert isinstance(obj, ConstDictVariable)
        obj.call_method(self, "__setitem__", (k, v), {})  # type: ignore[arg-type]

    def SET_ADD(self, inst):
        v = self.pop()
        assert inst.argval > 0
        obj = self.stack[-inst.arg]
        assert isinstance(obj, SetVariable)
        assert obj.is_mutable()
        return obj.call_method(self, "add", [v], {})

    def SET_UPDATE(self, inst):
        v = self.pop()
        assert inst.argval > 0
        obj = self.stack[-inst.arg]
        assert isinstance(obj, SetVariable)
        assert obj.is_mutable()
        obj.call_method(self, "update", [v], {})

    def LIST_APPEND(self, inst):
        v = self.pop()
        assert inst.argval > 0
        obj = self.stack[-inst.arg].realize()
        assert isinstance(obj, ListVariable)
        assert obj.is_mutable()
        self.output.side_effects.mutation(obj)
        obj.items.append(v)

    def MAKE_FUNCTION(self, inst):
        flags = inst.arg
        old_stack = list(self.stack)
        if sys.version_info < (3, 11):
            fn_name = self.pop()
        code = self.pop()
        if sys.version_info >= (3, 11):
            # MAKE_FUNCTION behavior actually changed in 3.11, see
            # https://github.com/python/cpython/pull/93189/
            assert hasattr(code.value, "co_qualname")  # type: ignore[attr-defined]
            fn_name = ConstantVariable.create(value=code.value.co_qualname)  # type: ignore[attr-defined]
        defaults = None
        closure = None
        annotations = None
        kwdefaults = None

        if sys.version_info < (3, 13):
            # in 3.13, this is handled in SET_FUNCTION_ATTRIBUTE
            if flags & 0x08:
                closure = self.pop()
            if flags & 0x04:
                annotations = self.pop()
            if flags & 0x02:
                kwdefaults = self.pop()
            if flags & 0x01:
                defaults = self.pop()

        self.push(
            NestedUserFunctionVariable(
                fn_name,
                code,
                self.f_globals,
                defaults,
                kwdefaults,
                annotations,
                closure,
            )
        )

    def UNPACK_SEQUENCE(self, inst):
        seq = self.pop()
        if isinstance(seq, TensorVariable):
            val = seq.unpack_var_sequence(self, idxes=range(inst.argval))  # type: ignore[arg-type]
        elif isinstance(seq, GetAttrVariable) and isinstance(seq.obj, TensorVariable):
            # x, y = a.shape
            proxy = getattr(seq.obj.as_proxy(), seq.name)
            val = [wrap_fx_proxy(self, proxy[i]) for i in range(inst.argval)]
        elif seq.has_force_unpack_var_sequence(self):
            val = seq.force_unpack_var_sequence(self)
        else:
            unimplemented(f"UNPACK_SEQUENCE {seq}")
        if len(val) != inst.argval:
            unimplemented("UNPACK_SEQUENCE length mismatch")
        for i in reversed(val):
            self.push(i)

    def UNPACK_EX(self, inst):
        assert 0 <= inst.argval <= 0xFFFF
        prefix = inst.argval & 0xFF  # low byte
        suffix = inst.argval >> 8  # high byte
        seq = self.pop()
        if seq.has_force_unpack_var_sequence(self):
            vals = list(seq.force_unpack_var_sequence(self))
            assert len(vals) >= prefix + suffix
            vals_prefix = vals[:prefix]
            vals_list = vals[prefix : len(vals) - suffix]
            vals_suffix = vals[len(vals) - suffix :]
            for item in reversed(vals_suffix):
                self.push(item)
            self.push(TupleVariable(vals_list))
            for item in reversed(vals_prefix):
                self.push(item)
        else:
            unimplemented(f"UNPACK_EX {seq}")

    def NOP(self, inst):
        pass

    def POP_TOP(self, inst):
        self.pop()

    def ROT_TWO(self, inst):
        a = self.pop()
        b = self.pop()
        self.push(a)
        self.push(b)

    def ROT_THREE(self, inst):
        a = self.pop()
        b = self.pop()
        c = self.pop()
        self.push(a)
        self.push(c)
        self.push(b)

    def ROT_FOUR(self, inst):
        a = self.pop()
        b = self.pop()
        c = self.pop()
        d = self.pop()
        self.push(a)
        self.push(d)
        self.push(c)
        self.push(b)

    def DUP_TOP(self, inst):
        a = self.pop()
        self.push(a)
        self.push(a)

    def DUP_TOP_TWO(self, inst):
        a = self.pop()
        b = self.pop()
        self.push(b)
        self.push(a)
        self.push(b)
        self.push(a)

    def _format_value(self, fmt_spec, flags):
        value = self.pop()
        if isinstance(value, SymNodeVariable):
            from torch._dynamo.variables.lazy import (
                LazySymNodeFormatString,
                LazyVariableTracker,
            )

            value = LazyVariableTracker.create(
                LazySymNodeFormatString(value, fmt_spec), source=value.source
            )
            self.push(value)
            return
        if (flags & 0x03) == 0x01:
            value = BuiltinVariable(str).call_function(self, [value], {})  # type: ignore[arg-type]
        elif (flags & 0x03) == 0x02:
            value = BuiltinVariable(repr).call_function(self, [value], {})  # type: ignore[arg-type]
        elif (flags & 0x03) == 0x03:
            value = BuiltinVariable(ascii).call_function(self, [value], {})  # type: ignore[arg-type]

        fmt_var = ConstantVariable.create("{:" + fmt_spec.as_python_constant() + "}")

        self.call_function(BuiltinVariable(str.format), [fmt_var, value], {})

    def FORMAT_VALUE(self, inst):
        flags = inst.arg
        if (flags & 0x04) == 0x04:
            fmt_spec = self.pop()
        else:
            fmt_spec = ConstantVariable.create("")

        return self._format_value(fmt_spec, flags)

    def BUILD_STRING(self, inst):
        format_string_parts: List[str] = []
        args: List[VariableTracker] = []
        kwargs: Dict[str, VariableTracker] = {}
        for part in self.popn(inst.arg):
            if isinstance(part, ConstantVariable):
                format_string_parts.append("{}")
                args.append(part)
            elif isinstance(part, variables.StringFormatVariable):
                format_string_parts.append(part.format_string)
                args.extend(part.sym_args)
                if set(kwargs.keys()) & set(part.sym_kwargs.keys()):
                    unimplemented(
                        f"BUILD_STRING key conflict {kwargs} & {part.sym_kwargs}"
                    )
                kwargs.update(part.sym_kwargs)
            else:
                unimplemented(f"BUILD_STRING {part}")
        self.push(
            variables.StringFormatVariable.create(
                "".join(format_string_parts), args, kwargs
            )
        )

    def IS_OP(self, inst):
        assert inst.argval == 0 or inst.argval == 1
        if inst.argval == 0:
            new_argval = "is"
        else:
            new_argval = "is not"
        new_inst = create_instruction("COMPARE_OP", argval=new_argval)
        self.COMPARE_OP(new_inst)

    def CONTAINS_OP(self, inst):
        assert inst.argval == 0 or inst.argval == 1
        left, right = self.popn(2)
        op = inst.argval
        self.push(right.call_method(self, "__contains__", [left], {}))
        if op == 1:
            self.UNARY_NOT(inst)

    def LIST_EXTEND(self, inst):
        v = self.pop()
        assert inst.argval > 0
        obj = self.stack[-inst.arg]
        assert isinstance(obj, ListVariable)
        assert obj.is_mutable()
        obj.call_method(self, "extend", [v], {})

    def LIST_TO_TUPLE(self, inst):
        self.push(BuiltinVariable(tuple).call_function(self, [self.pop()], {}))  # type: ignore[arg-type]

    def DICT_MERGE(self, inst):
        v = self.pop()
        assert inst.argval > 0
        obj = self.stack[-inst.arg].realize()
        assert isinstance(obj, ConstDictVariable)
        assert obj.is_mutable()
        obj.call_method(self, "update", [v], {})

    DICT_UPDATE = DICT_MERGE

    def GEN_START(self, inst):
        self.pop()

    def GET_LEN(self, inst):
        tos = self.stack[-1]
        if tos.is_python_constant():
            self.push(ConstantVariable.create(len(tos.as_python_constant())))
        else:
            self.push(tos.call_method(self, "__len__", [], {}))

    def MATCH_MAPPING(self, inst):
        tos = self.stack[-1]
        assert isinstance(tos, ConstDictVariable)
        if isinstance(tos.items, collections.abc.Mapping):
            self.push(ConstantVariable.create(True))
        else:
            self.push(ConstantVariable.create(False))

    def MATCH_SEQUENCE(self, inst):
        tos = self.stack[-1]
        assert tos.is_python_constant()
        tos_value = tos.as_python_constant()
        if isinstance(tos_value, collections.abc.Sequence) and not isinstance(
            tos_value, (str, bytes, bytearray)
        ):
            self.push(ConstantVariable.create(True))
        else:
            self.push(ConstantVariable.create(False))

    def MATCH_KEYS(self, inst):
        tos = self.stack[-1]
        tos1 = self.stack[-2]
        assert isinstance(tos1, ConstDictVariable)

        if all(k in tos1 for k in tos):  # type: ignore[attr-defined]
            self.push(TupleVariable([tos1.getitem_const(self, k) for k in tos]))  # type: ignore[attr-defined,arg-type]
            if sys.version_info < (3, 11):
                self.push(ConstantVariable.create(True))
        else:
            self.push(ConstantVariable.create(None))
            if sys.version_info < (3, 11):
                self.push(ConstantVariable.create(False))

    def LOAD_ASSERTION_ERROR(self, inst):
        self.load_builtin_from_argval("AssertionError")

    UNARY_POSITIVE = stack_op(operator.pos)
    UNARY_NEGATIVE = stack_op(operator.neg)
    UNARY_NOT = stack_op(operator.not_)
    UNARY_INVERT = stack_op(operator.invert)

    BINARY_POWER = stack_op(operator.pow)
    BINARY_MULTIPLY = stack_op(operator.mul)
    BINARY_MATRIX_MULTIPLY = stack_op(operator.matmul)
    BINARY_FLOOR_DIVIDE = stack_op(operator.floordiv)
    BINARY_TRUE_DIVIDE = stack_op(operator.truediv)
    BINARY_MODULO = stack_op(operator.mod)
    BINARY_REMAINDER = stack_op(operator.mod)
    BINARY_ADD = stack_op(operator.add)
    BINARY_SUBTRACT = stack_op(operator.sub)
    BINARY_SUBSCR = break_graph_if_unsupported(push=1)(stack_op(operator.getitem))
    BINARY_LSHIFT = stack_op(operator.lshift)
    BINARY_RSHIFT = stack_op(operator.rshift)
    BINARY_AND = stack_op(operator.and_)
    BINARY_OR = stack_op(operator.or_)
    BINARY_XOR = stack_op(operator.xor)

    INPLACE_POWER = stack_op(operator.ipow)
    INPLACE_MULTIPLY = stack_op(operator.imul)
    INPLACE_MATRIX_MULTIPLY = stack_op(operator.imatmul)
    INPLACE_FLOOR_DIVIDE = stack_op(operator.ifloordiv)
    INPLACE_TRUE_DIVIDE = stack_op(operator.itruediv)
    INPLACE_MODULO = stack_op(operator.imod)
    INPLACE_REMAINDER = stack_op(operator.imod)
    INPLACE_ADD = stack_op(operator.iadd)
    INPLACE_SUBTRACT = stack_op(operator.isub)
    INPLACE_LSHIFT = stack_op(operator.ilshift)
    INPLACE_RSHIFT = stack_op(operator.irshift)
    INPLACE_AND = stack_op(operator.iand)
    INPLACE_XOR = stack_op(operator.ixor)
    INPLACE_OR = stack_op(operator.ior)

    # 3.11 opcodes
    def RESUME(self, inst):
        if inst.arg == 0:
            self.append_prefix_inst(inst)
            self.accept_prefix_inst = False
        else:
            assert not self.accept_prefix_inst

    if sys.version_info >= (3, 11):

        def BINARY_OP(self, inst):
            return _binary_op_lookup[inst.arg](self, inst)

    def PRECALL(self, inst):
        pass

    def KW_NAMES(self, inst):
        kw_names = self.code_options["co_consts"][inst.arg]
        assert isinstance(kw_names, tuple)
        for name in kw_names:
            assert isinstance(name, str)
        assert self.kw_names is None
        self.kw_names = ConstantVariable.create(value=kw_names)  # type: ignore[assignment]

    def PUSH_NULL(self, inst):
        self.push(NullVariable())

    def _call(self, inst, call_kw=False):
        # see https://docs.python.org/3.11/library/dis.html#opcode-CALL
        # for convention
        if call_kw:
            # TOS is kw_names for CALL_KW instruction
            assert sys.version_info >= (3, 13)
            kw_names = self.pop()
            assert isinstance(kw_names, TupleVariable) and kw_names.is_python_constant()
            kw_names = kw_names.as_python_constant()
        else:
            kw_names = self.kw_names.value if self.kw_names else ()

        contents = self.popn(inst.arg + 2)
        if sys.version_info >= (3, 13):
            # NULL and callable swapped
            fn = contents[0]
            args = [] if isinstance(contents[1], NullVariable) else [contents[1]]
        else:
            if isinstance(contents[0], NullVariable):
                fn = contents[1]
                args = []
            else:
                fn = contents[0]
                args = [contents[1]]

        if kw_names:
            args = args + contents[2 : -len(kw_names)]
            kwargs_list = contents[-len(kw_names) :]
            kwargs = dict(zip(kw_names, kwargs_list))
            assert len(kwargs) == len(kw_names)
        else:
            args = args + contents[2:]
            kwargs = {}

        try:
            # if call_function fails, need to set kw_names to None, otherwise
            # a subsequent call may have self.kw_names set to an old value
            self.call_function(fn, args, kwargs)
        finally:
            self.kw_names = None

    @break_graph_if_unsupported(push=1)
    def CALL(self, inst):
        self._call(inst)

    def COPY(self, inst):
        self.push(self.stack[-inst.arg])

    def SWAP(self, inst):
        self.stack[-1], self.stack[-inst.arg] = self.stack[-inst.arg], self.stack[-1]

    JUMP_BACKWARD = jump
    JUMP_BACKWARD_NO_INTERRUPT = jump

    POP_JUMP_FORWARD_IF_TRUE = generic_jump(operator.truth, False)
    POP_JUMP_BACKWARD_IF_TRUE = generic_jump(operator.truth, False)
    POP_JUMP_FORWARD_IF_FALSE = generic_jump(operator.not_, False)
    POP_JUMP_BACKWARD_IF_FALSE = generic_jump(operator.not_, False)

    def CACHE(self, inst):
        pass

    def BEFORE_WITH(self, inst):
        self.setup_or_before_with(inst)

    def setup_or_before_with(self, inst):
        ctx = self.pop()
        if not isinstance(
            ctx, (ContextWrappingVariable, GenericContextWrappingVariable)
        ):
            unimplemented(f"{inst.opname} {ctx}")

        if (
            isinstance(ctx, GenericContextWrappingVariable)
            and not ctx.supports_graph_breaks()
        ):
            self.generic_context_manager_depth += 1

        # Need this redundant check for mypy
        assert isinstance(
            ctx, (ContextWrappingVariable, GenericContextWrappingVariable)
        )

        exit = WithExitFunctionVariable(
            ctx,
            inst.target,
        )

        if sys.version_info >= (3, 11):
            # See create_call_resume_at for block stack details.
            # Only push a block if the current instruction's block is a
            # with block that is not nested in a try block - that is, the current
            # instruction's block target is the same as the top block's target.
            if inst.exn_tab_entry and (
                not self.block_stack
                or inst.exn_tab_entry.target is not self.block_stack[-1].target
            ):
                target = None
            else:
                target = self.next_instruction.exn_tab_entry.target
        else:
            target = inst.target

        if target:
            if isinstance(self, InstructionTranslator):
                self.block_stack.append(
                    BlockStackEntry(inst, target, len(self.stack), ctx)
                )
            else:
                self.block_stack.append(BlockStackEntry(inst, target))

        self.push(exit)
        self.push(ctx.enter(self))

    def append_prefix_inst(self, inst):
        assert self.accept_prefix_inst
        self.prefix_insts.append(inst)

    def MAKE_CELL(self, inst):
        if sys.version_info >= (3, 12) and not self.accept_prefix_inst:
            # In 3.12+, MAKE_CELL is not longer necessarily a prefix instruction.
            # It can be generated by inlined comprehensions.
            assert isinstance(self.symbolic_locals[inst.argval], NullVariable)
            self.symbolic_locals[
                inst.argval
            ] = self.output.side_effects.track_cell_new()
        else:
            self.append_prefix_inst(inst)

    def COPY_FREE_VARS(self, inst):
        self.append_prefix_inst(inst)

    def RETURN_GENERATOR(self, inst):
        self.append_prefix_inst(inst)

    # 3.12 opcodes
    # BINARY/STORE_SLICE opcodes are broken down into
    # BUILD_SLICE 2 and BINARY/STORE_SUBSCR

    def END_FOR(self, inst):
        if sys.version_info >= (3, 13):
            self.pop()
        else:
            self.popn(2)

    def LOAD_FAST_CHECK(self, inst):
        if isinstance(self.symbolic_locals[inst.argval], NullVariable):
            unimplemented("LOAD_FAST_CHECK on uninitialized variable")
        self.LOAD_FAST(inst)

    def LOAD_FAST_AND_CLEAR(self, inst):
        if inst.argval not in self.symbolic_locals:
            self.push(NullVariable())
        else:
            self.LOAD_FAST(inst)
        self.symbolic_locals[inst.argval] = NullVariable()

    def LOAD_SUPER_ATTR(self, inst):
        self.CALL_FUNCTION(dataclasses.replace(inst, argval=2))
        if inst.arg & 1:
            self.LOAD_METHOD(inst)
        else:
            self._load_attr(inst)

    def CALL_INTRINSIC_1(self, inst):
        if inst.argval == 5:
            # INTRINSIC_UNARY_POSITIVE
            self.UNARY_POSITIVE(inst)
        elif inst.argval == 6:
            # INTRINSIC_LIST_TO_TUPLE
            self.push(TupleVariable(self.pop().force_unpack_var_sequence(self)))
        else:
            unimplemented(f"missing CALL_INTRINSIC_1 operand {inst.argval}")

    def END_SEND(self, inst):
        tos = self.pop()
        self.pop()
        self.push(tos)

    # 3.13 opcodes
    # fused instructions LOAD_FAST_LOAD_FAST, STORE_FAST_STORE_FAST, STORE_FAST_LOAD_FAST
    # are broken down.
    @break_graph_if_unsupported(push=1)
    def CALL_KW(self, inst):
        self._call(inst, call_kw=True)

    def TO_BOOL(self, inst):
        # TO_BOOL only precedes a conditional jump or UNARY_NOT (see compile.c in CPython)
        # So we can skip this instruction as long as we remember to codegen a TO_BOOL
        # before conditional jumps/UNARY_NOT.
        assert self.next_instruction.opname in (
            "POP_JUMP_IF_TRUE",
            "POP_JUMP_IF_FALSE",
            "UNARY_NOT",
        )

    def SET_FUNCTION_ATTRIBUTE(self, inst):
        flags = inst.arg
        fn = self.pop()
        assert isinstance(fn, NestedUserFunctionVariable)
        attr_names = self.name_stack[-1]
        attr = self.pop()

        if flags & 0x08:
            # 3.13 merged LOAD_CLOSURE into LOAD_FAST, so we won't know if a given LOAD_FAST
            # is meant to load a closure variable or not. Our workaround is to maintain a stack
            # of LOAD_FAST variable names and tuples (self.name_stack). So if we are indeed
            # constructing a closure tuple, we can use self.name_stack to construct the closure
            # variables here.
            assert isinstance(attr_names, tuple) and all(
                isinstance(name, str) for name in attr_names
            )
            fn.closure = TupleVariable(
                [self._load_closure(name) for name in attr_names]
            )
        elif flags & 0x04:
            fn.annotations = attr
        elif flags & 0x02:
            fn.kwdefaults = attr
        elif flags & 0x01:
            fn.defaults = attr

        self.push(fn)

    def FORMAT_SIMPLE(self, inst):
        self._format_value(ConstantVariable.create(""), 0)

    def FORMAT_WITH_SPEC(self, inst):
        self._format_value(self.pop(), 0)

    def is_non_empty_graph(self):
        if self.output.count_calls() > 1:
            # perf optimization only
            self.is_non_empty_graph = lambda: True  # type: ignore[method-assign]
            return True
        return False

    def format_frame_summary(self, additional_stack_frames=None):
        if additional_stack_frames is None:
            additional_stack_frames = []
        return "".join(
            traceback.format_list(
                [self.frame_summary()] + list(reversed(additional_stack_frames))
            )
        )

    def frame_summary(self):
        return traceback.FrameSummary(
            getattr(self.f_code, "co_filename", "<unknown>"),
            self.lineno,
            getattr(self.f_code, "co_name", "<unknown>"),
            lookup_line=False,
        )

    def is_co_filename_from_nn_modules(self):
        filename = getattr(self.f_code, "co_filename", "<unknown>")
        nn_modules_pattern = re.compile(r".*torch/nn/modules.*")
        return nn_modules_pattern.match(filename) is not None

    def store_global_weakref_by_id(self, prefix, value):
        global_name = self.output.install_global_by_id(prefix, weakref.ref(value))
        install_guard(
            GlobalWeakRefSource(global_name).make_guard(GuardBuilder.WEAKREF_ALIVE)
        )
        return global_name

    @property
    def fake_mode(self):
        return self.output.tracing_context.fake_mode

    @contextlib.contextmanager
    def strict_translation_mode(self, check_fn: Callable[[VariableTracker], bool]):
        """
        Strict mode is enabled on a per-VariableTracker level depending on the return value of check_fn(node).
        """
        prior = self.strict_checks_fn
        self.strict_checks_fn = check_fn
        try:
            yield
        finally:
            self.strict_checks_fn = prior

    def speculate(self) -> SpeculationEntry:
        assert self.instruction_pointer is not None
        assert self.instruction_pointer > 0
        return self.speculation_log.next(
            self.f_code.co_filename,
            self.lineno,
            self.instruction_pointer - 1,
            self.instructions[self.instruction_pointer - 1],
        )

    def __init__(
        self,
        output: OutputGraph,
        instructions: List[Instruction],
        f_locals: Dict[str, Any],
        f_globals: Dict[str, Any],
        f_builtins: Dict[str, Any],
        code_options: Dict[str, Any],
        symbolic_locals: Dict[str, VariableTracker],
        symbolic_globals: Dict[str, VariableTracker],
        symbolic_torch_function_state: SymbolicTorchFunctionState,
        f_code: types.CodeType,
        export: bool,
        inline_depth: int,
        speculation_log: SpeculationLog,
        distributed_state: Optional[DistributedState],
        # This determines whether to use the execution recorder.
<<<<<<< HEAD
        closure: Optional[Tuple[Any]] = None,
=======
        closure: Optional[Tuple[types.CellType]] = None,
>>>>>>> 2a5115c8
    ) -> None:
        super().__init__()
        self.speculation_log = speculation_log
        self.distributed_state = distributed_state

        # Mutable state checkpointed by copy_graphstate()
        self.output = output
        self.symbolic_locals = symbolic_locals
        self.symbolic_globals = symbolic_globals
        self.symbolic_torch_function_state = symbolic_torch_function_state
        self.stack = []
        # stack of variable names for tracking 3.13 closures
        self.name_stack: list[Any] = []
        self.instruction_pointer = 0
        self.current_instruction = create_instruction("NOP")
        self.block_stack = []
        # states before SETUP_WITH for checkpointing and fallback
        self.generic_context_manager_depth = 0
        self.lineno = -1
        self.kw_names = None
        self.accept_prefix_inst = True
        self.prefix_insts = []
        self.exn_vt_stack = []

        # Properties of the input/output code
        self.instructions: List[Instruction] = instructions
        self.indexof: Dict[Instruction, int] = get_indexof(self.instructions)
        self.f_locals: Dict[
            str, Any
        ] = f_locals  # needed for recording accessed locals for replay
        self.f_globals: Dict[str, Any] = f_globals
        self.f_builtins: Dict[str, Any] = f_builtins
        self.code_options: Dict[str, Any] = code_options
        self.f_code: types.CodeType = f_code

        # Execution record for replaying errors
        if closure is not None and config.replay_record_enabled:
            self.exec_recorder = ExecutionRecorder(
                code=f_code, closure=closure, code_options=code_options
            )
        else:
            self.exec_recorder = None
        # Stack of module being parsed, current nn.module is at the end of ordered dict.
        # The first field of tuple is the fully qualified name of current module
        # in original hierarchy.  The second field is the type of current nn.module
        self.nn_module_stack: Dict[str, Tuple[str, Type[Any]]] = {}
        self.num_calls: Dict[str, int] = {}
        # Flag to indicate whether tracing is used for export.
        self.export = export
        self.one_graph = False

        self.current_speculation = None

        self.strict_checks_fn = None

        if sys.version_info >= (3, 10):
            from .resume_execution import (
                CO_ASYNC_GENERATOR,
                CO_COROUTINE,
                CO_GENERATOR,
                CO_ITERABLE_COROUTINE,
            )

            if f_code.co_flags & (
                CO_GENERATOR | CO_COROUTINE | CO_ITERABLE_COROUTINE | CO_ASYNC_GENERATOR
            ):
                self.push(BuiltinVariable(None))

        self.inline_depth = inline_depth
        self.inconsistent_side_effects = False
        self._constants_cache: List[Optional[VariableTracker]] = [None] * len(
            f_code.co_consts
        )
        linecache.lazycache(f_code.co_filename, f_globals)


class InstructionTranslator(InstructionTranslatorBase):
    @staticmethod
    def current_tx() -> "InstructionTranslator":
        return tls.current_tx

    @contextlib.contextmanager
    def set_current_tx(self):
        prior = getattr(tls, "current_tx", None)
        tls.current_tx = self
        try:
            yield
        finally:
            tls.current_tx = prior

    def __init__(
        self,
        instructions: List[Instruction],
        f_code,
        f_locals,
        f_globals,
        f_builtins,
        closure,
        torch_function_mode_stack,
        code_options,
        compiler_fn,
        one_graph,
        export,
        export_constraints,
        frame_state,
        speculation_log: SpeculationLog,
        distributed_state: Optional[DistributedState],
    ) -> None:
        _step_logger()(
            logging.INFO,
            f"torchdynamo start tracing {f_code.co_name} {code_options['co_filename']}:{code_options['co_firstlineno']}",
        )
        super().__init__(
            output=OutputGraph(
                code_options,
                compiler_fn,
                self,
                export,
                export_constraints,
                frame_state,
                local_scope=f_locals,
                global_scope=f_globals,
                f_code=f_code,
                torch_function_mode_stack=torch_function_mode_stack,
            ),
            instructions=instructions,
            f_locals=f_locals,
            f_globals=f_globals,
            f_builtins=f_builtins,
            closure=closure,
            code_options=code_options,
            symbolic_locals={},  # set below
            # A global var is inserted only after a STORE_GLOBAL happens to it
            symbolic_globals={},
            symbolic_torch_function_state=None,  # type: ignore[arg-type] # set below
            f_code=f_code,
            export=export,
            inline_depth=0,
            speculation_log=speculation_log,
            distributed_state=distributed_state,
        )

        self._throw_if_in_functorch()

        # as soon as we create the tracing context we should keep it active, so any calls
        # into dynamo apis can rely on finding it
        with tracing(self.output.tracing_context), self.set_current_tx():
            self.one_graph: bool = one_graph
            self.export = export
            if self.export:
                assert (
                    self.one_graph
                ), "Export without one graph - something has gone wrong."

            self.symbolic_locals = {}
            # Populate `symbolic_locals` with non-cell variables.
            cell_and_freevars: Set[str] = set(self.cell_and_freevars())
            for name, value in f_locals.items():
                if name not in cell_and_freevars:
                    var = LazyVariableTracker.create(
                        value, LocalSource(name, is_input=True)
                    )
                    self.symbolic_locals[name] = var

            # Populate `symbolic_locals` with cells created by this frame.
            side_effects = self.output.side_effects
            for name in self.cellvars():
                if name in f_locals:
                    # This models cells that are also function inputs.
                    value = f_locals[name]
                    # NOTE: in `f_locals` cells are already dereferenced, so we
                    # can't easily retrieve the original cell objects. However,
                    # we create a new cell object for the sake of internal
                    # consistency (variable for each existing cell has an
                    # associated python cell object).
                    #
                    # But this isn't the original cell object, why is this safe?
                    # That's because
                    #
                    # 1. Dynamo only uses these cell objects for their ids, so that
                    # if we encounter the same cell (if it's captured by some
                    # pre-existing function), we'll reuse the original
                    # `NewCellVariable` instance we created for the cell object.
                    #
                    # 2. In this case the original cell object should've
                    # never been accessed by anyone else, as Dynamo intercepts
                    # the frame right after its evaluation starts, i.e., right
                    # after these cell objects are created. Thus they cannot be
                    # captured by any pre-existig function.
                    dummy_cell = types.CellType(value)
                    cell_source = LocalSource(name, is_input=True)
                    contents_source = AutoDerefLocalSource(cell_source)
                    contents_var: VariableTracker = LazyVariableTracker.create(
                        value, contents_source
                    )
                    cell_var = side_effects.track_cell_existing(
                        cell_source, dummy_cell, contents_var
                    )
                    side_effects.store_cell(cell_var, contents_var)
                    cell_var.root_frame_local_name = name
                    self.symbolic_locals[name] = cell_var
                else:
                    # This models cells used later in `f_code`; it effectively
                    # implements `MAKE_CELL` on these names.
                    cell_var = side_effects.track_cell_new()
                    cell_var.root_frame_local_name = name
                    self.symbolic_locals[name] = cell_var

            # Populate `symbolic_locals` with cells captured by this frame.
            # TODO refactor with the above and `UserFunctionVariable.bind_args`.
            for idx, name, cell in zip(itertools.count(), self.freevars(), closure):
                cell_source = LocalSource(name)
                contents_source = AutoDerefLocalSource(cell_source)
                try:
                    contents_var = LazyVariableTracker.create(
                        cell.cell_contents, contents_source
                    )
                except ValueError:
                    # Cell has not yet been assigned
                    contents_var = variables.DeletedVariable()
                cell_var = side_effects.track_cell_existing(
                    cell_source, cell, contents_var
                )
                cell_var.root_frame_local_name = name
                self.symbolic_locals[name] = cell_var

            # Avoid mapping to VariableTracker to prevent holding on to tensors.
            self._captured_cell_id_to_name = {}
            for name in self.code_options["co_freevars"]:
                if name in f_locals:
                    cell = f_locals[name]
                    self._captured_cell_id_to_name[id(cell)] = name

            self.symbolic_torch_function_state = SymbolicTorchFunctionState(
                torch_function_mode_stack
            )

            self.debug_locals: List[Tuple[VariableTracker, List[VariableTracker]]] = []
            if export:
                # export gets confused if we never realize unused inputs
                # in export mode just eagerly realize everything
                self.symbolic_locals = variables.LazyVariableTracker.realize_all(
                    self.symbolic_locals
                )

    def _throw_if_in_functorch(self):
        # Fallback to eager in case of a graph break inside vmap
        eager = torch._dynamo.lookup_backend("eager")
        compiler_fn = inspect.getattr_static(
            self.output.compiler_fn, "compiler_fn", self.output.compiler_fn
        )
        ci = torch._C._functorch.peek_interpreter_stack()
        forbidden_keys = (
            torch._C._functorch.TransformType.Vmap,
            torch._C._functorch.TransformType.Grad,
            torch._C._functorch.TransformType.Jvp,
        )

        if ci is not None and ci.key() in forbidden_keys and compiler_fn is not eager:
            name = ci.key().name.lower()
            msg = (
                "If you are reaching here, it means dynamo failed for one of the following reasons:\n"
                # Calling a torch.compiled function
                f"- Calling torch.func.{name}(compiled_fn) function from eager mode is not supported. "
                f"Ensure that torch.func.{name} is also wrapped within a torch.compile function. "
                "For more information, see PyTorch issue #128711.\n"
                # if it reaches here, it means Dynamo failed to inline a functorch function
                f"- torch.func.{name}(fn) requires the function to be inlined by dynamo"
            )
            unimplemented(msg)

    def get_example_value(self, source: Source):
        if isinstance(source, LocalSource):
            return self.f_locals[source.local_name]
        if isinstance(source, GlobalSource):
            return self.f_globals[source.global_name]
        raise KeyError

    def run(self):
        super().run()

<<<<<<< HEAD
=======
    def lookup_variable_for_captured_cell(self, cell):
        """
        If `cell` is also captured by the root frame, return the VariableTracker
        that represents the contents of the cell, else return None.
        """
        cell_id = id(cell)
        if cell_id in self._captured_cell_id_to_name:
            name = self._captured_cell_id_to_name[cell_id]
            return self.symbolic_locals[name]
        return None

>>>>>>> 2a5115c8
    def should_compile_partial_graph(self):
        if sys.version_info >= (3, 11):
            # Do not compile if current instruction's block is not the top with block
            entry = self.current_instruction.exn_tab_entry
            if entry and (
                not self.block_stack or entry.target is not self.block_stack[-1].target
            ):
                return False
        return (
            all(b.can_restore() for b in self.block_stack)
            and not self.one_graph
            and self.generic_context_manager_depth == 0
        )

    def create_call_resume_at(self, inst):
        self.instruction_pointer = None

        if inst.opname == "RETURN_VALUE":
            return [create_instruction("RETURN_VALUE")]
        elif inst.opname == "RETURN_CONST":
            return [create_instruction("RETURN_CONST", argval=inst.argval)]

        reads = livevars_analysis(self.instructions, inst)
        all_argnames = tuple(
            k
            for k in self.symbolic_locals.keys()
            if k in reads and k not in self.cell_and_freevars()
        )
        # NOTE: do not use isinstance, since it realizes lazy VT's
        argnames = tuple(
            k
            for k in all_argnames
            if not type.__instancecheck__(NullVariable, self.symbolic_locals[k])
        )
        argnames_null = tuple(
            k
            for k in all_argnames
            if type.__instancecheck__(NullVariable, self.symbolic_locals[k])
        )
        if sys.version_info < (3, 12):
            assert len(argnames_null) == 0, "variables should not be NULL in < 3.12"

        cg = PyCodegen(self)

        # Handle inactive context variables.
        # The resume function assumes that context variables are the class, NOT the object.
        # e.g. torch.set_grad_enabled(True) will be reconstructed as torch.set_grad_enabled
        stack_ctx_vars = []
        for i, var in enumerate(self.stack):
            if type.__instancecheck__(ContextWrappingVariable, var):
                ctx = cast(ContextWrappingVariable, var)
                target_values = (
                    () if ctx.target_values is None else tuple(ctx.target_values)
                )
                stack_ctx_vars.append((i, target_values))
                # Replace the current stack var with the context class
                ctx.reconstruct_type(cg)
                cg.extend_output(create_swap(len(self.stack) - i + 1))
                cg.append_output(create_instruction("POP_TOP"))

        argnames_ctx_vars = []
        for name in argnames:
            if type.__instancecheck__(
                ContextWrappingVariable, var := self.symbolic_locals[name]
            ):
                ctx = cast(ContextWrappingVariable, var)
                target_values = (
                    () if ctx.target_values is None else tuple(ctx.target_values)
                )
                argnames_ctx_vars.append((name, target_values))
                # Replace the local with the context class
                ctx.reconstruct_type(cg)
                cg.append_output(create_instruction("STORE_FAST", argval=name))

        # Python does not allow null to be an arg to a function, so
        # we remove nulls from the stack and restore them in the
        # prologue of the resume function

        # sorted list of indices of nulls on the stack
        null_idxes: List[int] = []
        if sys.version_info >= (3, 11):
            # find indices of NullVariables
            for i, var in enumerate(self.stack):
                if type.__instancecheck__(NullVariable, var):
                    null_idxes.append(i)
            # generate bytecode to pop the nulls
            null_cnt = 0
            for i, var in enumerate(reversed(self.stack)):
                if type.__instancecheck__(NullVariable, var):
                    for j in range(2, i + 2 - null_cnt):
                        cg.append_output(create_instruction("SWAP", arg=j))
                    cg.extend_output(cg.pop_null())
                    null_cnt += 1

        # we popped all nulls from the stack at runtime,
        # so we should not count NullVariables
        stack_len = len(self.stack) - len(null_idxes)
        nargs = stack_len + len(argnames)

        name = unique_id(f"__resume_at_{inst.offset}")

        new_code: types.CodeType = ContinueExecutionCache.lookup(
            self.f_code,
            self.lineno,
            inst.offset,
            tuple(b.target.offset for b in self.block_stack),
            stack_len,
            argnames,
            argnames_null,
            tuple(b.resume_fn() for b in self.block_stack),
            tuple(stack_ctx_vars),
            tuple(argnames_ctx_vars),
            tuple(null_idxes),
        )

        # Add original GraphModule context to the resume function to handle
        # the case of a graph break while tracing a GraphModule
        orig_graphmodule_maybe = code_context.get_context(self.f_code).get(
            "orig_graphmodule", lambda: None
        )()
        if orig_graphmodule_maybe is not None:
            code_context.get_context(new_code)["orig_graphmodule"] = weakref.ref(
                orig_graphmodule_maybe
            )

        if new_code.co_freevars:
            # expose code object for debugging purposes
            self.output.install_global_unsafe(name, new_code)
            cg.make_function_with_closure(name, new_code, True, stack_len)
        else:
            # This is safe: we pre-generate a unique name
            self.output.install_global_unsafe(
                name, types.FunctionType(new_code, self.f_globals, name)
            )
            cg.extend_output(cg.load_function_name(name, True, stack_len))

        cg.extend_output([cg.create_load(k) for k in argnames])
        cg.extend_output(create_call_function(nargs, False))
        cg.append_output(create_instruction("RETURN_VALUE"))
        return cg.get_instructions()

    def symbolic_locals_contain_module_class(self):
        for v in self.symbolic_locals.values():
            if isinstance(v, UserDefinedClassVariable) and issubclass(
                v.as_python_constant(), torch.nn.Module
            ):
                return True
        return False

    def _return(self, inst):
        if (
            self.output.count_calls() == 0
            and not self.inconsistent_side_effects
            and not self.symbolic_locals_contain_module_class()
            and not self.export
        ):
            raise exc.SkipFrame("because no content in function call")
        self.instruction_pointer = None
        _step_logger()(
            logging.INFO,
            f"torchdynamo done tracing {self.f_code.co_name} ({inst.opname})",
        )
        log.debug("%s triggered compile", inst.opname)
        self.output.compile_subgraph(
            self,
            reason=GraphCompileReason(
                "return_value", [self.frame_summary()], graph_break=False
            ),
        )
        return_inst = (
            create_instruction("RETURN_VALUE")
            if inst.opname == "RETURN_VALUE"
            else create_instruction("RETURN_CONST", argval=inst.argval)
        )
        self.output.add_output_instructions([return_inst])
        raise ReturnValueOp

    def RETURN_VALUE(self, inst):
        self._return(inst)

    def RETURN_CONST(self, inst):
        self._return(inst)


if sys.version_info >= (3, 11):
    _binary_op_lookup = [
        getattr(
            InstructionTranslator,
            opname[3:] if "INPLACE" in opname else f"BINARY_{opname[3:]}",
        )
        for opname, _ in dis._nb_ops  # type: ignore[attr-defined]
    ]


class InliningInstructionTranslator(InstructionTranslatorBase):
    """Trace and inline a called method"""

    symbolic_result: Optional[TensorVariable]

    @classmethod
    def inline_call(cls, parent, func, args, kwargs):
        with patch.dict(counters, {"unimplemented": counters["inline_call"]}):
            return cls.inline_call_(parent, func, args, kwargs)

    @staticmethod
    def check_inlineable(func):
        if func.has_self():
            unimplemented("inline with __self__")

        result = trace_rules.check_verbose(func, is_inlined_call=True)
        if result.skipped:
            from torch._dynamo.variables.misc import produce_trampoline_autograd_apply

            # _origin marks this as coming from an internal dynamo known function that is safe to
            # trace through.
            if hasattr(getattr(func, "fn", None), "_origin") and func.fn._origin in [
                produce_trampoline_autograd_apply,
            ]:
                # Known sound
                return trace_rules.SkipResult(
                    False, "allowlist in dynamo known function"
                )
            fn_qualname = func.fn.__qualname__ if hasattr(func, "fn") else ""
            unimplemented(
                f"'inline in skipfiles: {fn_qualname} | {func.get_name()} {func.get_filename()}, {result.reason}'"
            )

        if isinstance(func, UserFunctionVariable) and inspect.getattr_static(
            func.get_function(), "_torchdynamo_disable", False
        ):
            unimplemented(
                f"call torch._dynamo.disable() wrapped function {func.get_function()}"
            )
        else:
            return result

    @staticmethod
    def inline_call_(
        parent, func: VariableTracker, args: List[VariableTracker], kwargs
    ):
        if isinstance(func, SkipFunctionVariable):
            unimplemented("inline with functions in skip files")
        assert isinstance(
            func,
            (UserFunctionVariable, NestedUserFunctionVariable),
        )
        result = InliningInstructionTranslator.check_inlineable(func)
        assert result.skipped is False
        try:
            sub_locals, closure_cells = func.bind_args(parent, args, kwargs)
        except TypeError as e:
            # Wrap the general TypeError during bind_args() to the internal ArgsMismatchError with detailed info
            raise ArgsMismatchError(  # noqa: B904
                "{reason}.\n  func = {func}, args = {args}, kwargs = {kwargs}".format(
                    reason=str(e),
                    func=f"'{func.get_name()}' {func.get_filename()}:{func.get_code().co_firstlineno}",
                    args=[arg.python_type() for arg in args],
                    kwargs=kwargs,
                ),
            )

        for v in itertools.chain(sub_locals.values(), closure_cells.values()):
            if not isinstance(v, VariableTracker):
                unimplemented(f"unconverted arg {v}")

        code: types.CodeType = func.get_code()
        if code.co_name in ("__setitem__", "__setattr__") and not (
            args
            and isinstance(
                args[0],
                (variables.CustomizedDictVariable, variables.UserDefinedObjectVariable),
            )
        ):
            unimplemented(f"inline {code.co_name}")

        suffix = ""
        # TODO: mlazos, add support for enabling multiple artifact logs
        # with a single alias
        if torch._logging._internal.log_state.is_artifact_enabled("bytecode"):
            suffix = f"\n{dis.Bytecode(code).dis()}"
        if sys.version_info >= (3, 11):
            cur_inst = parent.current_instruction
            parent_code = parent.f_code
            header = parent.get_line_of_code_header(lineno=cur_inst.positions.lineno)

            def get_trace_call_log_str():
                line = get_instruction_source_311(parent_code, cur_inst).rstrip()
                return f"TRACE inlined call {code.co_name} from {header}\n{line}"

            trace_call_log.debug("%s", LazyString(get_trace_call_log_str))
        log.debug("INLINING %s%s, %s", code, suffix, result.reason)

        # Detect inline GraphModule calls in order to propagate node metadata,
        # by checking if the first argument (self) is a variable tracking a GraphModule.
        if args and isinstance(args[0], NNModuleVariable):
            module = parent.output.get_submodule(args[0].module_key)
            if isinstance(module, torch.fx.GraphModule):
                # The inline call might not actually be a call to `forward`,
                # but it is enough to add a context for `forward` in case it is called.
                code_context.get_context(module.forward.__code__)[
                    "orig_graphmodule"
                ] = weakref.ref(module)

        tracer: InliningInstructionTranslator
        if is_generator(code):
            tracer = InliningGeneratorInstructionTranslator(
                parent,
                code,
                sub_locals,
                parent.symbolic_globals,
                parent.symbolic_torch_function_state,
                closure_cells,
                func,
            )
        else:
            tracer = InliningInstructionTranslator(
                parent,
                code,
                sub_locals,
                parent.symbolic_globals,
                parent.symbolic_torch_function_state,
                closure_cells,
                func,
            )

        strict_ctx: Any = contextlib.nullcontext()
        if parent.strict_checks_fn:
            strict_ctx = tracer.strict_translation_mode(parent.strict_checks_fn)
        try:
            with strict_ctx:
                tracer.run()
        except exc.ObservedException as e:
            msg = f"Observed exception DURING INLING {code} : {e}"
            # TODO(anijain2305) - This works but we should probably have a
            # global/central data structure for the exception stack.
            parent.exn_vt_stack.extend(tracer.exn_vt_stack)
            log.debug(msg)
            # bubble up the exception to the parent frame.
            raise
        except exc.SkipFrame as e:
            msg = f"SKIPPED INLINING {code}: {e}"
            log.debug(msg)
            raise Unsupported(msg) from e
        except Exception as e:
            log.debug("FAILED INLINING %s", code)
            raise
        assert tracer.symbolic_result is not None

        if tracer.f_globals is parent.f_globals:
            # Merge symbolic_globals back if parent and child are in the same namespace
            parent.symbolic_globals.update(tracer.symbolic_globals)

        parent.inconsistent_side_effects |= tracer.inconsistent_side_effects

        log.debug("DONE INLINING %s", code)

        if is_generator(code):
            assert isinstance(tracer, InliningGeneratorInstructionTranslator)
            assert tracer.symbolic_result.as_python_constant() is None
            return ListIteratorVariable(
                tracer.generated_items,
                mutation_type=ValueMutationNew(),
            )
        else:
            return tracer.symbolic_result

    def __init__(
        self,
        parent: InstructionTranslatorBase,
        code: types.CodeType,
        symbolic_locals: Dict[str, VariableTracker],
        symbolic_globals: Dict[str, VariableTracker],
        symbolic_torch_function_state: SymbolicTorchFunctionState,
        closure_cells: Dict[str, VariableTracker],
        funcvar: BaseUserFunctionVariable,
    ) -> None:
        f_globals = funcvar.get_globals()  # type: ignore[attr-defined]
        f_builtins = f_globals["__builtins__"]
        if not isinstance(f_builtins, dict):
            f_builtins = f_builtins.__dict__
        instructions = cleaned_instructions(code)
        propagate_line_nums(instructions)
        super().__init__(
            output=parent.output,
            f_locals={},
            f_globals=f_globals,
            f_builtins=f_builtins,
            symbolic_locals=symbolic_locals,
            symbolic_globals=symbolic_globals,
            symbolic_torch_function_state=symbolic_torch_function_state,
            instructions=instructions,
            code_options={k: getattr(code, k) for k in get_code_keys()},
            f_code=code,
            export=parent.export,
            inline_depth=parent.inline_depth + 1,
            speculation_log=parent.speculation_log,
            distributed_state=parent.distributed_state,
        )
        self.parent = parent
        self.symbolic_result = None
        self.closure_cells = closure_cells
        self.nn_module_stack = parent.nn_module_stack.copy()
        self.one_graph = parent.one_graph

    @property
    def fake_mode(self):
        return self.parent.fake_mode

    def run_ctx_mgr(self):
        return TracingContext.current_frame(self.parent.frame_summary())

    def STORE_DEREF(self, inst):  # type: ignore[override]
        assert inst.argval in self.closure_cells
        cell = self.closure_cells[inst.argval]
        val = self.pop()
        self.output.side_effects.store_cell(cell, val)

    def LOAD_DEREF(self, inst):
        assert inst.argval in self.closure_cells
        cell = self.closure_cells[inst.argval]
        self.push(self.output.side_effects.load_cell(cell))

    def _load_closure(self, name):
        assert name in self.cell_and_freevars()
        assert name in self.closure_cells
        return self.closure_cells[name]

    def should_compile_partial_graph(self):
        return False  # inlining functions is all-or-nothing

    def create_call_resume_at(self, offset):
        unimplemented("cant resume while inlining")

    def RETURN_VALUE(self, inst):
        self.symbolic_result = self.pop()  # type: ignore[assignment]
        self.instruction_pointer = None
        raise ReturnValueOp

    def RETURN_CONST(self, inst):
        self.symbolic_result = self._load_const(inst)
        self.instruction_pointer = None
        raise ReturnValueOp

    def get_globals_source_and_value(self, name):
        if "__name__" in self.f_globals:
            module_name = self.f_globals["__name__"]
            module_source = self.import_source(module_name)
            if "torch_package" in module_name:
                fglobals_value = torch.package.package_importer._package_imported_modules[module_name]  # type: ignore[assignment]
            else:
                fglobals_value = importlib.import_module(module_name)  # type: ignore[assignment]
            fglobals_vt = VariableTracker.build(self, fglobals_value, module_source)
            global_source = AttrSource(module_source, name)
        else:
            globals_name = self.output.install_global_by_id(
                "___unnamed_scope", self.f_globals
            )
            globals_source = GlobalSource(globals_name)
            fglobals_value = self.f_globals  # type: ignore[assignment]
            fglobals_vt = VariableTracker.build(self, fglobals_value, globals_source)
            global_source = GetItemSource(globals_source, name)  # type: ignore[assignment]
        return fglobals_value, fglobals_vt, global_source

    def _load_global(self, inst):
        if self.output.global_scope is self.f_globals:
            super()._load_global(inst)
        else:
            name = inst.argval

            _, fglobals_vt, global_source = self.get_globals_source_and_value(name)
            if self.output.side_effects.has_pending_mutation_of_attr(fglobals_vt, name):
                self.push(self.output.side_effects.load_attr(fglobals_vt, name))
            else:
                try:
                    value = self.f_globals[name]
                except KeyError:
                    return self.load_builtin(inst)

                self.push(VariableTracker.build(self, value, global_source))

    def STORE_GLOBAL(self, inst):
        if self.f_globals is self.parent.f_globals:
            super().STORE_GLOBAL(inst)
        else:
            value = self.pop()
            if isinstance(value, RemovableHandleVariable):
                unimplemented("Storing handles in globals - NYI")
            name = inst.argval
            fglobals_value, fglobals_vt, _ = self.get_globals_source_and_value(name)
            self.output.side_effects.store_attr(fglobals_vt, name, value)


class InliningGeneratorInstructionTranslator(InliningInstructionTranslator):
    generated_items: List[VariableTracker]

    def __init__(self, *args, **kwargs) -> None:
        super().__init__(*args, **kwargs)
        self.generated_items = []

    def YIELD_VALUE(self, inst: Instruction):
        self.generated_items.append(self.pop())
        if len(self.generated_items) > MAX_ITERATOR_LIMIT:
            unimplemented(
                "Too many yield values in generator. Maybe you are inlining an infinite generator. "
                f"If not, please report a bug at {PT2_ISSUE_TRACKER_URL}",
            )
        self.push(ConstantVariable.create(None))

    def GET_YIELD_FROM_ITER(self, inst):
        tos = self.stack[-1]
        if not isinstance(tos, ListIteratorVariable):
            self.pop()
            res = BuiltinVariable(iter).call_function(self, [tos], {})  # type: ignore[arg-type]
            self.push(res)

    def YIELD_FROM(self, inst):
        assert len(self.stack) >= 2
        val = self.pop()
        tos = self.stack[-1]
        if not (isinstance(val, ConstantVariable) and val.value is None):
            # invoke send
            # Unreachable code - if you hit this, you are implementing generator support and have
            # lifted the `unimplemented("generator")` in frame conversion. This codepath handles
            # subgenerator and lines up with this line in Python 3.10
            # https://github.com/python/cpython/blob/3.10/Python/ceval.c#L2599
            unimplemented("Unreachable sub-generator code")

        try:
            val = tos.next_variable(self)
        except (StopIteration, exc.ObservedUserStopIteration) as ex:
            if isinstance(ex, exc.ObservedUserStopIteration):
                exc.handle_observed_exception(self)

            # The iterator is exhausted. Stop the loop and return.
            self.pop()
            self.push(ConstantVariable.create(ex.value))
        else:
            self.push(val)
            # Add the value to yield into generated_items and replace the top of the stack with None
            self.YIELD_VALUE(inst)

            # Repeat the YIELD_FROM instruction in the next eval loop
            assert (
                isinstance(self.instruction_pointer, int)
                and self.instruction_pointer > 0
            )
            self.instruction_pointer -= 1

    def SEND(self, inst):
        assert len(self.stack) >= 2
        val = self.pop()
        tos = self.stack[-1]
        if isinstance(tos, ListIteratorVariable) or (
            isinstance(tos, UserDefinedObjectVariable)
            and isinstance(tos.value, collections.abc.Iterator)
        ):
            if isinstance(val, ConstantVariable) and val.value is None:
                try:
                    val = tos.next_variable(self)
                except (StopIteration, exc.ObservedUserStopIteration) as ex:
                    # To implement SEND, we have to look at the implementation
                    # when the iterator returns StopIteration. This translates to this code
                    # 3.11: https://github.com/python/cpython/blob/3.11/Python/ceval.c#L2613-L2619
                    # 3.12: https://github.com/python/cpython/blob/3.12/Python/bytecodes.c#L863-L866
                    # The implementation is different in 3.11 and 3.12. In 3.12, we rely
                    # on END_SEND to clean up. In 3.11, SEND does the cleanup as well.
                    if sys.version_info < (3, 12):
                        self.pop()  # Python 3.12 uses new opcode END_SEND
                    self.push(ConstantVariable.create(ex.value))
                    self.jump(inst)
                else:
                    self.push(val)
            else:
                # invoke send
                # Unreachable code - if you hit this, you are implementing generator support and have
                # lifted the `unimplemented("generator")` in frame conversion. This codepath handles
                # subgenerator and lines up with this line in Python 3.11
                # https://github.com/python/cpython/blob/3.11/Python/ceval.c#L2597
                unimplemented("Unreachable sub-generator code")
        else:
            unimplemented(f"SEND {typestr(tos)}")<|MERGE_RESOLUTION|>--- conflicted
+++ resolved
@@ -1129,8 +1129,8 @@
         self.output.side_effects.store_cell(cell, val)
 
         assert isinstance(cell, NewCellVariable)  # tame mypy
-        if cell.root_frame_local_name is not None:
-            val.set_name_hint(cell.root_frame_local_name)
+        if cell.is_root_frame_cell():
+            val.set_name_hint(cell.source.local_name)  # type: ignore[attr-defined]
 
     def LOAD_CLOSURE(self, inst):
         self.push(self._load_closure(inst.argval))
@@ -2599,11 +2599,7 @@
         speculation_log: SpeculationLog,
         distributed_state: Optional[DistributedState],
         # This determines whether to use the execution recorder.
-<<<<<<< HEAD
-        closure: Optional[Tuple[Any]] = None,
-=======
         closure: Optional[Tuple[types.CellType]] = None,
->>>>>>> 2a5115c8
     ) -> None:
         super().__init__()
         self.speculation_log = speculation_log
@@ -2768,19 +2764,20 @@
                     )
                     self.symbolic_locals[name] = var
 
-            # Populate `symbolic_locals` with cells created by this frame.
+            # Populate `symbolic_locals` with cells created by this frame,
+            # effectively implementing the `MAKE_CELL` instructions.
             side_effects = self.output.side_effects
             for name in self.cellvars():
                 if name in f_locals:
                     # This models cells that are also function inputs.
                     value = f_locals[name]
-                    # NOTE: in `f_locals` cells are already dereferenced, so we
-                    # can't easily retrieve the original cell objects. However,
-                    # we create a new cell object for the sake of internal
-                    # consistency (variable for each existing cell has an
-                    # associated python cell object).
+                    # NOTE: cell objects in `f_locals` are already dereferenced,
+                    # so we can't easily retrieve the original cell objects.
+                    # However, we create a new cell object for the sake of
+                    # internal consistency (variable for each existing cell has
+                    # an associated python cell object in `SideEffects`).
                     #
-                    # But this isn't the original cell object, why is this safe?
+                    # But this isn't the original cell object, why is it safe?
                     # That's because
                     #
                     # 1. Dynamo only uses these cell objects for their ids, so that
@@ -2794,7 +2791,9 @@
                     # after these cell objects are created. Thus they cannot be
                     # captured by any pre-existig function.
                     dummy_cell = types.CellType(value)
-                    cell_source = LocalSource(name, is_input=True)
+                    cell_source = LocalSource(
+                        name, is_input=True, is_root_frame_cell=True
+                    )
                     contents_source = AutoDerefLocalSource(cell_source)
                     contents_var: VariableTracker = LazyVariableTracker.create(
                         value, contents_source
@@ -2803,19 +2802,19 @@
                         cell_source, dummy_cell, contents_var
                     )
                     side_effects.store_cell(cell_var, contents_var)
-                    cell_var.root_frame_local_name = name
                     self.symbolic_locals[name] = cell_var
                 else:
-                    # This models cells used later in `f_code`; it effectively
-                    # implements `MAKE_CELL` on these names.
                     cell_var = side_effects.track_cell_new()
-                    cell_var.root_frame_local_name = name
                     self.symbolic_locals[name] = cell_var
-
-            # Populate `symbolic_locals` with cells captured by this frame.
-            # TODO refactor with the above and `UserFunctionVariable.bind_args`.
+                    # We conveniently piggyback on `LocalSource.reconstruct` so
+                    # we don't have to plumb extra stuff down to simplify
+                    # codegen of `cell_var` and its side effects.
+                    cell_var.source = LocalSource(name, is_root_frame_cell=True)
+
+            # Populate `symbolic_locals` with cells captured by this frame,
+            # effectively implementing the `COPY_FREE_VARS` instruction.
             for idx, name, cell in zip(itertools.count(), self.freevars(), closure):
-                cell_source = LocalSource(name)
+                cell_source = LocalSource(name, is_root_frame_cell=True)
                 contents_source = AutoDerefLocalSource(cell_source)
                 try:
                     contents_var = LazyVariableTracker.create(
@@ -2827,15 +2826,7 @@
                 cell_var = side_effects.track_cell_existing(
                     cell_source, cell, contents_var
                 )
-                cell_var.root_frame_local_name = name
                 self.symbolic_locals[name] = cell_var
-
-            # Avoid mapping to VariableTracker to prevent holding on to tensors.
-            self._captured_cell_id_to_name = {}
-            for name in self.code_options["co_freevars"]:
-                if name in f_locals:
-                    cell = f_locals[name]
-                    self._captured_cell_id_to_name[id(cell)] = name
 
             self.symbolic_torch_function_state = SymbolicTorchFunctionState(
                 torch_function_mode_stack
@@ -2885,20 +2876,6 @@
     def run(self):
         super().run()
 
-<<<<<<< HEAD
-=======
-    def lookup_variable_for_captured_cell(self, cell):
-        """
-        If `cell` is also captured by the root frame, return the VariableTracker
-        that represents the contents of the cell, else return None.
-        """
-        cell_id = id(cell)
-        if cell_id in self._captured_cell_id_to_name:
-            name = self._captured_cell_id_to_name[cell_id]
-            return self.symbolic_locals[name]
-        return None
-
->>>>>>> 2a5115c8
     def should_compile_partial_graph(self):
         if sys.version_info >= (3, 11):
             # Do not compile if current instruction's block is not the top with block
