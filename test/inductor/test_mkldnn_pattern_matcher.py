# Owner(s): ["oncall: cpu inductor"]
import contextlib
import copy
import itertools
import unittest

import torch
import torch.ao.quantization.quantizer.x86_inductor_quantizer as xiq

from torch._dynamo import config as dynamo_config
from torch._dynamo.utils import counters
from torch._export import capture_pre_autograd_graph
from torch._inductor import config, metrics
from torch._inductor.test_case import run_tests, TestCase
from torch._inductor.utils import run_and_get_code
from torch.ao.quantization.quantize_pt2e import (
    convert_pt2e,
    prepare_pt2e,
    prepare_qat_pt2e,
)
from torch.ao.quantization.quantizer.x86_inductor_quantizer import X86InductorQuantizer
from torch.nn import functional as F
from torch.testing._internal.common_quantization import (
    skipIfNoDynamoSupport,
    skipIfNoONEDNN,
    skipIfNoONEDNNBF16,
)
from torch.testing._internal.common_utils import IS_LINUX, skipIfRocm, TEST_MKL
from torch.testing._internal.inductor_utils import _check_has_dynamic_shape, HAS_CPU
from torch.testing._internal.common_mkldnn import bf32_on_and_off


# The dict value is match_nodes(computation_op+unary_op)

unary_list = {
    torch.nn.ReLU(): 2,
    torch.nn.Sigmoid(): 2,
    torch.nn.Tanh(): 2,
    torch.nn.Hardswish(): 6,
    torch.nn.LeakyReLU(0.1, inplace=False): 4,
    torch.nn.Hardtanh(min_val=-0.5, max_val=4, inplace=False): 3,
    torch.nn.Hardtanh(min_val=-0.5, max_val=float("inf"), inplace=False): 3,
    torch.nn.GELU(approximate="none"): 6,
    torch.nn.GELU(approximate="tanh"): 10,
    torch.nn.ReLU6(): 3,
    torch.nn.SiLU(): 3,
    torch.nn.Hardsigmoid(): 5,
}

non_decomposed_unary_list = [
    torch.nn.ReLU,
    torch.nn.Sigmoid,
    torch.nn.Tanh,
]

# The dict value is (match_count, match_nodes, inplace)
binary_list = {
    lambda x, y: torch.add(x, y): (1, 2, False),  # call_function
    lambda x, y: torch.add(y, x): (1, 2, False),  # call_function
    lambda x, y: x.add(y): (1, 2, False),  # call_method
    lambda x, y: x.add_(y): (1, 2, True),  # call_method
    lambda x, y: torch.sub(x, y): (1, 2, False),  # call_function
    lambda x, y: x.sub(y): (1, 2, False),  # call_method
    lambda x, y: x.sub_(y): (1, 2, True),  # call_method
}

quantization_add_fn_list = [
    lambda x, y: torch.add(x, y),
    lambda x, y: x.add(y),
]

quantization_inplace_add_fn_list = [
    lambda x, y: x.add_(y),
]


def get_default_quantizer(is_qat, is_dynamic):
    quantizer = X86InductorQuantizer()
    quantizer.set_global(
        xiq.get_default_x86_inductor_quantization_config(
            is_qat=is_qat, is_dynamic=is_dynamic
        )
    )
    return quantizer


def cal_conv_generated_kernel_number(mod, input, dtype):
    # this function is to decide how many kernels are generated
    # while testing conv2d/3d/deconv2d
    # the assumption is:
    #   (1) There will be a to_dtype kernel for input for lp
    #   (2) inductor always use channe_last format, there will
    #       be a to_channel_last format for input
    #   (3) to_dtype and to_channel_last for input can be fused
    #   (4) inductor always get channel last format from mkldnn_conv_pointwise(binary),
    #       and force the output to have same stride with eager.
    #       So there will be a to_contiguous for output if eager output is contiguouse
    mod = copy.deepcopy(mod)
    input = input.clone()
    if dtype == torch.float32:
        maybe_autocast = contextlib.nullcontext()
    else:
        maybe_autocast = torch.cpu.amp.autocast(dtype=dtype)
    with torch.no_grad(), maybe_autocast:
        output = mod(input)
    input_kernel, output_kernel = 0, 0
    if (
        input.is_contiguous(memory_format=torch.contiguous_format)
        or dtype != torch.float32
    ):
        input_kernel = 1
    if output.is_contiguous(memory_format=torch.contiguous_format):
        output_kernel = 1
    return input_kernel + output_kernel


@config.patch({"freezing": True})
class TestPatternMatcherBase(TestCase):
    def _check_unary_is_decomposed(self, unary_fn):
        return not any(
            isinstance(unary_fn, fn)
            for fn in [torch.nn.ReLU, torch.nn.Sigmoid, torch.nn.Tanh]
        )

    def _clone_inputs(self, inputs):
        def clone(x):
            if not isinstance(x, torch.Tensor):
                return x
            return x.clone()

        return tuple(clone(x) for x in inputs)

    def _generate_qdq_quantized_model(
        self, mod, inputs, is_qat=False, is_dynamic=False, quantizer=None
    ):
        maybe_no_grad = contextlib.nullcontext() if is_qat else torch.no_grad()
        with maybe_no_grad:
            export_model = capture_pre_autograd_graph(
                mod,
                inputs,
            )
            quantizer = (
                quantizer if quantizer else get_default_quantizer(is_qat, is_dynamic)
            )
            prepare_model = (
                prepare_qat_pt2e(export_model, quantizer)
                if is_qat
                else prepare_pt2e(export_model, quantizer)
            )
            prepare_model(*inputs)
            convert_model = convert_pt2e(prepare_model)
            torch.ao.quantization.move_exported_model_to_eval(convert_model)
            return convert_model

    def _test_common(
        self,
        mod,
        inputs,
        matcher_count=None,
        matcher_nodes=None,
        atol=1e-5,
        rtol=1.3e-6,
        check_autocast=torch.float32,
        check_quantization=False,
        is_qat=False,
        matcher_check_fn=None,
        dtype=None,
        is_dynamic=False,
        quantizer=None,
    ):
        counters.clear()
        torch._dynamo.reset()
        assert matcher_check_fn is not None or (
            matcher_count is not None and matcher_nodes is not None
        )
        if (
            check_autocast == torch.bfloat16
            and torch.ops.mkldnn._is_mkldnn_bf16_supported()
        ):
            maybe_autocast = torch.cpu.amp.autocast(dtype=torch.bfloat16)
            atol, rtol = 1e-2, 1e-2
        elif (
            check_autocast == torch.float16
            and torch.ops.mkldnn._is_mkldnn_fp16_supported()
        ):
            maybe_autocast = torch.cpu.amp.autocast(dtype=torch.float16)
            atol, rtol = 1e-2, 1e-2
        else:
            assert check_autocast == torch.float32
            maybe_autocast = contextlib.nullcontext()

        if check_quantization:
            convert_model = self._generate_qdq_quantized_model(
                mod, inputs, is_qat, is_dynamic, quantizer
            )
            with torch.no_grad(), maybe_autocast:
                _ = torch.compile(convert_model)(*inputs)
                if matcher_count is not None:
                    self.assertEqual(
                        counters["inductor"]["pattern_matcher_count"], matcher_count
                    )
                if matcher_nodes is not None:
                    self.assertEqual(
                        counters["inductor"]["pattern_matcher_nodes"],
                        matcher_nodes,
                    )
                if matcher_check_fn is not None:
                    matcher_check_fn()
        else:
            with torch.no_grad(), maybe_autocast:
                clone_inputs = self._clone_inputs(inputs)
                expected = mod(*inputs)
                actual = torch.compile(mod)(*clone_inputs)
                torch.testing.assert_close(actual, expected, atol=atol, rtol=rtol)
                if matcher_count is not None:
                    self.assertEqual(
                        counters["inductor"]["pattern_matcher_count"], matcher_count
                    )
                if matcher_nodes is not None:
                    self.assertEqual(
                        counters["inductor"]["pattern_matcher_nodes"],
                        matcher_nodes,
                    )
                if matcher_check_fn is not None:
                    matcher_check_fn()

    def _test_code_common(
        self,
        mod,
        inputs,
        include_ops,
        exclude_ops,
        atol=1e-5,
        rtol=1.3e-6,
        check_quantization=False,
        check_dynamic=None,
    ):
        with torch.no_grad():
            clone_inputs = self._clone_inputs(inputs)
            if check_quantization:
                mod = self._generate_qdq_quantized_model(mod, inputs)
            expected = mod(*inputs)
            actual, (source_code,) = run_and_get_code(
                torch.compile(mod, fullgraph=True, dynamic=check_dynamic),
                *clone_inputs,
            )
            for op in include_ops:
                self.assertIn(op, source_code)
            for op in exclude_ops:
                self.assertNotIn(op, source_code)
            if check_dynamic is not None:
                _check_has_dynamic_shape(self, source_code)
            if not check_quantization:
                # Skip due to reduce range setting for Quantization on preCI system.
                torch.testing.assert_close(actual, expected, atol=atol, rtol=rtol)


class TestPatternMatcher(TestPatternMatcherBase):
    def _test_conv_unary_cpu_base(self, dim=4):
        assert dim == 4 or dim == 5

        class M(torch.nn.Module):
            def __init__(
                self,
                unary_fn,
                **kwargs,
            ):
                super().__init__()
                if dim == 4:
                    self.conv = torch.nn.Conv2d(3, 16, kernel_size=3, stride=1)
                else:
                    self.conv = torch.nn.Conv3d(3, 16, kernel_size=3, stride=1)
                self.unary_fn = unary_fn

            def forward(self, x):
                x = self.conv(x)
                return self.unary_fn(x)

        dtypes = [
            torch.float,
        ]
        if torch.ops.mkldnn._is_mkldnn_bf16_supported():
            dtypes.append(torch.bfloat16)
        if torch.ops.mkldnn._is_mkldnn_fp16_supported():
            dtypes.append(torch.float16)
        cl_format = torch.channels_last if dim == 4 else torch.channels_last_3d
        options = itertools.product(
            unary_list.keys(),
            [torch.contiguous_format, cl_format],
            dtypes,
        )

        for (
            unary_fn,
            memory_format,
            dtype,
        ) in options:
            metrics.reset()
            if dim == 4:
                x_shape = (1, 3, 56, 56)
            else:
                x_shape = (1, 3, 20, 56, 56)
            mod = M(unary_fn).to(memory_format=memory_format).eval()

            v = (
                torch.randn(x_shape, dtype=torch.float32)
                .add(1)
                .to(memory_format=memory_format)
            )
            # Add 1 for weight packing pass.
            match_nodes = unary_list[unary_fn] + 1
            if dtype in (
                torch.float16,
                torch.bfloat16,
            ) and self._check_unary_is_decomposed(unary_fn):
                # Has extra dtype conversion nodes for autocast.
                match_nodes += 2
            self._test_common(mod, (v,), 2, match_nodes, check_autocast=dtype)
            generated_kernel_count = cal_conv_generated_kernel_number(mod, v, dtype)
            self.assertEqual(metrics.generated_kernel_count, generated_kernel_count)

<<<<<<< HEAD
    @bf32_on_and_off()
    def test_conv2d_unary_cpu(self):
        self._test_conv_unary_cpu_base(dim=4)

    @bf32_on_and_off()
=======
    @skipIfNoDynamoSupport
    @skipIfNoONEDNN
    @skipIfRocm
    def test_conv2d_unary_cpu(self):
        self._test_conv_unary_cpu_base(dim=4)

    @skipIfNoDynamoSupport
    @skipIfNoONEDNN
    @skipIfRocm
>>>>>>> a42b3313
    def test_conv3d_unary_cpu(self):
        self._test_conv_unary_cpu_base(dim=5)

    def test_linear_unary(self):
        class M(torch.nn.Module):
            def __init__(
                self,
                unary_fn,
                in_features,
                out_features,
                bias,
                **kwargs,
            ):
                super().__init__()
                self.linear = torch.nn.Linear(
                    in_features,
                    out_features,
                    bias,
                    **kwargs,
                )
                self.unary_fn = unary_fn

            def forward(self, x):
                x = self.linear(x)
                return self.unary_fn(x)

        dtypes = []
        if torch.ops.mkldnn._is_mkldnn_bf16_supported():
            dtypes.append(torch.bfloat16)
        if torch.ops.mkldnn._is_mkldnn_fp16_supported():
            dtypes.append(torch.float16)
        options = itertools.product(unary_list, [True, False], dtypes)
        for unary_fn, bias, dtype in options:
            metrics.reset()
            mod = M(unary_fn, 10, 30, bias=bias).eval()
            # only fuse for linear when the dtype is bf16
            mod = mod
            v = torch.randn(2, 10)
            # packing pass + unary fusion.
            matcher_count = 2
            # Add 1 for weight packing pass.
            matcher_nodes = unary_list[unary_fn] + 1
            if self._check_unary_is_decomposed(unary_fn):
                # Has extra dtype conversion nodes for autocast.
                matcher_nodes += 2
            self._test_common(
                mod, (v,), matcher_count, matcher_nodes, check_autocast=dtype
            )
            # only generated 1 kernel for "to"
            self.assertEqual(metrics.generated_kernel_count, 1)

    @unittest.skipIf(not TEST_MKL, "Test requires MKL")
    def test_linear_fp32(self):
        class M(torch.nn.Module):
            def __init__(self, bias):
                super().__init__()
                self.linear = torch.nn.Linear(10, 30, bias)

            def forward(self, x):
                return self.linear(x)

        for bias in [True, False]:
            mod = M(bias=bias).eval()
            v = torch.randn(2, 10)
            # packing pass.
            matcher_count = 1
            matcher_nodes = 1
            self._test_common(mod, (v,), matcher_count, matcher_nodes)

<<<<<<< HEAD
    @bf32_on_and_off()
=======
    def test_linear_add_bias(self):
        class M(torch.nn.Module):
            def __init__(self, dtype, unary_fn):
                super().__init__()
                self.linear = torch.nn.Linear(10, 64, bias=False)
                self.bias = torch.randn(64).to(dtype=dtype)
                self.unary_fn = unary_fn

            def forward(self, x):
                x = self.linear(x) + self.bias
                return self.unary_fn(x)

        dtypes = []
        if torch.ops.mkldnn._is_mkldnn_bf16_supported():
            dtypes.append(torch.bfloat16)
        if torch.ops.mkldnn._is_mkldnn_fp16_supported():
            dtypes.append(torch.float16)
        options = itertools.product(unary_list, dtypes)
        for unary_fn, dtype in options:
            metrics.reset()
            mod = M(dtype, unary_fn).eval()
            v = torch.randn(2, 10)
            matcher_count = 3
            # Add 1 for weight packing pass, add 2 for bias folding pass.
            matcher_nodes = unary_list[unary_fn] + 3
            if self._check_unary_is_decomposed(unary_fn):
                # Has extra dtype conversion nodes for autocast.
                matcher_nodes += 2
            self._test_common(
                mod, (v,), matcher_count, matcher_nodes, check_autocast=dtype
            )
            self.assertEqual(metrics.generated_kernel_count, 1)

    @skipIfNoDynamoSupport
    @skipIfNoONEDNN
    @skipIfRocm
>>>>>>> a42b3313
    def test_conv_transpose2d_unary(self):
        class M(torch.nn.Module):
            def __init__(
                self,
                unary_fn,
                **kwargs,
            ):
                super().__init__()
                self.conv_transpose2d = torch.nn.ConvTranspose2d(
                    3, 16, 3, stride=2, padding=1
                )
                self.unary_fn = unary_fn

            def forward(self, x):
                x = self.conv_transpose2d(x)
                return self.unary_fn(x)

        dtypes = [
            torch.float,
        ]
        if torch.ops.mkldnn._is_mkldnn_bf16_supported():
            dtypes.append(torch.bfloat16)
        if torch.ops.mkldnn._is_mkldnn_fp16_supported():
            dtypes.append(torch.float16)

        options = itertools.product(
            unary_list,
            [torch.contiguous_format, torch.channels_last],
            dtypes,
        )

        for unary_fn, memory_format, dtype in options:
            metrics.reset()
            x_shape = (1, 3, 28, 28)
            mod = M(unary_fn).eval()

            v = torch.randn(x_shape, dtype=torch.float32).to(
                memory_format=memory_format
            )
            # Add 1 for weight packing pass.
            match_nodes = unary_list[unary_fn] + 1
            if dtype in (
                torch.float16,
                torch.bfloat16,
            ) and self._check_unary_is_decomposed(unary_fn):
                # Has extra dtype conversion nodes for autocast.
                match_nodes += 2
            self._test_common(mod, (v,), 2, match_nodes, check_autocast=dtype)
            generated_kernel_count = cal_conv_generated_kernel_number(mod, v, dtype)
            self.assertEqual(metrics.generated_kernel_count, generated_kernel_count)

    def _test_conv_binary_base(self, dim=4):
        assert dim == 4 or dim == 5

        class M(torch.nn.Module):
            def __init__(
                self,
                binary_fn,
                has_relu,
                **kwargs,
            ):
                super().__init__()
                if dim == 4:
                    self.conv1 = torch.nn.Conv2d(3, 16, kernel_size=3, stride=1)
                    self.conv2 = torch.nn.Conv2d(3, 16, kernel_size=3, stride=1)
                else:
                    self.conv1 = torch.nn.Conv3d(3, 16, kernel_size=3, stride=1)
                    self.conv2 = torch.nn.Conv3d(3, 16, kernel_size=3, stride=1)
                self.binary_fn = binary_fn
                self.has_relu = has_relu

            def forward(self, x):
                x1 = self.conv1(x)
                x2 = self.conv2(x)
                if has_relu:
                    return self.binary_fn(x1, x2).relu()
                else:
                    return self.binary_fn(x1, x2)

        dtypes = [
            torch.float,
        ]
        if torch.ops.mkldnn._is_mkldnn_bf16_supported():
            dtypes.append(torch.bfloat16)
        if torch.ops.mkldnn._is_mkldnn_fp16_supported():
            dtypes.append(torch.float16)
        cl_format = torch.channels_last if dim == 4 else torch.channels_last_3d
        test_memory_format = [torch.contiguous_format, cl_format]
        options = itertools.product(
            binary_list,
            [True, False],
            test_memory_format,
            dtypes,
        )

        for (
            binary_fn,
            has_relu,
            memory_format,
            dtype,
        ) in options:
            metrics.reset()
            if dim == 4:
                x_shape = (1, 3, 56, 56)
            else:
                x_shape = (1, 3, 20, 56, 56)
            mod = M(binary_fn, has_relu).eval()
            v = (
                torch.randn(x_shape, dtype=torch.float32, requires_grad=True)
                .add(1)
                .to(memory_format=memory_format)
            )
            match_count = binary_list[binary_fn][0] + 2
            match_nodes = binary_list[binary_fn][1]
            if has_relu:
                match_nodes += 1
            self._test_common(
                mod, (v,), match_count, match_nodes + 2, check_autocast=dtype
            )
            generated_kernel_count = cal_conv_generated_kernel_number(mod, v, dtype)
            self.assertEqual(metrics.generated_kernel_count, generated_kernel_count)

<<<<<<< HEAD
    @bf32_on_and_off()
    def test_conv2d_binary(self):
        self._test_conv_binary_base(dim=4)

    @bf32_on_and_off()
=======
    @skipIfNoDynamoSupport
    @skipIfNoONEDNN
    @skipIfRocm
    def test_conv2d_binary(self):
        self._test_conv_binary_base(dim=4)

    @skipIfNoDynamoSupport
    @skipIfNoONEDNN
    @skipIfRocm
>>>>>>> a42b3313
    def test_conv3d_binary(self):
        self._test_conv_binary_base(dim=5)

    def test_linear_binary(self):
        class M(torch.nn.Module):
            def __init__(self, binary_fn, in_channels, out_channels, bias, **kwargs):
                super().__init__()
                self.linear = torch.nn.Linear(
                    in_channels, out_channels, bias=bias, **kwargs
                )
                self.binary_fn = binary_fn

            def forward(self, x, y):
                x = self.linear(x)
                x = self.binary_fn(x, y.clone())
                return x

        dtypes = []
        if torch.ops.mkldnn._is_mkldnn_bf16_supported():
            dtypes.append(torch.bfloat16)
        if torch.ops.mkldnn._is_mkldnn_fp16_supported():
            dtypes.append(torch.float16)
        options = itertools.product(
            binary_list, [[2, 3, 10], [2, 10]], [True, False], dtypes
        )
        out_feature = 30
        for binary_fn, input_shape, bias, dtype in options:
            metrics.reset()
            # addmm(mm) + (linear+add)
            match_count = 2
            match_nodes = 3
            if len(input_shape) == 3:
                is_inplace = binary_list[binary_fn][2]
                # view + linear + view(joint_graph+freeze pass)
                match_count = match_count + 5 if is_inplace else match_count + 3
                match_nodes = match_nodes + 7 if is_inplace else match_nodes + 5
            mod = M(binary_fn, input_shape[-1], out_feature, bias).eval()
            v = torch.randn(input_shape)
            other = torch.randn(input_shape[:-1] + [out_feature]).to(dtype)
            self._test_common(
                mod,
                (
                    v,
                    other,
                ),
                match_count,
                match_nodes,
                check_autocast=dtype,
            )
            self.assertEqual(metrics.generated_kernel_count, 1)

    def test_multi_linear_share_same_input(self):
        # llama pattern.
        class M(torch.nn.Module):
            def __init__(
                self,
            ):
                super().__init__()
                self.w1 = torch.nn.Linear(16, 16, bias=False)
                self.w2 = torch.nn.Linear(16, 16, bias=False)

            def forward(self, x):
                return F.silu(self.w1(x)) * F.relu(self.w2(x))

        dtypes = []
        if torch.ops.mkldnn._is_mkldnn_bf16_supported():
            dtypes.append(torch.bfloat16)
        if torch.ops.mkldnn._is_mkldnn_fp16_supported():
            dtypes.append(torch.float16)
        for dtype in dtypes:
            mod = M().to(dtype).eval()
            v = torch.randn(2, 4, 16).to(dtype)
            # 1. view(match_count=4, match_nodes=4).
            # 2. mm to packed linear(match_count=2, match_nodes=2).
            # 3. view+linear+view to linear(match_count=2, match_nodes=6).
            # 4. linear+silu fusion(match_count=1, match_nodes=5)
            # 5. linear+relu fusion(match_count=1, match_nodes=2)

            match_count = 10
            match_nodes = 19
            self._test_common(mod, (v,), match_count, match_nodes, rtol=1e-2, atol=1e-2)

    def _qconv2d_cpu_test_helper(self, int8_mixed_bf16=False):
        class M(torch.nn.Module):
            def __init__(
                self,
                **kwargs,
            ):
                super().__init__()
                self.conv = torch.nn.Conv2d(3, 128, kernel_size=3, stride=1)
                self.conv2 = torch.nn.Conv2d(128, 128, kernel_size=3, stride=1)

            def forward(self, x):
                return self.conv2(self.conv(x))

        mod = M().eval()
        v = torch.randn((1, 3, 8, 8), dtype=torch.float32, requires_grad=False).add(1)

        def matcher_check_fn():
            # 1. Dequant-Conv2D pattern matched in QConv2D weight prepack * 1
            #    int8_mixed_fp32: [dequant_node, dequantize_per_channel, clone, convolution]
            #    int8_mixed_bf16: [dequant_node, optional(convert_element_type_4),
            #     dequantize_per_channel, optional(convert_element_type_3), clone, convolution]
            self.assertEqual(
                counters["inductor"]["qconv2d_weight_prepack_matcher_count"], 2
            )
            self.assertEqual(
                counters["inductor"]["qconv2d_weight_prepack_matcher_nodes"],
                12 if int8_mixed_bf16 else 8,
            )

        self._test_common(
            mod,
            (v,),
            check_quantization=True,
            check_autocast=torch.bfloat16 if int8_mixed_bf16 else torch.float,
            matcher_check_fn=matcher_check_fn,
        )

    @skipIfNoDynamoSupport
    @skipIfNoONEDNN
    @skipIfRocm
    def test_qconv2d_cpu(self):
        r"""
        This testcase will quantize a single Conv2d module.
        """
        self._qconv2d_cpu_test_helper()

    @skipIfNoDynamoSupport
    @skipIfNoONEDNNBF16
    @skipIfNoONEDNN
    @skipIfRocm
    def test_qconv2d_int8_mixed_bf16(self):
        r"""
        This testcase will quantize a single Conv2d module with int8_mixed_bf16 quantization.
        """
        self._qconv2d_cpu_test_helper(int8_mixed_bf16=True)

    def _qconv2d_unary_cpu_test_helper(
        self,
        int8_mixed_bf16=False,
        unary_op=torch.nn.ReLU(),
        qconv2d_unary_matcher_nodes=None,
    ):
        class M(torch.nn.Module):
            def __init__(
                self,
                **kwargs,
            ):
                super().__init__()
                self.conv = torch.nn.Conv2d(3, 128, kernel_size=3, stride=1)
                self.unary_fn = copy.deepcopy(unary_op)
                self.conv2 = torch.nn.Conv2d(128, 128, kernel_size=3, stride=1)
                self.unary_fn2 = copy.deepcopy(unary_op)

            def forward(self, x):
                tmp = self.unary_fn(self.conv(x))
                return self.unary_fn2(self.conv2(tmp))

        mod = M().eval()
        v = torch.randn((1, 3, 8, 8), dtype=torch.float32, requires_grad=False).add(1)

        def matcher_check_fn():
            # 1. Dequant-Conv2D pattern matched in quantization weight prepack * 2
            self.assertEqual(
                counters["inductor"]["qconv2d_weight_prepack_matcher_count"], 2
            )
            # 2. QConv2D Unary fusion in post-grad fusion pass * 2
            self.assertEqual(counters["inductor"]["qconv2d_unary_matcher_count"], 2)
            if qconv2d_unary_matcher_nodes:
                self.assertEqual(
                    counters["inductor"]["qconv2d_unary_matcher_nodes"],
                    qconv2d_unary_matcher_nodes,
                )

        self._test_common(
            mod,
            (v,),
            check_quantization=True,
            check_autocast=torch.bfloat16 if int8_mixed_bf16 else torch.float,
            matcher_check_fn=matcher_check_fn,
        )

    @skipIfNoDynamoSupport
    @skipIfNoONEDNN
    @skipIfRocm
    def test_qconv2d_relu_cpu(self):
        r"""
        This testcase will quantize Conv2d->ReLU pattern.
        """
        self._qconv2d_unary_cpu_test_helper()

    @skipIfNoDynamoSupport
    @skipIfNoONEDNNBF16
    @skipIfNoONEDNN
    @skipIfRocm
    def test_qconv2d_relu_int8_mixed_bf16(self):
        r"""
        This testcase will quantize Conv2d->ReLU pattern with int8_mixed_bf16 quantization.
        """
        self._qconv2d_unary_cpu_test_helper(int8_mixed_bf16=True)

    @skipIfNoDynamoSupport
    @skipIfNoONEDNN
    @skipIfRocm
    def test_qconv2d_relu6_cpu(self):
        r"""
        This testcase will quantize Conv2d->ReLU6 pattern.
        """
        self._qconv2d_unary_cpu_test_helper(unary_op=torch.nn.ReLU6())

    @skipIfNoDynamoSupport
    @skipIfNoONEDNN
    @skipIfRocm
    def test_qconv2d_hardtanh_cpu(self):
        r"""
        This testcase will quantize Conv2d->Hardtanh pattern.
        """
        self._qconv2d_unary_cpu_test_helper(unary_op=torch.nn.Hardtanh())

    @skipIfNoDynamoSupport
    @skipIfNoONEDNNBF16
    @skipIfNoONEDNN
    @skipIfRocm
    def test_qconv2d_hardtanh_int8_mixed_bf16_cpu(self):
        r"""
        This testcase will quantize Conv2d->Hardtanh pattern.
        Match.nodes:
            [qconv2d_pointwise_default, convert_element_type, clamp_min, clamp_max, convert_element_type, quantize_per_tensor]
            [qconv2d_pointwise_default, convert_element_type, clamp_min, clamp_max, convert_element_type]
        """
        self._qconv2d_unary_cpu_test_helper(
            unary_op=torch.nn.Hardtanh(),
            int8_mixed_bf16=True,
            qconv2d_unary_matcher_nodes=11,
        )

    @skipIfNoDynamoSupport
    @skipIfNoONEDNN
    @skipIfRocm
    def test_qconv2d_hardswish_cpu(self):
        r"""
        This testcase will quantize Conv2d->Hardswish pattern.
        """
        self._qconv2d_unary_cpu_test_helper(unary_op=torch.nn.Hardswish())

    @skipIfNoDynamoSupport
    @skipIfNoONEDNNBF16
    @skipIfNoONEDNN
    @skipIfRocm
    def test_qconv2d_hardswish_int8_mixed_bf16_cpu(self):
        r"""
        This testcase will quantize Conv2d->Hardswish pattern.
        Match.nodes:
            [qconv2d_pointwise_default, convert_element_type, add, clamp_min,
             clamp_max, mul, div, convert_element_type, quantize_per_tensor]
            [qconv2d_pointwise_default, convert_element_type, add, clamp_min, clamp_max, mul, div, convert_element_type]
        """
        self._qconv2d_unary_cpu_test_helper(
            unary_op=torch.nn.Hardswish(),
            int8_mixed_bf16=True,
            qconv2d_unary_matcher_nodes=17,
        )

    @skipIfNoDynamoSupport
    @skipIfNoONEDNN
    @skipIfRocm
    def test_qconv2d_silu_cpu(self):
        r"""
        This testcase will quantize Conv2d->SiLU pattern.
        """
        self._qconv2d_unary_cpu_test_helper(unary_op=torch.nn.SiLU())

    @skipIfNoDynamoSupport
    @skipIfNoONEDNNBF16
    @skipIfNoONEDNN
    @skipIfRocm
    def test_qconv2d_silu_int8_mixed_bf16_cpu(self):
        r"""
        This testcase will quantize Conv2d->SiLU pattern.
        Match.nodes:
            [qconv2d_pointwise_default, convert_element_type, sigmoid, mul,
             convert_element_type, quantize_per_tensor]
            [qconv2d_pointwise_default, convert_element_type, sigmoid, mul, convert_element_type]
        """
        self._qconv2d_unary_cpu_test_helper(
            unary_op=torch.nn.SiLU(),
            int8_mixed_bf16=True,
            qconv2d_unary_matcher_nodes=11,
        )

    def _qconv2d_add_cpu_test_helper(self, use_relu=False, int8_mixed_bf16=False):
        r"""
        This testcase will quantize a Conv2d->Add pattern as:
                 X
               /   \
        Conv1(X)   Conv2(X)
               \   /
                Add
                 |
           Optional(relu)
                 |
                 Y
        """

        class M(torch.nn.Module):
            def __init__(
                self,
                add_fn,
                use_relu,
                **kwargs,
            ):
                super().__init__()
                self.conv1 = torch.nn.Conv2d(3, 6, kernel_size=3, stride=1)
                self.conv2 = torch.nn.Conv2d(3, 6, kernel_size=3, stride=1)
                self.add_fn = add_fn
                self.relu = torch.nn.ReLU()
                self.conv3 = torch.nn.Conv2d(6, 6, kernel_size=3, stride=1)
                self.conv4 = torch.nn.Conv2d(6, 6, kernel_size=3, stride=1)
                self.add_fn2 = add_fn
                self.relu2 = torch.nn.ReLU()
                self.use_relu = use_relu

            def forward(self, x):
                x1 = self.conv1(x)
                x2 = self.conv2(x)
                tmp = self.add_fn(x1, x2)
                if self.use_relu:
                    tmp = self.relu(tmp)
                tmp1 = self.conv3(tmp)
                tmp2 = self.conv4(tmp)
                res = self.add_fn2(tmp1, tmp2)
                if self.use_relu:
                    res = self.relu2(res)
                return res

        for add_fn in quantization_add_fn_list + quantization_inplace_add_fn_list:
            mod = M(add_fn, use_relu).eval()
            v = torch.randn((1, 3, 8, 8), dtype=torch.float32, requires_grad=False).add(
                1
            )

            def matcher_check_fn():
                # 1. Dequant-Conv2D pattern matched in quantization weight prepack * 4
                self.assertEqual(
                    counters["inductor"]["qconv2d_weight_prepack_matcher_count"], 4
                )
                # 2. Qconv2d Binary Unary fusion in post-grad fusion pass * 2
                self.assertEqual(
                    counters["inductor"]["qconv2d_binary_matcher_count"], 2
                )

            self._test_common(
                mod,
                (v,),
                check_quantization=True,
                check_autocast=torch.bfloat16 if int8_mixed_bf16 else torch.float,
                matcher_check_fn=matcher_check_fn,
            )

    @skipIfNoDynamoSupport
    @skipIfNoONEDNN
    @skipIfRocm
    def test_qconv2d_add_cpu(self):
        self._qconv2d_add_cpu_test_helper()

    @skipIfNoDynamoSupport
    @skipIfNoONEDNNBF16
    @skipIfNoONEDNN
    @skipIfRocm
    def test_qconv2d_add_int8_mixed_bf16(self):
        self._qconv2d_add_cpu_test_helper(int8_mixed_bf16=True)

    @skipIfNoDynamoSupport
    @skipIfNoONEDNN
    @skipIfRocm
    def test_qconv2d_add_relu_cpu(self):
        self._qconv2d_add_cpu_test_helper(use_relu=True)

    @skipIfNoDynamoSupport
    @skipIfNoONEDNNBF16
    @skipIfNoONEDNN
    @skipIfRocm
    def test_qconv2d_add_relu_int8_mixed_bf16(self):
        self._qconv2d_add_cpu_test_helper(use_relu=True, int8_mixed_bf16=True)

    @skipIfNoDynamoSupport
    @skipIfNoONEDNN
    @skipIfRocm
    def test_qconv2d_add_broadcast_shapes_cpu(self):
        r"""
        This testcase will quantize Conv2d->add pattern using broadcast shape inputs.
        Conv2d->Add fusion will fail for the broadcast shape inputs case.
        """

        class M(torch.nn.Module):
            def __init__(self, use_bias):
                super().__init__()
                self.conv = torch.nn.Conv2d(32, 32, kernel_size=3, stride=1)

            def forward(self, x1, x2):
                return torch.add(self.conv(x1), x2)

        bias_list = [True, False]
        for bias in bias_list:
            mod = M(bias).eval()
            x1 = torch.randn((2, 32, 9, 9))
            x2 = torch.randn((2, 32, 1, 1))

            def matcher_check_fn():
                # 1. Dequant-Conv2D pattern matched in quantization weight prepack * 1
                self.assertEqual(
                    counters["inductor"]["qconv2d_weight_prepack_matcher_count"], 1
                )
                # 2. Qconv2d Binary Unary fusion in post-grad fusion pass * 0
                self.assertEqual(
                    counters["inductor"]["qconv2d_binary_matcher_count"], 0
                )

            self._test_common(
                mod,
                (x1, x2),
                check_quantization=True,
                matcher_check_fn=matcher_check_fn,
            )

    @skipIfNoDynamoSupport
    @skipIfNoONEDNN
    @skipIfRocm
    def test_qconv2d_add_2(self):
        r"""
        This testcase prevents this pattern be matched as a conv_binary fusion by mistake.
                Conv(X)  3
                    \   /
                     Add
        We see this pattern in Mobilenet v3 large which add is decomposed from torch.nn.Hardswish or torch.nn.Hardsigmoid.
        """

        class M(torch.nn.Module):
            def __init__(
                self,
                post_op,
            ):
                super().__init__()
                self.conv = torch.nn.Conv2d(3, 6, kernel_size=3, stride=1)
                self.post_op = post_op

            def forward(self, x):
                return self.post_op(self.conv(x))

        for post_op in [
            torch.nn.Hardswish(inplace=True),
            torch.nn.Hardsigmoid(inplace=True),
        ]:
            mod = M(post_op).eval()
            v = torch.randn((1, 3, 8, 8), dtype=torch.float32, requires_grad=False).add(
                1
            )

            def matcher_check_fn():
                # Shouldn't hit conv binary fusion
                self.assertEqual(
                    counters["inductor"]["qconv2d_binary_matcher_count"], 0
                )

            self._test_common(
                mod,
                (v,),
                check_quantization=True,
                matcher_check_fn=matcher_check_fn,
            )

    @skipIfNoDynamoSupport
    @skipIfNoONEDNN
    @skipIfRocm
    def test_qconv2d_add_3(self):
        r"""
        This testcase will test below model:
             x
           /   \
        conv1  maxpool
          \    /   \
           add    conv2
            \     /
              cat
        Based on default recipe of x86InductorQuantizer, we will see this pattern after convert:
        qconv1    maxpool
         \           |
          \         q1
           \       /   \
            \     dq1  qconv2
             \   /
              add
               |
               q2
        Since q1 has 2 users and qconv2 is not ancestor node of qconv1, we shouldn't fuse:
                int8
                 /
        qconv1 dq1
           \   /
            add
             |
             q2
             |
            int8
        Instead we can match and fuse this pattern into qconv_binary:
        qconv1  fp32
            \   /
             add
              |
             fp32
        """

        class M(torch.nn.Module):
            def __init__(
                self,
            ):
                super().__init__()
                self.conv1 = torch.nn.Conv2d(3, 3, kernel_size=3, stride=1)
                self.conv2 = torch.nn.Conv2d(3, 3, kernel_size=1, stride=1)
                self.maxpool = torch.nn.MaxPool2d(
                    kernel_size=3, stride=1, padding=0, dilation=1
                )

            def forward(self, x):
                tmp1 = self.conv1(x)
                tmp2 = self.maxpool(x)
                add = torch.add(tmp1, tmp2)
                tmp3 = self.conv2(tmp2)
                return torch.cat((add, tmp3), dim=1)

        mod = M().eval()
        v = torch.randn((1, 3, 8, 8), dtype=torch.float32, requires_grad=False).add(1)

        def matcher_check_fn():
            self.assertEqual(counters["inductor"]["qconv2d_binary_matcher_count"], 1)
            # The matched qconv binary pattern should have 2 nodes [qconv, add]
            # instead of 11 which has dequant in binary input and output quant
            self.assertEqual(counters["inductor"]["qconv2d_binary_matcher_nodes"], 2)

        self._test_common(
            mod,
            (v,),
            check_quantization=True,
            matcher_check_fn=matcher_check_fn,
        )

    @skipIfNoDynamoSupport
    @skipIfNoONEDNN
    @skipIfRocm
    def test_qat_qconv2d(self):
        r"""
        This testcase will quantize a single Conv2d module with qat flow.
        """

        class M(torch.nn.Module):
            def __init__(
                self,
                **kwargs,
            ):
                super().__init__()
                self.conv = torch.nn.Conv2d(3, 128, kernel_size=3, stride=1)
                self.bn = torch.nn.BatchNorm2d(128)

            def forward(self, x):
                return self.bn(self.conv(x))

        mod = M().train()
        v = torch.randn((1, 3, 8, 8), dtype=torch.float32, requires_grad=True).add(1)

        def matcher_check_fn():
            # 1. Dequant-conv pattern matched in quantization weight prepack * 1
            #    [dequantize_per_tensor, dequantize_per_channel, clone, convolution]
            self.assertEqual(
                counters["inductor"]["qconv2d_weight_prepack_matcher_count"], 1
            )
            self.assertEqual(
                counters["inductor"]["qconv2d_weight_prepack_matcher_nodes"], 4
            )
            # 2. QConv2D Unary fusion in post-grad fusion pass * 1
            #    [qconv2d_pointwise_default, quantize_per_tensor]
            self.assertEqual(counters["inductor"]["qconv2d_unary_matcher_count"], 1)
            self.assertEqual(counters["inductor"]["qconv2d_unary_matcher_nodes"], 2)

        self._test_common(
            mod,
            (v,),
            check_quantization=True,
            is_qat=True,
            matcher_check_fn=matcher_check_fn,
        )

    def _qat_qconv2d_unary_cpu_test_helper(
        self,
        unary_op=torch.nn.ReLU(),
    ):
        class M(torch.nn.Module):
            def __init__(
                self,
                **kwargs,
            ):
                super().__init__()
                self.conv = torch.nn.Conv2d(3, 3, kernel_size=3, stride=1)
                self.unary_fn = copy.deepcopy(unary_op)
                self.bn = torch.nn.BatchNorm2d(3)
                self.conv2 = torch.nn.Conv2d(3, 3, kernel_size=3, stride=1)
                self.unary_fn2 = copy.deepcopy(unary_op)
                self.bn2 = torch.nn.BatchNorm2d(3)

            def forward(self, x):
                tmp = self.unary_fn(self.bn(self.conv(x)))
                return self.unary_fn2(self.bn2(self.conv2(tmp)))

        mod = M()
        v = torch.randn((1, 3, 8, 8), dtype=torch.float32, requires_grad=True).add(1)

        def matcher_check_fn():
            # 1. Dequant-conv pattern matched in quantization weight prepack * 1
            #    [convert_element_type_1, sub, mul_1, dequantize_per_channel, clone, convolution]
            self.assertEqual(
                counters["inductor"]["qconv2d_weight_prepack_matcher_count"], 2
            )
            # 2. QConv2D Unary fusion in post-grad fusion pass * 1
            #    [qconv2d_pointwise_default, relu, div_1, round_2, add_1, clamp_min_1, clamp_max_1, convert_element_type_2]
            self.assertEqual(counters["inductor"]["qconv2d_unary_matcher_count"], 2)

        self._test_common(
            mod,
            (v,),
            check_quantization=True,
            is_qat=True,
            matcher_check_fn=matcher_check_fn,
        )

    @skipIfNoDynamoSupport
    @skipIfNoONEDNN
    @skipIfRocm
    def test_qat_qconv2d_relu(self):
        r"""
        This testcase will quantize Conv2d->ReLU pattern with qat flow.
        """

        self._qat_qconv2d_unary_cpu_test_helper()

    @skipIfNoDynamoSupport
    @skipIfNoONEDNN
    @skipIfRocm
    def test_qat_qconv2d_relu6(self):
        r"""
        This testcase will quantize Conv2d->ReLU6 pattern with qat flow.
        """
        self._qat_qconv2d_unary_cpu_test_helper(unary_op=torch.nn.ReLU6())

    @skipIfNoDynamoSupport
    @skipIfNoONEDNN
    @skipIfRocm
    def test_qat_qconv2d_hardtanh(self):
        r"""
        This testcase will quantize Conv2d->Hardtanh pattern with qat flow.
        """
        self._qat_qconv2d_unary_cpu_test_helper(unary_op=torch.nn.Hardtanh())

    @skipIfNoDynamoSupport
    @skipIfNoONEDNN
    @skipIfRocm
    def test_qat_qconv2d_silu(self):
        r"""
        This testcase will quantize Conv2d->SiLU pattern with qat flow.
        """
        self._qat_qconv2d_unary_cpu_test_helper(unary_op=torch.nn.SiLU())

    @skipIfNoDynamoSupport
    @skipIfNoONEDNN
    @skipIfRocm
    def test_qat_qconv2d_hardswish(self):
        r"""
        This testcase will quantize Conv2d->Hardswish pattern with qat flow.
        """
        self._qat_qconv2d_unary_cpu_test_helper(unary_op=torch.nn.Hardswish())

    @skipIfNoDynamoSupport
    @skipIfNoONEDNN
    @skipIfRocm
    def test_qat_qconv2d_add(self):
        r"""
        This testcase will quantize a Conv2d->Add pattern as:
                 X
               /   \
        Conv1(X)   Conv2(X)
               \   /
                Add
                 |
                 Y
        """

        class M(torch.nn.Module):
            def __init__(
                self,
                **kwargs,
            ):
                super().__init__()
                self.conv1 = torch.nn.Conv2d(3, 6, kernel_size=3, stride=1)
                self.bn1 = torch.nn.BatchNorm2d(6)
                self.conv2 = torch.nn.Conv2d(3, 6, kernel_size=3, stride=1)
                self.bn2 = torch.nn.BatchNorm2d(6)

            def forward(self, x):
                x1 = self.bn1(self.conv1(x))
                x2 = self.bn2(self.conv2(x))
                return x1 + x2

        mod = M().train()
        v = torch.randn((1, 3, 8, 8), dtype=torch.float32, requires_grad=True).add(1)

        def matcher_check_fn():
            # 1. Dequant-conv pattern matched in quantization weight prepack * 2
            #    [dequantize_per_tensor, dequantize_per_channel, clone, convolution]
            self.assertEqual(
                counters["inductor"]["qconv2d_weight_prepack_matcher_count"], 2
            )
            self.assertEqual(
                counters["inductor"]["qconv2d_weight_prepack_matcher_nodes"], 8
            )
            # 2. Qconv2d Binary fusion in post-grad fusion pass * 1
            #    [qconv2d_pointwise_default_1, dequantize_per_tensor, add_3, quantize_per_tensor]
            self.assertEqual(counters["inductor"]["qconv2d_binary_matcher_count"], 1)
            self.assertEqual(counters["inductor"]["qconv2d_binary_matcher_nodes"], 4)

        self._test_common(
            mod,
            (v,),
            check_quantization=True,
            is_qat=True,
            matcher_check_fn=matcher_check_fn,
        )

    @skipIfNoDynamoSupport
    @skipIfNoONEDNN
    @skipIfRocm
    def test_qat_qconv2d_add_relu(self):
        r"""
        This testcase will quantize a Conv2d->Add->ReLU pattern as:
                 X
               /   \
        Conv1(X)   Conv2(X)
               \   /
                Add
                 |
                ReLU
                 |
                 Y
        """

        class M(torch.nn.Module):
            def __init__(
                self,
                **kwargs,
            ):
                super().__init__()
                self.conv1 = torch.nn.Conv2d(3, 6, kernel_size=3, stride=1)
                self.bn1 = torch.nn.BatchNorm2d(6)
                self.conv2 = torch.nn.Conv2d(3, 6, kernel_size=3, stride=1)
                self.bn2 = torch.nn.BatchNorm2d(6)
                self.relu = torch.nn.ReLU()

            def forward(self, x):
                x1 = self.bn1(self.conv1(x))
                x2 = self.bn2(self.conv2(x))
                return self.relu(x1 + x2)

        mod = M().train()
        v = torch.randn((1, 3, 8, 8), dtype=torch.float32, requires_grad=True).add(1)

        def matcher_check_fn():
            # 1. Dequant-conv pattern matched in quantization weight prepack * 2
            #    [dequantize_per_tensor, dequantize_per_channel, clone, convolution]
            self.assertEqual(
                counters["inductor"]["qconv2d_weight_prepack_matcher_count"], 2
            )
            self.assertEqual(
                counters["inductor"]["qconv2d_weight_prepack_matcher_nodes"], 8
            )
            # 2. Qconv2d Binary fusion in post-grad fusion pass * 1
            #    [qconv2d_pointwise_default_1, dequantize_per_tensor, add_3, relu, quantize_per_tensor]
            self.assertEqual(counters["inductor"]["qconv2d_binary_matcher_count"], 1)
            self.assertEqual(counters["inductor"]["qconv2d_binary_matcher_nodes"], 5)

        self._test_common(
            mod,
            (v,),
            check_quantization=True,
            is_qat=True,
            matcher_check_fn=matcher_check_fn,
        )

    @skipIfNoDynamoSupport
    @skipIfNoONEDNN
    @skipIfRocm
    def test_qconv2d_dequant_promotion_cpu(self):
        r"""
        This testcase tests if dequant node before conv2d is promoted correctly:
                 X
                 |
              Conv1(X)
               /   \
        Conv2(X)   Conv3(X)
               \   /
                Add
                 |
                 Y
        """

        class M(torch.nn.Module):
            def __init__(
                self,
                **kwargs,
            ):
                super().__init__()
                self.conv1 = torch.nn.Conv2d(3, 6, kernel_size=3, stride=1)
                self.conv2 = torch.nn.Conv2d(6, 6, kernel_size=3, stride=1)
                self.conv3 = torch.nn.Conv2d(6, 6, kernel_size=3, stride=1)

            def forward(self, x):
                temp = self.conv1(x)
                temp = self.conv2(temp) + self.conv3(temp)
                return temp

        mod = M().eval()
        v = torch.randn((1, 3, 8, 8), dtype=torch.float32, requires_grad=False).add(1)

        def matcher_check_fn():
            # 1. Dequant pattern matcher for dequant promotion * 1
            #    [dequantize_per_tensor]
            self.assertEqual(counters["inductor"]["dequant_promotion_matcher_count"], 1)
            self.assertEqual(counters["inductor"]["dequant_promotion_matcher_nodes"], 1)
            # 2. Dequant-conv pattern matched in quantization weight prepack * 3
            #    [dequantize_per_tensor, dequantize_per_channel, clone, convolution]
            self.assertEqual(
                counters["inductor"]["qconv2d_weight_prepack_matcher_count"], 3
            )
            self.assertEqual(
                counters["inductor"]["qconv2d_weight_prepack_matcher_nodes"], 12
            )
            # 3. Qconv2d Binary fusion in post-grad fusion pass * 1
            #    [qconv2d_pointwise_default_1, add_3]
            self.assertEqual(counters["inductor"]["qconv2d_binary_matcher_count"], 1)
            self.assertEqual(counters["inductor"]["qconv2d_binary_matcher_nodes"], 2)

        self._test_common(
            mod,
            (v,),
            check_quantization=True,
            matcher_check_fn=matcher_check_fn,
        )

    def _qlinear_cpu_test_helper(
        self,
        inputs,
        int8_mixed_bf16=False,
        do_permute=False,
        matcher_check_fn=None,
        bias=True,
        is_dynamic=False,
        is_qat=False,
    ):
        class M(torch.nn.Module):
            def __init__(self, use_bias, do_permute=False):
                super().__init__()
                self.linear = torch.nn.Linear(4, 3, use_bias)
                self.linear2 = torch.nn.Linear(3, 4, use_bias)
                self.do_permute = do_permute

            def forward(self, x):
                if self.do_permute:
                    x = torch.reshape(torch.permute(x, (0, 2, 3, 1)), (2, 12, 4))
                return self.linear2(self.linear(x))

        mod = M(bias, do_permute=do_permute).eval()

        def _default_matcher_check_fn():
            self.assertEqual(
                counters["inductor"]["qlinear_weight_prepack_matcher_count"], 2
            )

        self._test_common(
            mod,
            inputs,
            check_autocast=torch.bfloat16 if int8_mixed_bf16 else torch.float,
            check_quantization=True,
            matcher_check_fn=matcher_check_fn
            if matcher_check_fn is not None
            else _default_matcher_check_fn,
            is_qat=is_qat,
            is_dynamic=is_dynamic,
        )

    @skipIfNoDynamoSupport
    @skipIfNoONEDNN
    @skipIfRocm
    def test_qlinear_cpu(self):
        r"""
        This testcase will quantize a single Linear Moduel.
        """
        for bias in [True, False]:
            self._qlinear_cpu_test_helper((torch.randn((2, 4)),), bias=bias)

    @skipIfNoDynamoSupport
    @skipIfNoONEDNN
    @skipIfRocm
    def test_dynamic_qlinear_cpu(self):
        r"""
        This testcase will quantize a single Linear Moduel.
        """
        for bias in [True, False]:
            self._qlinear_cpu_test_helper(
                (torch.randn((2, 4)),), bias=bias, is_dynamic=True
            )

    @skipIfNoDynamoSupport
    @skipIfNoONEDNN
    @skipIfRocm
    def test_dynamic_qlinear_qat_cpu(self):
        r"""
        This testcase will quantize a single Linear Moduel.
        """
        for bias in [True, False]:
            self._qlinear_cpu_test_helper(
                (torch.randn((2, 4)),), bias=bias, is_dynamic=True, is_qat=True
            )

    @skipIfNoDynamoSupport
    @skipIfNoONEDNN
    @skipIfRocm
    def test_dynamic_qlinear_input_dim_exceeds_2(self):
        r"""
        This testcase will quantize a single Linear Moduel.
        """
        for bias in [True, False]:
            self._qlinear_cpu_test_helper(
                (torch.randn((2, 3, 4)),), bias=bias, is_dynamic=True
            )

    @skipIfNoDynamoSupport
    @skipIfNoONEDNNBF16
    @skipIfNoONEDNN
    @skipIfRocm
    def test_qlinear_int8_mixed_bf16(self):
        r"""
        This testcase will quantize a single Linear Moduel with int8_mixed_bf16 quantization.
        """
        for bias in [True, False]:
            self._qlinear_cpu_test_helper(
                (torch.randn((2, 4)),), int8_mixed_bf16=True, bias=bias
            )

    @skipIfNoDynamoSupport
    @skipIfNoONEDNN
    @skipIfRocm
    def test_qlinear_input_dim_exceeds_2(self):
        r"""
        This testcase will quantize a single Linear Moduel.
        """
        for bias in [True, False]:
            self._qlinear_cpu_test_helper((torch.randn((2, 3, 4)),), bias=bias)

    @skipIfNoDynamoSupport
    @skipIfNoONEDNNBF16
    @skipIfNoONEDNN
    @skipIfRocm
    def test_qlinear_int8_mixed_bf16_input_dim_exceeds_2(self):
        r"""
        This testcase will quantize a single Linear Moduel with int8_mixed_bf16 quantization.
        """
        for bias in [True, False]:
            self._qlinear_cpu_test_helper(
                (torch.randn((2, 3, 4)),), int8_mixed_bf16=True, bias=bias
            )

    @skipIfNoDynamoSupport
    @skipIfNoONEDNN
    @skipIfRocm
    def test_qlinear_input_dim_exceeds_2_and_not_contiguous(self):
        r"""
        This testcase will quantize a single Linear Module.
        * Input dim exceeds 2
        * Input not contiguous
        """
        for bias in [True, False]:

            def matcher_check_fn():
                self.assertEqual(
                    counters["inductor"]["qlinear_weight_prepack_matcher_count"], 2
                )
                self.assertEqual(
                    counters["inductor"]["qlinear_weight_prepack_matcher_nodes"],
                    13 if bias else 12,
                )

            self._qlinear_cpu_test_helper(
                (torch.randn((2, 4, 3, 4)),),
                do_permute=True,
                matcher_check_fn=matcher_check_fn,
                bias=bias,
            )

    @skipIfNoDynamoSupport
    @skipIfNoONEDNNBF16
    @skipIfNoONEDNN
    @skipIfRocm
    def test_qlinear_int8_mixed_bf16_input_dim_exceeds_2_and_not_contiguous(self):
        r"""
        This testcase will quantize a single Linear Module for int8_bf16.
        * Input dim exceeds 2
        * Input not contiguous
        """
        for bias in [True, False]:

            def matcher_check_fn():
                self.assertEqual(
                    counters["inductor"]["qlinear_weight_prepack_matcher_count"], 2
                )
                self.assertEqual(
                    counters["inductor"]["qlinear_weight_prepack_matcher_nodes"],
                    17 if bias else 16,
                )

            self._qlinear_cpu_test_helper(
                (torch.randn((2, 4, 3, 4)),),
                int8_mixed_bf16=True,
                do_permute=True,
                matcher_check_fn=matcher_check_fn,
                bias=bias,
            )

    def _qlinear_unary_cpu_test_helper(
        self, inputs, unary_op=torch.nn.ReLU(), int8_mixed_bf16=False
    ):
        class M(torch.nn.Module):
            def __init__(self, use_bias):
                super().__init__()
                self.linear = torch.nn.Linear(4, 4, use_bias)
                self.unary_fn = copy.deepcopy(unary_op)
                self.linear2 = torch.nn.Linear(4, 4, use_bias)
                self.unary_fn2 = copy.deepcopy(unary_op)

            def forward(self, x):
                tmp = self.unary_fn(self.linear(x))
                return self.unary_fn2(self.linear2(tmp))

        bias_list = [True, False]
        for bias in bias_list:
            mod = M(bias).eval()

            def matcher_check_fn():
                # 1. dequant-linear pattern matched in quantization weight prepack
                self.assertEqual(
                    counters["inductor"]["qlinear_weight_prepack_matcher_count"], 2
                )
                # 2. QLinear Unary fusion in post-grad fusion pass
                self.assertEqual(counters["inductor"]["qlinear_unary_matcher_count"], 2)

            self._test_common(
                mod,
                inputs,
                check_autocast=torch.bfloat16 if int8_mixed_bf16 else torch.float,
                check_quantization=True,
                matcher_check_fn=matcher_check_fn,
            )

    @skipIfNoDynamoSupport
    @skipIfNoONEDNN
    @skipIfRocm
    def test_qlinear_relu_cpu(self):
        r"""
        This testcase will quantize a Linear->ReLU pattern.
        """
        self._qlinear_unary_cpu_test_helper((torch.randn((2, 4)),))

    @skipIfNoDynamoSupport
    @skipIfNoONEDNNBF16
    @skipIfNoONEDNN
    @skipIfRocm
    def test_qlinear_relu_int8_mixed_bf16(self):
        r"""
        This testcase will quantize a Linear->ReLU pattern with int8_mixed_bf16 quantization.
        """
        self._qlinear_unary_cpu_test_helper(
            (torch.randn((2, 4)),), int8_mixed_bf16=True
        )

    @skipIfNoDynamoSupport
    @skipIfNoONEDNN
    @skipIfRocm
    def test_qlinear_relu_input_dim_exceeds_2(self):
        r"""
        This testcase will quantize a Linear->ReLU pattern.
        """
        self._qlinear_unary_cpu_test_helper((torch.randn((2, 3, 4)),))

    @skipIfNoDynamoSupport
    @skipIfNoONEDNNBF16
    @skipIfNoONEDNN
    @skipIfRocm
    def test_qlinear_relu_int8_mixed_bf16_input_dim_exceeds_2(self):
        r"""
        This testcase will quantize a Linear->ReLU pattern with int8_mixed_bf16 quantization.
        """
        self._qlinear_unary_cpu_test_helper(
            (torch.randn((2, 3, 4)),), int8_mixed_bf16=True
        )

    @skipIfNoDynamoSupport
    @skipIfNoONEDNN
    @skipIfRocm
    def test_qlinear_gelu_cpu(self):
        r"""
        This testcase will quantize a Linear->GELU pattern.
        """
        for gelu in [torch.nn.GELU("none"), torch.nn.GELU("tanh")]:
            self._qlinear_unary_cpu_test_helper((torch.randn((2, 4)),), gelu)

    @skipIfNoDynamoSupport
    @skipIfNoONEDNNBF16
    @skipIfNoONEDNN
    @skipIfRocm
    def test_qlinear_gelu_int8_mixed_bf16(self):
        r"""
        This testcase will quantize a Linear->GELU pattern with int8_mixed_bf16 quantization.
        """
        for gelu in [torch.nn.GELU("none"), torch.nn.GELU("tanh")]:
            self._qlinear_unary_cpu_test_helper(
                (torch.randn((2, 4)),), gelu, int8_mixed_bf16=True
            )

    def _qlinear_add_cpu_test_helper(self, use_relu=False, int8_mixed_bf16=False):
        r"""
        This testcase will quantize two consecutive Linear->Add(->relu) patterns as:
                 X
               /   \
        linear(X)   linear(X)
               \   /
                Add
                 |
           Optional(relu)
               /   \
        linear(X)   linear(X)
               \   /
                Add
                 |
           Optional(relu)
                 |
                 Y
        """

        def fake_quant(x):
            # to produce a float32 result as extra input
            qlib = torch.ops.quantized_decomposed
            x = qlib.quantize_per_tensor.default(x, 0.0166785, 42, 0, 255, torch.uint8)
            x = qlib.dequantize_per_tensor.default(
                x, 0.0166785, 42, 0, 255, torch.uint8
            )
            return x

        class M(torch.nn.Module):
            def __init__(
                self,
                add_fn,
                use_relu,
                fake_quant_before_extra_input,
            ):
                super().__init__()
                self.linear1 = torch.nn.Linear(4, 4)
                self.linear2 = torch.nn.Linear(4, 4)
                self.add_fn = add_fn
                self.relu = torch.nn.ReLU()
                self.linear3 = torch.nn.Linear(4, 4)
                self.linear4 = torch.nn.Linear(4, 4)
                self.add_fn2 = add_fn
                self.relu2 = torch.nn.ReLU()
                self.use_relu = use_relu
                self.fake_quant_before_extra_input = fake_quant_before_extra_input

            def forward(self, x):
                x1 = self.linear1(x)
                x2 = self.linear2(x)
                if self.fake_quant_before_extra_input:
                    x2 = fake_quant(x2)
                tmp = self.add_fn(x1, x2)
                if self.use_relu:
                    tmp = self.relu(tmp)
                tmp1 = self.linear3(tmp)
                tmp2 = self.linear4(tmp)
                if self.fake_quant_before_extra_input:
                    tmp2 = fake_quant(tmp2)
                res = self.add_fn2(tmp1, tmp2)
                if self.use_relu:
                    res = self.relu2(res)
                return res

        add_fn_list = [
            lambda x, y: x + y,
            lambda x, y: y + x,
            lambda x, y: x.add_(y),
            lambda x, y: y.add_(x),
        ]
        fake_quant_x2_list = [False, True] if int8_mixed_bf16 else [False]
        cases = itertools.product(add_fn_list, fake_quant_x2_list)
        for add_fn, fq_x2 in cases:
            mod = M(add_fn, use_relu, fq_x2).eval()
            v = torch.randn((4, 4), dtype=torch.float32, requires_grad=False).add(1)

            def matcher_check_fn():
                # 1. Dequant-linear pattern matched in quantization weight prepack * 4
                self.assertEqual(
                    counters["inductor"]["qlinear_weight_prepack_matcher_count"], 4
                )
                # pattern = [dequant_per_tensor, (convert_dtype), dequant_per_channel, (convert_dtype), permute, addmm]
                nodes_per_match = 6 if int8_mixed_bf16 else 4
                self.assertEqual(
                    counters["inductor"]["qlinear_weight_prepack_matcher_nodes"],
                    4 * nodes_per_match,
                )
                # 2. Qlinear Binary Unary fusion in post-grad fusion pass * 2
                self.assertEqual(
                    counters["inductor"]["qlinear_binary_matcher_count"], 2
                )
                # Two linear-binary patterns are matched
                # matched patter1 = [qlinear, add, (convert dtype), (relu), quantize_per_tensor]
                # matched patter2 = [qlinear, add, (convert dtype), (relu)]
                # If add_fn is x.add_(y), x is bf16 and y is fp32, there is a to_bf16 node after binary
                to_bf16_after_binary = 2 * (add_fn == add_fn_list[2] and fq_x2)
                self.assertEqual(
                    counters["inductor"]["qlinear_binary_matcher_nodes"],
                    5 + 2 * use_relu + to_bf16_after_binary,
                )

            for is_qat in [False, True]:
                self._test_common(
                    mod,
                    (v,),
                    check_quantization=True,
                    check_autocast=torch.bfloat16 if int8_mixed_bf16 else torch.float,
                    matcher_check_fn=matcher_check_fn,
                    is_qat=is_qat,
                )

    @skipIfNoDynamoSupport
    @skipIfNoONEDNN
    @skipIfRocm
    def test_qlinear_add_cpu(self):
        self._qlinear_add_cpu_test_helper()

    @skipIfNoDynamoSupport
    @skipIfNoONEDNNBF16
    @skipIfNoONEDNN
    @skipIfRocm
    def test_qlinear_add_int8_mixed_bf16(self):
        self._qlinear_add_cpu_test_helper(int8_mixed_bf16=True)

    @skipIfNoDynamoSupport
    @skipIfNoONEDNN
    @skipIfRocm
    def test_qlinear_add_relu_cpu(self):
        self._qlinear_add_cpu_test_helper(use_relu=True)

    @skipIfNoDynamoSupport
    @skipIfNoONEDNNBF16
    @skipIfNoONEDNN
    @skipIfRocm
    def test_qlinear_add_relu_int8_mixed_bf16(self):
        self._qlinear_add_cpu_test_helper(use_relu=True, int8_mixed_bf16=True)

    def _qlinear_dequant_promotion_cpu_test_helper(
        self,
        inputs,
        int8_mixed_bf16=False,
        is_dynamic=False,
        matcher_check_fn=None,
    ):
        class M(torch.nn.Module):
            def __init__(
                self,
                **kwargs,
            ):
                super().__init__()
                self.linear1 = torch.nn.Linear(4, 4)
                self.linear2 = torch.nn.Linear(4, 4)
                self.linear3 = torch.nn.Linear(4, 4)

            def forward(self, x):
                temp = self.linear1(x)
                temp = self.linear2(temp) + self.linear3(temp)
                return temp

        mod = M().eval()

        def default_matcher_check_fn():
            # 1. Dequant pattern matcher for dequant promotion * 1
            self.assertEqual(counters["inductor"]["dequant_promotion_matcher_count"], 1)
            # 2. dequant-linear pattern matched in quantization weight prepack * 3
            self.assertEqual(
                counters["inductor"]["qlinear_weight_prepack_matcher_count"], 3
            )
            # 3. QLinear Unary fusion in post-grad fusion pass * 1
            self.assertEqual(counters["inductor"]["qlinear_unary_matcher_count"], 1)

        self._test_common(
            mod,
            inputs,
            check_autocast=torch.bfloat16 if int8_mixed_bf16 else torch.float,
            check_quantization=True,
            matcher_check_fn=matcher_check_fn
            if matcher_check_fn is not None
            else default_matcher_check_fn,
            is_dynamic=is_dynamic,
        )

    @skipIfNoDynamoSupport
    @skipIfNoONEDNN
    @skipIfRocm
    def test_qlinear_dequant_promotion_cpu(self):
        r"""
        This testcase test if dequant node before linear is promoted correctly:
                  X
                  |
               Linear1(X)
                /   \
        Linear2(X)   Linear3(X)
                \   /
                 Add
                  |
                  Y
        """
        self._qlinear_dequant_promotion_cpu_test_helper((torch.randn((2, 4)),))

    @skipIfNoDynamoSupport
    @skipIfNoONEDNNBF16
    @skipIfNoONEDNN
    @skipIfRocm
    def test_qlinear_dequant_promotion_int8_mixed_bf16(self):
        r"""
        Test with int8_mixed_bf16 quantization.
        This testcase test if dequant node before linear is promoted correctly:
                  X
                  |
               Linear1(X)
                /   \
        Linear2(X)   Linear3(X)
                \   /
                 Add
                  |
                  Y
        """
        self._qlinear_dequant_promotion_cpu_test_helper(
            (torch.randn((2, 4)),), int8_mixed_bf16=True
        )

    @skipIfNoDynamoSupport
    @skipIfNoONEDNN
    @skipIfRocm
    def test_qlinear_dequant_promotion_cpu_input_dim_exceeds_2(self):
        r"""
        This testcase test if dequant node before linear is promoted correctly:
                  X
                  |
               Linear1(X)
                /   \
        Linear2(X)   Linear3(X)
                \   /
                 Add
                  |
                  Y
        """
        self._qlinear_dequant_promotion_cpu_test_helper((torch.randn((2, 3, 4)),))

    @skipIfNoDynamoSupport
    @skipIfNoONEDNNBF16
    @skipIfNoONEDNN
    @skipIfRocm
    def test_qlinear_dequant_promotion_int8_mixed_bf16_input_dim_exceeds_2(self):
        r"""
        Test with int8_mixed_bf16 quantization.
        This testcase test if dequant node before linear is promoted correctly:
                  X
                  |
               Linear1(X)
                /   \
        Linear2(X)   Linear3(X)
                \   /
                 Add
                  |
                  Y
        """
        self._qlinear_dequant_promotion_cpu_test_helper(
            (torch.randn((2, 3, 4)),), int8_mixed_bf16=True
        )

    @skipIfNoDynamoSupport
    @skipIfNoONEDNN
    @skipIfRocm
    def test_qlinear_dequant_promotion_dynamic_cpu(self):
        r"""
        This testcase test if dequant node before linear is promoted correctly:
                  X
                  |
               Linear1(X)
                /   \
        Linear2(X)   Linear3(X)
                \   /
                 Add
                  |
                  Y
        """

        def matcher_check_fn():
            # 1. Dequant pattern matcher for dequant promotion * 1
            self.assertEqual(counters["inductor"]["dequant_promotion_matcher_count"], 1)
            # 2. dequant-linear pattern matched in quantization weight prepack * 3
            self.assertEqual(
                counters["inductor"]["qlinear_weight_prepack_matcher_count"], 3
            )

        self._qlinear_dequant_promotion_cpu_test_helper(
            (torch.randn((2, 4)),),
            matcher_check_fn=matcher_check_fn,
            is_dynamic=True,
        )

    @skipIfNoDynamoSupport
    @skipIfNoONEDNN
    @skipIfRocm
    def test_qlinear_mul_cpu(self):
        r"""
        This testcase will quantize a Linear->Mul pattern.
        """

        class M(torch.nn.Module):
            def __init__(self, use_bias):
                super().__init__()
                self.linear = torch.nn.Linear(4, 5, use_bias)

            def forward(self, x1, x2):
                return torch.mul(self.linear(x1), x2)

        bias_list = [True, False]
        for bias in bias_list:
            mod = M(bias).eval()
            x1 = torch.randn((2, 4))
            x2 = torch.randn((2, 5))

            def matcher_check_fn():
                self.assertEqual(
                    counters["inductor"]["qlinear_weight_prepack_matcher_count"], 1
                )

            self._test_common(
                mod,
                (x1, x2),
                check_quantization=True,
                matcher_check_fn=matcher_check_fn,
            )

    @skipIfNoDynamoSupport
    @skipIfRocm
    def test_qmaxpool2d(self):
        r"""
        This testcase will quantize Conv2d->ReLU->MaxPool2d pattern.
        """

        class M(torch.nn.Module):
            def __init__(
                self,
                kwargs,
            ):
                super().__init__()
                self.conv = torch.nn.Conv2d(
                    3, 64, 7, bias=True, stride=2, padding=3, dilation=1
                )
                self.relu = torch.nn.ReLU()
                self.maxpool = torch.nn.MaxPool2d(3, **kwargs)

            def forward(self, x):
                return self.maxpool(self.relu(self.conv(x)))

        kwargs_list = [
            {"stride": 2},
            {"stride": 2, "padding": 1},
            {"stride": 2, "padding": 1, "dilation": 1},
            {"stride": 2, "padding": 1, "dilation": 1, "ceil_mode": False},
        ]
        for kwargs in kwargs_list:
            mod = M(kwargs).eval()
            v = torch.randn((1, 3, 8, 8), dtype=torch.float32, requires_grad=False).add(
                1
            )

            def matcher_check_fn():
                self.assertEqual(counters["inductor"]["qmaxpool2d_matcher_count"], 1)
                self.assertEqual(
                    counters["inductor"]["qconv2d_weight_prepack_matcher_count"], 1
                )
                self.assertEqual(counters["inductor"]["qconv2d_unary_matcher_count"], 1)

            self._test_common(
                mod,
                (v,),
                check_quantization=True,
                matcher_check_fn=matcher_check_fn,
            )

    @skipIfNoDynamoSupport
    @skipIfRocm
    def test_qflatten(self):
        r"""
        This testcase will quantize Conv2d->AdaptiveAvgPool2d->flatten pattern.
        """

        class M(torch.nn.Module):
            def __init__(
                self,
            ):
                super().__init__()
                self.conv = torch.nn.Conv2d(
                    3, 64, 7, bias=True, stride=2, padding=3, dilation=1
                )
                self.relu = torch.nn.ReLU()
                self.adaptive_avg_pool2d = torch.nn.AdaptiveAvgPool2d((1, 1))

            def forward(self, x):
                return torch.flatten(
                    self.adaptive_avg_pool2d(self.relu(self.conv(x))), 1
                )

        mod = M().eval()
        v = torch.randn((1, 3, 8, 8), dtype=torch.float32, requires_grad=False).add(1)

        def matcher_check_fn():
            self.assertEqual(counters["inductor"]["qreshape_matcher_count"], 1)

        self._test_common(
            mod,
            (v,),
            check_quantization=True,
            matcher_check_fn=matcher_check_fn,
        )

    @skipIfNoDynamoSupport
    @skipIfRocm
    def test_qcat(self):
        r"""
        This testcase will quantize cat based pattern:
                X
             /     \
        Conv1(X)  Pow(x)
            \        \
             \     Conv2(X)
              \    /
               Cat
                |
                Y
        """

        class M(torch.nn.Module):
            def __init__(
                self,
            ):
                super().__init__()
                self.conv = torch.nn.Conv2d(
                    3, 64, 7, bias=True, stride=2, padding=3, dilation=1
                )
                self.conv2 = torch.nn.Conv2d(
                    3, 64, 7, bias=True, stride=2, padding=3, dilation=1
                )

            def forward(self, x):
                temp1 = self.conv(x)
                temp2 = self.conv2(torch.pow(x, 2))
                return torch.cat((temp1, temp2), 1)

        mod = M().eval()
        v = torch.randn((1, 3, 8, 8), dtype=torch.float32, requires_grad=False).add(1)

        def matcher_check_fn():
            self.assertEqual(counters["inductor"]["qcat_matcher_count"], 1)
            self.assertEqual(
                counters["inductor"]["qconv2d_weight_prepack_matcher_count"], 2
            )
            self.assertEqual(counters["inductor"]["qconv2d_unary_matcher_count"], 2)

        self._test_common(
            mod,
            (v,),
            check_quantization=True,
            matcher_check_fn=matcher_check_fn,
        )

    # https://github.com/pytorch/pytorch/issues/99841.
    def test_hardtanh_pattern_fallback(self):
        class Model(torch.nn.Module):
            def __init__(self):
                super().__init__()
                self.conv_transpose = torch.nn.ConvTranspose2d(
                    in_channels=3, out_channels=32, kernel_size=3, stride=1, padding=1
                )

            def forward(self, x, min_value, max_value):
                conv_transpose_output = self.conv_transpose(x)
                clamp_min_output = torch.clamp_min(conv_transpose_output, min_value)
                clamp_max_output = torch.clamp_max(clamp_min_output, max_value)
                return clamp_max_output

        # check works for min_value > max_value.
        min_values = [3, torch.randn(1, 32, 28, 28)]
        max_values = [0, torch.randn(1, 32, 28, 28)]
        v = torch.randn(1, 3, 28, 28)
        for min_value, max_value in zip(min_values, max_values):
            mod = Model().eval()
            self._test_common(mod, (v, min_value, max_value), 2, 4)

    def test_leaky_relu_pattern_fallback(self):
        class Model(torch.nn.Module):
            def __init__(self):
                super().__init__()
                self.conv = torch.nn.Conv2d(
                    in_channels=3, out_channels=32, kernel_size=3, stride=1, padding=1
                )

            def forward(self, x, negative_slope):
                conv_out = self.conv(x)
                return torch.where(conv_out > 0, conv_out, conv_out * negative_slope)

        negative_slopes = [0.1, torch.randn(1, 32, 28, 28)]
        with torch.no_grad():
            v = torch.randn(1, 3, 28, 28)
            for negative_slope in negative_slopes:
                mod = Model().eval()
                self._test_common(mod, (v, negative_slope), 2, 5)

    # https://github.com/pytorch/pytorch/issues/99838.
    def test_conv2d_add_scalar(self):
        class Model(torch.nn.Module):
            def __init__(self):
                super().__init__()
                self.conv = torch.nn.Conv2d(
                    in_channels=3, out_channels=32, kernel_size=3, stride=1, padding=1
                )

            def forward(self, x):
                out_conv = self.conv(x)
                out = torch.add(out_conv, 1.0)
                return out

        with torch.no_grad():
            mod = Model().eval()
            v = torch.randn(1, 3, 28, 28)
            self._test_common(mod, (v,), 1, 1)

    def test_conv2d_binary_inplace_fusion_pass_cpu(
        self, include_ops=None, exclude_ops=None
    ):
        class Model_v1(torch.nn.Module):
            def __init__(self):
                super().__init__()
                self.conv = torch.nn.Conv2d(
                    in_channels=3, out_channels=32, kernel_size=3, stride=1, padding=1
                )

            def forward(self, x, other):
                conv_out = self.conv(x)
                return torch.add(conv_out, other.relu())

        class Model_v2(torch.nn.Module):
            def __init__(self):
                super().__init__()
                self.conv = torch.nn.Conv2d(
                    in_channels=3, out_channels=32, kernel_size=3, stride=1, padding=1
                )
                self.conv2 = torch.nn.Conv2d(
                    in_channels=32, out_channels=32, kernel_size=3, stride=1, padding=1
                )
                self.conv3 = torch.nn.Conv2d(
                    in_channels=32, out_channels=32, kernel_size=3, stride=1, padding=1
                )

            def forward(self, x, _):
                conv_out1 = self.conv(x)
                pow_out = torch.pow(conv_out1, 2)
                conv_out2 = self.conv2(pow_out)
                conv_out3 = self.conv3(conv_out2)
                res = torch.add(conv_out3, pow_out)
                return res

        input = torch.randn(1, 3, 28, 28).to(memory_format=torch.channels_last)
        others = [
            torch.randn(1, 32, 28, 28).to(memory_format=torch.channels_last),
            torch.randn(1, 32, 28, 28).to(memory_format=torch.channels_last),
        ]
        mod_v1 = Model_v1().to(memory_format=torch.channels_last).eval()
        mod_v2 = Model_v2().to(memory_format=torch.channels_last).eval()

        if include_ops is None:
            include_ops = ["mkldnn._convolution_pointwise_.binary"]
        if exclude_ops is None:
            exclude_ops = ["mkldnn._convolution_pointwise.binary"]

        for other, mod in zip(others, [mod_v1, mod_v2]):
            self._test_code_common(mod, (input, other), include_ops, exclude_ops)

    def test_conv2d_binary_inplace_fusion_failed_cpu(
        self, include_ops=None, exclude_ops=None
    ):
        # Written buffer is graph input, we can't fuse inplace.
        class Model_v1(torch.nn.Module):
            def __init__(self):
                super().__init__()
                self.conv = torch.nn.Conv2d(
                    in_channels=3, out_channels=32, kernel_size=3, stride=1, padding=1
                )

            def forward(self, x, other):
                conv_out = self.conv(x)
                return torch.add(conv_out, other)

        # Written buffer is an alias tensor, we can't fuse inplace.
        class Model_v2(torch.nn.Module):
            def __init__(self):
                super().__init__()
                self.conv = torch.nn.Conv2d(
                    in_channels=3, out_channels=32, kernel_size=3, stride=1, padding=1
                )

            def forward(self, x, other):
                conv_out = self.conv(x)
                return torch.add(conv_out, other[1:2, :, :, :]), other

        class Model_v3(torch.nn.Module):
            def __init__(self):
                super().__init__()
                self.conv = torch.nn.Conv2d(
                    in_channels=3, out_channels=32, kernel_size=3, stride=1, padding=1
                )
                self.conv2 = torch.nn.Conv2d(
                    in_channels=32, out_channels=32, kernel_size=3, stride=1, padding=1
                )

            def forward(self, x, _):
                pow_out = torch.pow(self.conv(x), 2)
                other2 = F.relu(pow_out)
                conv_out2 = self.conv2(pow_out)
                res = torch.add(conv_out2, pow_out)
                res = res + other2
                return res

        # Written buffer is an ReinterpretView, we can't fuse inplace.
        class Model_v4(torch.nn.Module):
            def __init__(self):
                super().__init__()
                self.conv = torch.nn.Conv2d(3, 32, 3, padding=1, bias=True)
                self.linear = torch.nn.Linear(32 * 28, 32 * 28)
                self.relu = torch.nn.ReLU()

            def forward(self, x, y):
                x = self.conv(self.relu(x))
                y = self.linear(y)
                y = torch.cat((y, y), 1)
                y = torch.ops.aten.permute.default(y, [0, 2, 1]).reshape(1, 32, 28, 28)
                return x + y

        class Model_v5(torch.nn.Module):
            def __init__(self):
                super().__init__()
                self.conv = torch.nn.Conv2d(32, 32, 3, padding=1, bias=True)
                self.relu = torch.nn.ReLU()

            def forward(self, _, x):
                x1 = self.relu(x)
                return self.conv(x1) + x1

        input = torch.randn(1, 3, 28, 28).to(memory_format=torch.channels_last)
        others = [
            torch.randn(1, 32, 28, 28).to(memory_format=torch.channels_last),
            torch.randn(2, 32, 28, 28).to(memory_format=torch.channels_last),
            torch.randn(1, 32, 28, 28).to(memory_format=torch.channels_last),
            torch.randn(1, 14, 32 * 28),
            torch.randn(1, 32, 28, 28).to(memory_format=torch.channels_last),
        ]
        mod_v1 = Model_v1().to(memory_format=torch.channels_last).eval()
        mod_v2 = Model_v2().to(memory_format=torch.channels_last).eval()
        mod_v3 = Model_v3().to(memory_format=torch.channels_last).eval()
        mod_v4 = Model_v4().to(memory_format=torch.channels_last).eval()
        mod_v5 = Model_v5().to(memory_format=torch.channels_last).eval()

        if include_ops is None:
            include_ops = ["mkldnn._convolution_pointwise.binary"]
        if exclude_ops is None:
            exclude_ops = ["mkldnn._convolution_pointwise_.binary"]

        for other, mod in zip(others, [mod_v1, mod_v2, mod_v3, mod_v4, mod_v5]):
            self._test_code_common(mod, (input, other), include_ops, exclude_ops)

    def test_conv2d_binary_fusion_failed(self):
        # we don't support alpha !=1 case or other has different size with conv's output.
        class Model(torch.nn.Module):
            def __init__(self):
                super().__init__()
                self.conv = torch.nn.Conv2d(
                    in_channels=3, out_channels=32, kernel_size=3, stride=1, padding=1
                )

            def forward(self, x, other, alpha):
                conv_out = self.conv(x)
                return torch.add(conv_out, other, alpha=alpha)

        # https://github.com/pytorch/pytorch/issues/100802.
        # we can't do the fusion when add's inputs are same tensor.
        class Model2(torch.nn.Module):
            def __init__(self):
                super().__init__()
                self.conv = torch.nn.Conv2d(
                    in_channels=3, out_channels=16, kernel_size=3, stride=1, padding=1
                )

            def forward(self, x):
                out = self.conv(x)
                out = torch.add(out, out)
                return out

        # https://github.com/pytorch/pytorch/issues/101374.
        # we can't do the fusion when add's inputs are mixed dtype.
        class Model3(torch.nn.Module):
            def __init__(self):
                super().__init__()
                self.conv = torch.nn.Conv2d(
                    in_channels=3, out_channels=16, kernel_size=3, stride=1, padding=1
                )

            def forward(self, x):
                temp = self.conv(x)
                other = torch.ones(temp.shape, dtype=torch.double)
                out = torch.add(temp, other)
                return out

        input = torch.randn(1, 3, 28, 28).to(memory_format=torch.channels_last)
        others = [
            torch.randn(1, 32, 28, 28).to(memory_format=torch.channels_last),
            torch.randn(32, 28, 28),
        ]
        include_ops = ["mkldnn._convolution_pointwise"]
        exclude_ops = [
            "mkldnn._convolution_pointwise.binary",
            "mkldnn._convolution_pointwise_.binary",
        ]

        # case1
        for other, alpha in zip(others, [0.1, 1.0]):
            mod = Model().to(memory_format=torch.channels_last).eval()
            self._test_code_common(mod, (input, other, alpha), include_ops, exclude_ops)
        # case2:
        mod = Model2().to(memory_format=torch.channels_last).eval()
        self._test_code_common(mod, (input,), include_ops, exclude_ops)
        # case3:
        mod = Model3().to(memory_format=torch.channels_last).eval()
        self._test_code_common(mod, (input,), include_ops, exclude_ops)

    def test_reproduce_99842_issue(self):
        class Model(torch.nn.Module):
            def __init__(self):
                super().__init__()
                self.conv = torch.nn.Conv2d(3, 64, kernel_size=3, stride=1, padding=1)

            def forward(self, input_tensor):
                x = self.conv(input_tensor)
                x = F.relu(x + torch.ones(x.size()))
                return x

        input = torch.randn(1, 3, 14, 14)
        mod = Model().eval()
        include_ops = ["mkldnn._convolution_pointwise_.binary"]
        self._test_code_common(mod, (input,), include_ops, [])

    def test_reproduce_113440_issue_1(self):
        class Mod(torch.nn.Module):
            def __init__(
                self,
                add_fn,
                **kwargs,
            ):
                super().__init__()
                self.conv1 = torch.nn.Conv2d(3, 6, kernel_size=3, stride=1)
                self.conv2 = torch.nn.Conv2d(3, 6, kernel_size=3, stride=1)
                self.add_fn = add_fn
                self.relu = torch.nn.ReLU(inplace=True)
                self.conv3 = torch.nn.Conv2d(6, 6, kernel_size=3, stride=1)
                self.conv4 = torch.nn.Conv2d(6, 6, kernel_size=3, stride=1)
                self.add_fn2 = add_fn
                self.relu2 = torch.nn.ReLU(inplace=True)
                self.use_relu = True

            def forward(self, x):
                x1 = self.conv1(x)
                x2 = self.conv2(x)
                tmp = self.add_fn(x1, x2)
                if self.use_relu:
                    tmp = self.relu(tmp)
                tmp1 = self.conv3(tmp)
                tmp2 = self.conv4(tmp)
                res = self.add_fn2(tmp1, tmp2)
                if self.use_relu:
                    res = self.relu2(res)
                return res

        with torch.no_grad():
            example_inputs = (
                torch.randn((1, 3, 8, 8), dtype=torch.float32, requires_grad=False).add(
                    1
                ),
            )
            example_inputs[0].get_device()
            m = Mod(
                lambda x, y: x.add_(y),
            ).eval()
            om = torch.compile(m)
            om(*example_inputs)
            om(*example_inputs)

    def test_reproduce_113440_issue_2(self):
        class Mod(torch.nn.Module):
            def __init__(
                self,
                add_fn,
                **kwargs,
            ):
                super().__init__()
                self.conv1 = torch.nn.Conv2d(3, 6, kernel_size=3, stride=1)
                self.conv2 = torch.nn.Conv2d(3, 6, kernel_size=3, stride=1)
                self.add_fn = add_fn
                self.relu = torch.nn.ReLU(inplace=True)
                self.conv3 = torch.nn.Conv2d(6, 6, kernel_size=3, stride=1)
                self.conv4 = torch.nn.Conv2d(6, 6, kernel_size=3, stride=1)
                self.add_fn2 = add_fn
                self.relu2 = torch.nn.ReLU(inplace=True)

                self.conv5 = torch.nn.Conv2d(6, 6, kernel_size=3, stride=1)
                self.conv6 = torch.nn.Conv2d(6, 6, kernel_size=3, stride=1)
                self.conv7 = torch.nn.Conv2d(6, 6, kernel_size=1, stride=1)
                self.add_fn3 = add_fn
                self.relu3 = torch.nn.ReLU(inplace=True)

                self.use_relu = True

            def forward(self, x):
                x1 = self.conv1(x)
                x2 = self.conv2(x)
                tmp = self.add_fn(x1, x2)
                if self.use_relu:
                    tmp = self.relu(tmp)

                tmp1 = self.conv3(tmp)
                res = self.relu2(tmp1)

                return res

        with torch.no_grad():
            example_inputs = (
                torch.randn((1, 3, 8, 8), dtype=torch.float32, requires_grad=False).add(
                    1
                ),
            )
            m = Mod(
                lambda x, y: x.add_(y),
            ).eval()
            om = torch.compile(m)
            om(*example_inputs)
            om(*example_inputs)

    def test_reproduce_121253_issue(self):
        class Mod(torch.nn.Module):
            def __init__(self, weight, bias, beta, alpha):
                super().__init__()
                self.weight = weight
                self.bias = bias
                self.beta = beta
                self.alpha = alpha

            def forward(self, x):
                return torch.addmm(
                    self.bias, x, self.weight, beta=self.beta, alpha=self.alpha
                )

        dtypes = [torch.float32]
        if torch.ops.mkldnn._is_mkldnn_bf16_supported():
            dtypes.append(torch.bfloat16)
        for dtype in dtypes:
            linear_op = (
                "mkl._mkl_linear"
                if dtype == torch.float32
                else "mkldnn._linear_pointwise"
            )
            for beta, alpha in zip([1.0, 0.1, 0.0], [1.0, 0.1, 1.0]):
                weight = torch.randn(64, 64, dtype=dtype)
                bias = torch.randn(64, dtype=dtype)
                mod = Mod(weight, bias, beta, alpha).to(dtype).eval()
                with torch.no_grad():
                    x = torch.randn(1, 64, dtype=dtype)
                    include_ops = []
                    exclude_ops = []
                    if (beta != 1.0 and beta != 0.0) or alpha != 1.0:
                        exclude_ops = [linear_op]
                    else:
                        include_ops = [linear_op]
                    self._test_code_common(mod, (x,), include_ops, exclude_ops)

    @skipIfNoDynamoSupport
    @skipIfRocm
    def test_woq_int8(self):
        class M(torch.nn.Module):
            def forward(self, x, weight, scales):
                return torch.nn.functional.linear(x, weight.to(dtype=x.dtype)) * scales

        mod = M().eval()
        x_shape = (1, 1, 256)
        w_shape = (12, 256)
        s_shape = 12
        x_strides = [
            (256, 256, 1),  # linear dispatching to mm
            (256, 32, 1),  # linear dispatching to bmm
        ]
        for x_stride in x_strides:
            x = torch.randn(x_shape, dtype=torch.bfloat16).as_strided(x_shape, x_stride)
            w = torch.randint(-128, 127, w_shape, dtype=torch.int8)
            s = torch.randn(s_shape, dtype=torch.bfloat16)

            def matcher_check_fn():
                self.assertEqual(counters["inductor"]["woq_matcher_count"], 1)

            self._test_common(
                mod,
                (x, w, s),
                matcher_check_fn=matcher_check_fn,
                check_quantization=False,
                atol=0.001,
                rtol=0.07,
            )


@dynamo_config.patch({"dynamic_shapes": True, "assume_static_by_default": False})
class TestDynamicPatternMatcher(TestPatternMatcherBase):
    _test_conv_unary_cpu_base = TestPatternMatcher._test_conv_unary_cpu_base
    test_conv2d_unary_dynamic_shapes = TestPatternMatcher.test_conv2d_unary_cpu
    test_conv3d_unary_dynamic_shapes = TestPatternMatcher.test_conv3d_unary_cpu
    _test_conv_binary_base = TestPatternMatcher._test_conv_binary_base
    test_conv2d_binary_dynamic_shapes = TestPatternMatcher.test_conv2d_binary
    test_conv3d_binary_dynamic_shapes = TestPatternMatcher.test_conv3d_binary
    test_linear_unary_dynamic_shapes = TestPatternMatcher.test_linear_unary

    def test_conv_transpose2d_dynamic_shapes(self):
        # We don't support conv_transpose2d for now.
        class M(torch.nn.Module):
            def __init__(self):
                super().__init__()
                self.conv_transpose2d = torch.nn.ConvTranspose2d(
                    3, 16, 3, stride=2, padding=1
                )

            def forward(self, x):
                return self.conv_transpose2d(x)

        x_shape = (1, 3, 28, 28)
        mod = M().eval()
        v = torch.randn(x_shape, dtype=torch.float32)
        self._test_common(mod, (v,), 0, 0)

    def test_multi_linear_share_same_input_dynamic(self):
        # llama pattern.
        class M(torch.nn.Module):
            def __init__(
                self,
            ):
                super().__init__()
                self.w1 = torch.nn.Linear(16, 16, bias=False)
                self.w2 = torch.nn.Linear(16, 16, bias=False)

            def forward(self, x):
                return F.silu(self.w1(x)) * F.relu(self.w2(x))

        dtypes = []
        if torch.ops.mkldnn._is_mkldnn_bf16_supported():
            dtypes.append(torch.bfloat16)
        if torch.ops.mkldnn._is_mkldnn_fp16_supported():
            dtypes.append(torch.float16)
        for dtype in dtypes:
            mod = M().to(dtype).eval()
            v = torch.randn(2, 4, 16).to(dtype)
            # 1. view(match_count=4, match_nodes=4).
            # 2. mm to packed linear(match_count=2, match_nodes=2).
            # 3. view+linear+view to linear(match_count=2, match_nodes=6).
            # 4. linear to linear+swish(match_count=1, match_nodes=2).
            # 5. linear to linear+relu(match_count=1, match_nodes=5).

            match_count = 10
            match_nodes = 19
            self._test_common(mod, (v,), match_count, match_nodes, rtol=1e-2, atol=1e-2)

    def test_qconv2d_maxpool2d_linear_dynamic_cpu(self, include_ops=None):
        r"""
        This testcase will quantize a single Conv2d->Maxpool2d->Linear module
        with dynamic batch size input.
        """

        class M(torch.nn.Module):
            def __init__(
                self,
                **kwargs,
            ):
                super().__init__()
                self.conv = torch.nn.Conv2d(
                    3, 16, (2, 2), stride=(1, 1), padding=(1, 1)
                )
                self.relu = torch.nn.ReLU()
                self.maxpool2d = torch.nn.MaxPool2d(kernel_size=3, stride=2, padding=1)
                self.avgpool = torch.nn.AdaptiveAvgPool2d((1, 1))
                self.linear = torch.nn.Linear(16, 16)

            def forward(self, x):
                temp = self.relu(self.conv(x))
                temp = self.maxpool2d(temp)
                temp = self.avgpool(temp)
                temp = torch.flatten(temp, 1)
                return self.linear(temp)

        mod = M().eval()
        v = torch.randn((2, 3, 8, 8), dtype=torch.float32, requires_grad=False).add(1)
        if include_ops is None:
            include_ops = [
                "torch.ops.onednn.qconv2d_pointwise",
                "torch.ops.quantized.max_pool2d",
                "torch.ops.onednn.qlinear_pointwise",
            ]
        exclude_ops = []
        self._test_code_common(
            mod,
            (v,),
            include_ops,
            exclude_ops,
            check_quantization=True,
            check_dynamic=True,
        )

    @skipIfNoDynamoSupport
    @skipIfNoONEDNN
    @skipIfRocm
    def test_qat_bn_conv2d(self):
        r"""
        This testcase will quantize a single BN Conv2d module with qat flow.
        """

        class M(torch.nn.Module):
            def __init__(
                self,
            ):
                super().__init__()
                self.conv = torch.nn.Conv2d(3, 3, 3)
                self.bn1 = torch.nn.BatchNorm2d(3)
                self.bn2 = torch.nn.BatchNorm2d(3)

            def forward(self, x):
                x = self.conv(self.bn1(x))
                return self.bn2(x)

        mod = M().train()
        v = torch.randn((1, 3, 8, 8), dtype=torch.float32, requires_grad=True).add(1)

        def matcher_check_fn():
            self.assertEqual(
                counters["inductor"]["qconv2d_weight_prepack_matcher_count"], 1
            )

        self._test_common(
            mod,
            (v,),
            check_quantization=True,
            is_qat=True,
            matcher_check_fn=matcher_check_fn,
        )

    @skipIfNoDynamoSupport
    @skipIfNoONEDNN
    @skipIfRocm
    def test_q_attention_block(self):
        class SelfAttnLikeModule(torch.nn.Module):
            def __init__(
                self,
                input_dim,
                transpose_for_score=False,
                num_attention_heads=None,
                attention_head_size=None,
            ) -> None:
                super().__init__()
                self.input_dim = input_dim
                self.q_proj = torch.nn.Linear(input_dim, input_dim, bias=False)
                self.k_proj = torch.nn.Linear(input_dim, input_dim, bias=False)
                self.v_proj = torch.nn.Linear(input_dim, input_dim, bias=False)
                self.softmax = torch.nn.Softmax(dim=-1)
                self.transpose_for_score = transpose_for_score
                if self.transpose_for_score:
                    assert num_attention_heads is not None
                    assert attention_head_size is not None
                    self.num_attention_heads = num_attention_heads
                    self.attention_head_size = attention_head_size

            def transpose_for_scores(self, x: torch.Tensor) -> torch.Tensor:
                new_x_shape = x.size()[:-1] + (
                    self.num_attention_heads,
                    self.attention_head_size,
                )
                x = x.view(new_x_shape)
                return x.permute(0, 2, 1, 3)

            def forward(self, x):
                q = self.q_proj(x)
                k = self.k_proj(x)
                v = self.v_proj(x)
                if self.transpose_for_score:
                    q = self.transpose_for_scores(q)
                    k = self.transpose_for_scores(k)
                    v = self.transpose_for_scores(v)
                scores = torch.matmul(q, k.transpose(-1, -2)) / (self.input_dim**0.5)
                attention = self.softmax(scores)
                weighted = torch.matmul(attention, v)
                return weighted

        for annotate_matmul in [False, True]:
            mod = SelfAttnLikeModule(
                input_dim=64 * 16,
                transpose_for_score=True,
                num_attention_heads=16,
                attention_head_size=64,
            ).eval()
            v = torch.randn(2, 384, 1024)

            def matcher_check_fn():
                self.assertEqual(
                    counters["inductor"]["qlinear_weight_prepack_matcher_count"], 3
                )
                self.assertEqual(
                    counters["inductor"]["qlinear_unary_matcher_count"],
                    3 if annotate_matmul else 0,
                )

            quantizer = X86InductorQuantizer()
            quantizer.set_global(xiq.get_default_x86_inductor_quantization_config())
            if annotate_matmul:
                quantizer.set_function_type_qconfig(
                    torch.matmul, quantizer.get_global_quantization_config()
                )

            self._test_common(
                mod,
                (v,),
                check_quantization=True,
                matcher_check_fn=matcher_check_fn,
                quantizer=quantizer,
            )


if __name__ == "__main__":
    if IS_LINUX and HAS_CPU and torch.backends.mkldnn.is_available():
        run_tests()<|MERGE_RESOLUTION|>--- conflicted
+++ resolved
@@ -319,23 +319,17 @@
             generated_kernel_count = cal_conv_generated_kernel_number(mod, v, dtype)
             self.assertEqual(metrics.generated_kernel_count, generated_kernel_count)
 
-<<<<<<< HEAD
+    @skipIfNoDynamoSupport
+    @skipIfNoONEDNN
+    @skipIfRocm
     @bf32_on_and_off()
     def test_conv2d_unary_cpu(self):
         self._test_conv_unary_cpu_base(dim=4)
 
+    @skipIfNoDynamoSupport
+    @skipIfNoONEDNN
+    @skipIfRocm
     @bf32_on_and_off()
-=======
-    @skipIfNoDynamoSupport
-    @skipIfNoONEDNN
-    @skipIfRocm
-    def test_conv2d_unary_cpu(self):
-        self._test_conv_unary_cpu_base(dim=4)
-
-    @skipIfNoDynamoSupport
-    @skipIfNoONEDNN
-    @skipIfRocm
->>>>>>> a42b3313
     def test_conv3d_unary_cpu(self):
         self._test_conv_unary_cpu_base(dim=5)
 
@@ -405,9 +399,6 @@
             matcher_nodes = 1
             self._test_common(mod, (v,), matcher_count, matcher_nodes)
 
-<<<<<<< HEAD
-    @bf32_on_and_off()
-=======
     def test_linear_add_bias(self):
         class M(torch.nn.Module):
             def __init__(self, dtype, unary_fn):
@@ -444,7 +435,7 @@
     @skipIfNoDynamoSupport
     @skipIfNoONEDNN
     @skipIfRocm
->>>>>>> a42b3313
+    @bf32_on_and_off()
     def test_conv_transpose2d_unary(self):
         class M(torch.nn.Module):
             def __init__(
@@ -567,23 +558,17 @@
             generated_kernel_count = cal_conv_generated_kernel_number(mod, v, dtype)
             self.assertEqual(metrics.generated_kernel_count, generated_kernel_count)
 
-<<<<<<< HEAD
+    @skipIfNoDynamoSupport
+    @skipIfNoONEDNN
+    @skipIfRocm
     @bf32_on_and_off()
     def test_conv2d_binary(self):
         self._test_conv_binary_base(dim=4)
 
+    @skipIfNoDynamoSupport
+    @skipIfNoONEDNN
+    @skipIfRocm
     @bf32_on_and_off()
-=======
-    @skipIfNoDynamoSupport
-    @skipIfNoONEDNN
-    @skipIfRocm
-    def test_conv2d_binary(self):
-        self._test_conv_binary_base(dim=4)
-
-    @skipIfNoDynamoSupport
-    @skipIfNoONEDNN
-    @skipIfRocm
->>>>>>> a42b3313
     def test_conv3d_binary(self):
         self._test_conv_binary_base(dim=5)
 
