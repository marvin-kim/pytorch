--- conflicted
+++ resolved
@@ -20,10 +20,6 @@
 class NestedTensor(torch.Tensor):
     _values: torch.Tensor  # type: ignore[assignment]
     _offsets: torch.Tensor
-<<<<<<< HEAD
-    _size: Tuple[int, ...]
-
-=======
     # NOTE [ Singleton ints for ragged sizes and strides ]
     #
     # Jagged layout tensors are tensors that represent a n-dim tensor with a
@@ -38,12 +34,10 @@
     # We also use singleton ints to represent the strides of this tensor.
     # For example, a jagged tensor with shape [B, x, D] can be strided in two
     # ways: [xD, D, 1] and [x, 1, sum(x)], where xD represents x multiplied by D
-    #
-    _size: Tuple[int, torch.SymInt, int]
-    _stride: Tuple[torch.SymInt, int, int]
+    _size: Tuple[int, ...]
+    _stride: Tuple[int, ...]
     # Indicates that the nth dimension is ragged
     _ragged_idx: int
->>>>>>> bea1d9e0
     __torch_function__ = torch._C._disabled_torch_function_impl
 
     @staticmethod
@@ -82,14 +76,6 @@
         assert offsets.ndim == 1
         assert not isinstance(values, NestedTensor)
 
-<<<<<<< HEAD
-        # In a later PR, we'll need to accept an additional size argument
-        # to handle dynamic shapes.
-        ragged_dim = get_tensor_id(offsets)
-        Ds = values.shape[1:]
-        B = offsets.shape[0] - 1
-        self._size = (B, ragged_dim, *Ds)
-=======
         if ragged_size is None:
             # ragged_size needs to be explicitly passed during tracing (1) when
             # we initially fakify the nested tensor, and (2) when we rewrap as
@@ -97,11 +83,13 @@
             # Calling get_tensor_id won't work in those cases because we want
             # the existing symbolic ragged_size to be propagated.
             ragged_size = get_tensor_id(offsets, coeff=1)
-        D = values.shape[1]
         B = offsets.shape[0] - 1
-        # TODO: generalize for generalized raggedness
-        self._size = (B, ragged_size, D)
-        self._strides = (ragged_size * D, D, 1)
+        Ds = values.shape[1:]
+        self._size = (B, ragged_size, *Ds)
+
+        from torch._prims_common import make_contiguous_strides_for
+
+        self._strides = make_contiguous_strides_for(self._size)
         self._ragged_idx = 1
 
         if values.requires_grad:
@@ -110,7 +98,6 @@
                 "detach before passing to NestedTensor constructor"
             )
         self._values = values
->>>>>>> bea1d9e0
         self._offsets = offsets
 
     def values(self):
@@ -169,11 +156,7 @@
         if fn is not None:
             return fn(*args, **kwargs)
 
-<<<<<<< HEAD
-        raise NotImplementedError(f"{str(func)}")
-=======
         raise NotImplementedError(func)
->>>>>>> bea1d9e0
 
 
 # Not actually a view!
@@ -202,22 +185,29 @@
 
 # Need to make it obvious that users should be passing in offsets
 def jagged_from_list(
-    tensors: Sequence[torch.Tensor], offsets: Optional[torch.Tensor]
+    tensors: List[torch.Tensor], offsets: Optional[torch.Tensor]
 ) -> Tuple[NestedTensor, torch.Tensor]:
     """Constructs a NestedTensor backed by jagged layout from a list of tensors"""
     assert len(set(t.dtype for t in tensors)) == 1  # noqa: C401
     assert len(set(t.device for t in tensors)) == 1  # noqa: C401
-    # TODO: Expand this check across all dims but the first
-    assert len(set(t.shape[1] for t in tensors)) == 1  # noqa: C401
-
-    lengths = torch.tensor([t.shape[0] for t in tensors])
-    _offsets = torch.cat([torch.tensor([0]), lengths.cumsum(0)])
+    sizes = [t.shape for t in tensors]
+    non_first_sizes = [s[1:] for s in sizes]
+    at_most_first_ragged = all(s == non_first_sizes[0] for s in non_first_sizes)
+    assert at_most_first_ragged
+
+    values = torch.cat(tensors, dim=0)
+    _offsets = torch.cat(
+        [
+            torch.zeros(1, dtype=torch.int64, device=values.device),
+            torch.tensor([s[0] for s in sizes], device=values.device).cumsum(dim=0),
+        ]
+    )
     if offsets is not None:
         assert torch.all(offsets == _offsets).item()
     else:
         offsets = _offsets
 
-    return ViewNestedFromBuffer.apply(torch.cat(tensors, dim=0), offsets), offsets  # type: ignore[call-overload]
+    return ViewNestedFromBuffer.apply(values, offsets), offsets  # type: ignore[call-overload]
 
 
 def buffer_from_jagged(jagged):
