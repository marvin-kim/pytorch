# Owner(s): ["oncall: cpu inductor"]
import contextlib
import functools
import sys
import unittest
from typing import Optional
from unittest.mock import patch

import torch
import torch._dynamo.config
import torch._dynamo.config as dynamo_config
import torch._inductor.config as inductor_config
import torch._inductor.select_algorithm as select_algorithm
from torch._dynamo.utils import counters
from torch._inductor.cpu_vec_isa import VecAMX
from torch._inductor.test_case import run_tests, TestCase
from torch.testing._internal.common_device_type import (
    dtypes,
    instantiate_device_type_tests,
)
from torch.testing._internal.common_quantization import _generate_qdq_quantized_model
from torch.testing._internal.common_quantized import (
    _calculate_dynamic_per_channel_qparams,
)
from torch.testing._internal.common_utils import IS_MACOS, parametrize, TEST_MKL


try:
    try:
        from . import test_cpu_repro, test_torchinductor
    except ImportError:
        import test_cpu_repro
        import test_torchinductor
except unittest.SkipTest:
    if __name__ == "__main__":
        sys.exit(0)
    raise

check_model = test_torchinductor.check_model
set_num_threads = test_cpu_repro.set_num_threads

aten = torch.ops.aten


def patches(fn):
    def skip_cache(self, choices, name, key, benchmark):
        if benchmark is None:
            return {}
        timings = benchmark(choices)
        for choice, timing in timings.items():
            if isinstance(choice, select_algorithm.ExternKernelCaller):
                # we intentionally make ATEN kernel slower to cover the cases
                # where template kernels are always chosen with fusions applied
                # and correctness checks at runtime.
                timings[choice] = timing * 1000
        return timings

    for patcher in [
        dynamo_config.patch(verbose=True),
        dynamo_config.patch(inline_inbuilt_nn_modules=True),
        inductor_config.patch(
            debug=True,
            max_autotune=True,
            epilogue_fusion=True,
            max_autotune_gemm_backends="CPP,ATEN",
        ),
        patch.object(select_algorithm, "VERIFY", dict(atol=1e-4, rtol=1e-4)),
        patch.object(select_algorithm.AlgorithmSelectorCache, "lookup", skip_cache),
    ]:
        fn = patcher(fn)

    @functools.wraps(fn)
    def wrapped(*args, **kwargs):
        counters.clear()
        torch.manual_seed(12345)
        return fn(*args, **kwargs)

    return wrapped


@contextlib.contextmanager
def verify(dtype):
    # For bfloat16 and half, we have to relax the tolerance
    # due to the difference associave orders in different
    # kernel implementations
    atol, rtol = 1e-4, 1e-4
    if dtype == torch.half or dtype == torch.bfloat16:
        atol, rtol = 1e-2, 1e-2
    with patch.object(select_algorithm, "VERIFY", dict(atol=atol, rtol=rtol)):
        yield atol, rtol


def _get_epilogue(epilogue: str, other: Optional[torch.Tensor] = None):
    if epilogue == "none":
        return lambda x: x
    elif epilogue == "relu":
        return torch.nn.ReLU()
    elif epilogue == "gelu":
        return torch.nn.GELU()
    elif epilogue == "silu":
        return torch.nn.SiLU()
    elif epilogue == "sigmoid":
        return torch.nn.Sigmoid()
    elif epilogue == "tanh":
        return torch.nn.Tanh()
    elif epilogue == "hardswish":
        return torch.nn.Hardswish()
    elif epilogue == "hardsigmoid":
        return torch.nn.Hardsigmoid()
    elif epilogue == "leaky_relu":
        return torch.nn.LeakyReLU()
    elif epilogue == "hardtanh":
        return torch.nn.Hardtanh()
    elif epilogue == "add":
        return lambda x: x + other
    elif epilogue == "sub":
        return lambda x: x - other
    elif epilogue == "mul":
        return lambda x: x * other
    elif epilogue == "div":
        return lambda x: x / other


class BaseTestSelectAlgorithm(TestCase):
    def _check_amx_counter(self, vec_amx):
        if vec_amx:
            self.assertTrue(counters["inductor"]["cpp_micro_gemm_amx_counter"] > 0)
        else:
            self.assertEqual(counters["inductor"]["cpp_micro_gemm_amx_counter"], 0)


class TestSelectAlgorithm(BaseTestSelectAlgorithm):
    common = check_model

    @inductor_config.patch({"freezing": True})
    @patches
    @torch.no_grad
    @unittest.skipIf(not TEST_MKL, "Test requires MKL")
    @parametrize("batch_size", (1, 2, 1000))
    @parametrize("in_features", (1, 1000))
    @parametrize("out_features", (1, 1024))
    @parametrize("bias", (True, False))
    @parametrize("input_3d", (True, False))
    @dtypes(torch.float, torch.bfloat16, torch.half)
    def test_linear_static_shapes(
        self, batch_size, in_features, out_features, bias, input_3d, dtype
    ):
        class M(torch.nn.Module):
            def __init__(self, bias):
                super().__init__()
                self.linear = torch.nn.Linear(in_features, out_features, bias)

            def forward(self, x):
                return self.linear(x)

        counters.clear()
        mod = M(bias=bias).to(dtype=dtype).eval()
        B = (2, batch_size) if input_3d else (batch_size,)
        v = torch.randn(*B, in_features).to(dtype=dtype)
        with verify(dtype) as (atol, rtol):
            self.common(mod, (v,), atol=atol, rtol=rtol)
        if (
            counters["inductor"]["decompose_mm"] > 0
            or counters["inductor"]["decompose_addmm"] > 0
        ):
            # This is a special case where we go directly with vectorized codegen
            self.assertEqual(counters["inductor"]["select_algorithm_autotune"], 0)
        else:
            self.assertEqual(counters["inductor"]["select_algorithm_autotune"], 1)

    @inductor_config.patch({"freezing": True})
    @patches
    @torch.no_grad
    @unittest.skipIf(not TEST_MKL, "Test requires MKL")
    @parametrize("bias", (True, False))
    @dtypes(torch.float)
    def test_linear_input_transpose(self, bias, dtype):
        batch_size = 384
        in_features = 196
        out_features = 384

        class M(torch.nn.Module):
            def __init__(self, bias):
                super().__init__()
                self.linear = torch.nn.Linear(in_features, out_features, bias)

            @torch.compile
            def forward(self, x):
                return self.linear(x)

        counters.clear()
        mod = M(bias=bias).to(dtype=dtype).eval()
        v = torch.randn(in_features, batch_size).to(dtype=dtype)
        self.common(mod, (v.transpose(0, 1),))
        # TODO(jgong5): support transposed input
        self.assertEqual(counters["inductor"]["select_algorithm_autotune"], 0)

    @inductor_config.patch({"freezing": True})
    @patches
    @torch.no_grad
    @unittest.skipIf(not TEST_MKL, "Test requires MKL")
    @parametrize("batch_size", (384,))
    @parametrize("in_features", (196,))
    @parametrize("out_features", (384, 385))
    @parametrize("bias", (True, False))
    @parametrize(
        "epilogue",
        (
            "relu",
            "gelu",
            "silu",
            "sigmoid",
            "tanh",
            "hardswish",
            "hardsigmoid",
            "leaky_relu",
            "hardtanh",
            "add",
            "sub",
            "mul",
            "div",
        ),
    )
    @dtypes(torch.float, torch.bfloat16, torch.half)
    @torch.fx.experimental._config.patch(use_duck_shape=False)
    def test_linear_with_pointwise(
        self, batch_size, in_features, out_features, bias, epilogue, dtype
    ):
        class M(torch.nn.Module):
            def __init__(self, bias, epilogue, other):
                super().__init__()
                self.linear = torch.nn.Linear(in_features, out_features, bias)
                self.epilogue = _get_epilogue(epilogue, other)

            def forward(self, x):
                return self.epilogue(self.linear(x))

        counters.clear()
        v = torch.randn(batch_size, in_features).to(dtype=dtype)
        u = torch.randn(batch_size, out_features).to(dtype=dtype)
        mod = M(bias=bias, epilogue=epilogue, other=u).to(dtype=dtype).eval()
        with verify(dtype) as (atol, rtol):
            self.common(mod, (v,), atol=atol, rtol=rtol)
        self.assertEqual(counters["inductor"]["select_algorithm_autotune"], 1)
        if (
            (
                (
                    dtype == torch.bfloat16
                    and torch.ops.mkldnn._is_mkldnn_bf16_supported()
                )
                or (
                    dtype == torch.float16
                    and torch.ops.mkldnn._is_mkldnn_fp16_supported()
                )
            )
            and epilogue != "mul"
            and epilogue != "div"
<<<<<<< HEAD
            or (
                (
                    dtype == torch.half
                    or (
                        dtype == torch.bfloat16
                        and not torch.ops.mkldnn._is_mkldnn_bf16_supported()
                    )
                )
                and epilogue == "add"
                and not bias
=======
            or (dtype == torch.half and epilogue == "add" and not bias)
            or (
                dtype == torch.float32
                and epilogue == "add"
                and not bias
                and dynamo_config.dynamic_shapes
                and not dynamo_config.assume_static_by_default
>>>>>>> 058a69d9
            )
        ):
            # Several scenarios where epilogue fusion is not counted in:
            # 1. For bfloat16, the epilogue fusion is part of the template,
            #    not fused via scheduler. This will also be true for float16 when
            #    hardware has the float16 instruction. The exception is mul or
            #    div fusion which is not supported for oneDNN linear.
            # 2. For float16, since oneDNN linear is not applied, linear w/o bias
            #    plus epilogue add is treated as linear w/ bias.
            # 3. For float32, when dynamic shapes is enabled, mkl linear is not applied.
            #    and linear w/o bias plus epilogue add is treated as addmm.
            self.assertEqual(counters["inductor"]["cpp_epilogue_fusion_counter"], 0)
        else:
            self.assertEqual(counters["inductor"]["cpp_epilogue_fusion_counter"], 1)

    @inductor_config.patch({"freezing": True})
    @patches
    @torch.no_grad
    @unittest.skipIf(not TEST_MKL, "Test requires MKL")
    @parametrize("batch_size", (384,))
    @parametrize("in_features", (196,))
    @parametrize("out_features", (128, 129))
    @parametrize("bias", (True, False))
    @parametrize(
        "epilogue",
        (
            "none",
            "relu",
            "add",
            "sub",
            "mul",
        ),
    )
    @dtypes(torch.float, torch.bfloat16, torch.half)
    def test_linear_with_transpose(
        self, batch_size, in_features, out_features, bias, epilogue, dtype
    ):
        class M(torch.nn.Module):
            def __init__(self, bias, epilogue, other):
                super().__init__()
                self.epilogue = _get_epilogue(epilogue, other)
                self.linear = torch.nn.Linear(in_features, out_features, bias)

            def forward(self, x, y):
                return self.epilogue(self.linear(x)).transpose(0, 1) + y

        counters.clear()
        v = torch.randn(batch_size, in_features).to(dtype=dtype)
        u = torch.randn(out_features, batch_size).to(dtype=dtype)
        other = torch.randn(batch_size, out_features).to(dtype=dtype)
        mod = M(bias=bias, epilogue=epilogue, other=other).to(dtype=dtype).eval()
        with verify(dtype) as (atol, rtol):
            self.common(mod, (v, u), atol=atol, rtol=rtol)
        self.assertEqual(counters["inductor"]["select_algorithm_autotune"], 1)
        self.assertEqual(counters["inductor"]["cpp_epilogue_fusion_counter"], 1)

    @inductor_config.patch({"freezing": True})
    @patches
    @torch.no_grad
    @parametrize("batch_size", (1,))
    @parametrize("in_features", (16,))
    @parametrize("image_size", (18,))
    @parametrize("out_features", (32,))
    @parametrize(
        "bias",
        (
            False,
            True,
        ),
    )
    @parametrize(
        "has_non_epilogue_users",
        (
            True,
            False,
        ),
    )
    @dtypes(torch.bfloat16)
    def test_linear_with_permute(
        self,
        batch_size,
        in_features,
        image_size,
        out_features,
        bias,
        has_non_epilogue_users,
        dtype,
    ):
        # Reproducer from the convnext model in timm
        class M(torch.nn.Module):
            def __init__(self, bias, has_non_epilogue_users):
                super().__init__()
                self.linear = torch.nn.Linear(in_features, out_features, bias)
                self._frozen_param398 = torch.randn(batch_size, out_features, 1, 1)
                self.conv = torch.nn.Conv2d(
                    out_features,
                    out_features,
                    kernel_size=7,
                    padding=3,
                    groups=out_features,
                )
                self.linear2 = torch.nn.Linear(out_features, out_features, bias)
                self._frozen_param400 = torch.randn(batch_size, out_features, 1, 1)
                self.has_non_epilogue_users = has_non_epilogue_users

            def forward(self, mul_272, _convolution_pointwise_default_31):
                out1 = torch.ops.prims.convert_element_type.default(
                    mul_272, torch.bfloat16
                )
                mul_272 = None

                _linear_pointwise_default_131 = self.linear(out1)
                permute_188 = torch.ops.aten.permute.default(
                    _linear_pointwise_default_131, [0, 3, 1, 2]
                )

                mul_273 = torch.ops.aten.mul.Tensor(permute_188, self._frozen_param398)
                add_187 = torch.ops.aten.add.Tensor(
                    mul_273, _convolution_pointwise_default_31
                )
                convert_element_type_847 = torch.ops.prims.convert_element_type.default(
                    add_187, torch.bfloat16
                )
                _convolution_pointwise_default_29 = self.conv(convert_element_type_847)
                permute_189 = torch.ops.aten.permute.default(
                    _convolution_pointwise_default_29, [0, 2, 3, 1]
                )
                permute_189 = self.linear2(permute_189)
                permute_189 = torch.ops.aten.permute.default(permute_189, [0, 3, 1, 2])
                permute_189 = torch.ops.aten.mul.Tensor(
                    permute_189, self._frozen_param400
                )
                # If template_buffer will be used by nodes other than the epilogue nodes,
                # we can't alias the template_buffer with the Y buffer.
                if self.has_non_epilogue_users:
                    add_191 = torch.ops.aten.add.Tensor(permute_189, add_187)
                    return add_191
                return permute_189

        view_12 = torch.randn(batch_size, image_size, image_size, in_features)
        _convolution_pointwise_default_31 = torch.randn(
            batch_size, out_features, image_size, image_size
        ).to(memory_format=torch.channels_last)

        mod = M(bias=bias, has_non_epilogue_users=has_non_epilogue_users).eval()
        with verify(dtype) as (atol, rtol), torch.cpu.amp.autocast():
            self.common(
                mod,
                (
                    view_12,
                    _convolution_pointwise_default_31,
                ),
                atol=atol,
                rtol=rtol,
            )
        self.assertEqual(counters["inductor"]["select_algorithm_autotune"], 2)
        self.assertEqual(counters["inductor"]["cpp_epilogue_fusion_counter"], 2)

    @inductor_config.patch({"freezing": True})
    @patches
    @torch.no_grad
    @unittest.skipIf(not TEST_MKL, "Test requires MKL")
    @parametrize("batch_size", (384,))
    @parametrize("in_features", (196,))
    @parametrize("out_features", (384, 385))
    @parametrize("bias", (True, False))
    @parametrize(
        "unary",
        ("relu",),
    )
    @parametrize(
        "binary",
        (
            "add",
            "sub",
            "mul",
            "div",
        ),
    )
    @dtypes(torch.float, torch.bfloat16, torch.half)
    def test_linear_with_unary_binary(
        self, batch_size, in_features, out_features, bias, unary, binary, dtype
    ):
        class M(torch.nn.Module):
            def __init__(self, bias, unary, binary, other):
                super().__init__()
                self.linear = torch.nn.Linear(in_features, out_features, bias)
                self.unary = _get_epilogue(unary)
                self.binary = _get_epilogue(binary, other)

            def forward(self, x):
                return self.binary(self.unary(self.linear(x)))

        counters.clear()
        v = torch.randn(batch_size, in_features).to(dtype=dtype)
        u = torch.randn(batch_size, out_features).to(dtype=dtype)
        mod = M(bias=bias, unary=unary, binary=binary, other=u).to(dtype=dtype).eval()
        with verify(dtype) as (atol, rtol):
            self.common(mod, (v,), atol=atol, rtol=rtol)
        self.assertEqual(counters["inductor"]["select_algorithm_autotune"], 1)
        self.assertEqual(counters["inductor"]["cpp_epilogue_fusion_counter"], 1)

    @inductor_config.patch({"freezing": True})
    @patches
    @torch.no_grad
    @parametrize("batch_size", (1024,))
    @parametrize("in_features", (1024,))
    @parametrize("out_features", (1024, 1025))
    @parametrize("bias", (True, False))
    @dtypes(torch.bfloat16)
    def test_linear_amx(self, batch_size, in_features, out_features, bias, dtype):
        class M(torch.nn.Module):
            def __init__(self, bias):
                super().__init__()
                self.linear = torch.nn.Linear(in_features, out_features, bias)

            def forward(self, x):
                return self.linear(x)

        counters.clear()
        v = torch.randn(batch_size, in_features).to(dtype=dtype)
        mod = M(bias=bias).to(dtype=dtype).eval()
        with verify(dtype) as (atol, rtol):
            self.common(mod, (v,), atol=atol, rtol=rtol)
        self.assertEqual(counters["inductor"]["select_algorithm_autotune"], 1)
        vec_amx = VecAMX()
        self._check_amx_counter(vec_amx)

    @inductor_config.patch({"freezing": True})
    @patches
    @torch.no_grad
    @unittest.skipIf(not TEST_MKL, "Test requires MKL")
    @parametrize("batch_size", (8,))
    @parametrize("in_features", (128,))
    @parametrize("in_features_2", (196,))
    @parametrize("out_features", (256,))
    @parametrize(
        "bias",
        (True,),
    )
    @dtypes(torch.float32)
    def test_linear_with_multiple_reindexers(
        self,
        batch_size,
        in_features,
        in_features_2,
        out_features,
        bias,
        dtype,
    ):
        flatten_BS = int(batch_size * in_features_2)

        # Reproducer from the levit_128 model in timm
        class M(torch.nn.Module):
            def __init__(self, bias):
                super().__init__()
                self.conv = torch.nn.Conv2d(
                    64,
                    128,
                    kernel_size=3,
                    padding=1,
                    stride=2,
                    dilation=1,
                    groups=1,
                )
                self.linear = torch.nn.Linear(in_features, out_features, bias=False)
                self._frozen_param221 = torch.randn(out_features)
                self._frozen_param389 = torch.randn(out_features)
                self._frozen_param20 = torch.randn(out_features)
                self._frozen_param21 = torch.randn(out_features)

            def forward(self, view_368):
                _mkl_linear_57 = self.linear(view_368)
                view_369 = torch.ops.aten.reshape.default(
                    _mkl_linear_57, [batch_size, in_features_2, out_features]
                )
                _mkl_linear_57 = None

                view_370 = torch.ops.aten.reshape.default(
                    view_369, [flatten_BS, out_features]
                )
                view_369 = None
                sub_85 = torch.ops.aten.sub.Tensor(view_370, self._frozen_param221)
                view_370 = _frozen_param221 = None
                mul_261 = torch.ops.aten.mul.Tensor(sub_85, self._frozen_param389)
                sub_85 = _frozen_param389 = None
                mul_262 = torch.ops.aten.mul.Tensor(mul_261, self._frozen_param20)
                mul_261 = _frozen_param20 = None
                add_219 = torch.ops.aten.add.Tensor(mul_262, self._frozen_param21)
                mul_262 = _frozen_param21 = None
                view_371 = torch.ops.aten.reshape.default(
                    add_219, [batch_size, in_features_2, out_features]
                )
                add_219 = None

                add_220 = torch.ops.aten.add.Tensor(view_371, 3)
                clamp_min_35 = torch.ops.aten.clamp_min.default(add_220, 0)
                add_220 = None
                clamp_max_35 = torch.ops.aten.clamp_max.default(clamp_min_35, 6)
                clamp_min_35 = None
                mul_263 = torch.ops.aten.mul.Tensor(view_371, clamp_max_35)
                view_371 = clamp_max_35 = None
                div_51 = torch.ops.aten.div.Tensor(mul_263, 6)
                mul_263 = None

                return div_51

        view_368 = torch.randn(flatten_BS, in_features)

        mod = M(bias=bias).eval()
        with verify(dtype) as (atol, rtol):
            self.common(
                mod,
                (view_368,),
                atol=atol,
                rtol=rtol,
            )
        self.assertEqual(counters["inductor"]["select_algorithm_autotune"], 1)
        self.assertEqual(counters["inductor"]["cpp_epilogue_fusion_counter"], 2)

    @inductor_config.patch({"freezing": True})
    @patches
    @torch.no_grad
    @parametrize("batch_size", (384,))
    @parametrize("in_features", (196,))
    @parametrize("out_features", (384,))
    @parametrize("bias", (True, False))
    @dtypes(torch.bfloat16)
    def test_linear_with_embedding(
        self, batch_size, in_features, out_features, bias, dtype
    ):
        class M(torch.nn.Module):
            def __init__(self, bias):
                super().__init__()
                self.linear = torch.nn.Linear(in_features, out_features, bias).to(
                    dtype=dtype
                )
                self.emb = torch.nn.Embedding(64, out_features)

            def forward(self, idx, x):
                return self.emb(idx) + self.linear(x)

        idx = torch.randint(0, 64, (batch_size,))
        x = torch.randn(batch_size, in_features).to(dtype=dtype)
        mod = M(bias=bias).eval()
        with verify(dtype) as (atol, rtol):
            self.common(mod, (idx, x), atol=atol, rtol=rtol)
        self.assertEqual(counters["inductor"]["select_algorithm_autotune"], 1)
        self.assertEqual(counters["inductor"]["cpp_epilogue_fusion_counter"], 1)

    @inductor_config.patch({"freezing": True})
    @patches
    @torch.no_grad
    @parametrize("batch_size", (2,))
    @parametrize("in_features", (16,))
    @parametrize("seq_lens", (128,))
    @parametrize("out_features", (32,))
    @parametrize("bias", (True,))
    @dtypes(torch.bfloat16)
    def test_linear_with_indirect_indexing(
        self, batch_size, in_features, seq_lens, out_features, bias, dtype
    ):
        # Reproducer from the GPT2ForSequenceClassification model in HuggingFace
        class M(torch.nn.Module):
            def __init__(self, bias):
                super().__init__()
                self.wte = torch.nn.Embedding(128, seq_lens)
                self.wpe = torch.nn.Embedding(in_features, seq_lens)
                self.linear = torch.nn.Linear(out_features, seq_lens, bias)

            def forward(self, view_12, input_ids, view_9):
                inputs_embeds = self.wte(input_ids)

                position_ids = torch.arange(0, in_features, dtype=torch.long)
                position_ids = position_ids.unsqueeze(0)
                position_embeds = self.wpe(position_ids)

                add = inputs_embeds + position_embeds
                add_4 = view_9 + add

                _linear_pointwise_default_45 = self.linear(view_12)

                view_13 = torch.ops.aten.reshape.default(
                    _linear_pointwise_default_45, [batch_size, in_features, seq_lens]
                )
                out = torch.ops.aten.add.Tensor(add_4, view_13)

                return out

        view_12 = torch.randn(batch_size * in_features, out_features)
        input_ids = torch.randint(0, 128, (batch_size, in_features))
        view_9 = torch.randn(batch_size, in_features, seq_lens)
        mod = M(bias=bias).eval()
        with verify(dtype) as (atol, rtol), torch.cpu.amp.autocast():
            self.common(
                mod,
                (
                    view_12,
                    input_ids,
                    view_9,
                ),
                atol=atol,
                rtol=rtol,
            )
        self.assertEqual(counters["inductor"]["select_algorithm_autotune"], 1)
        self.assertEqual(counters["inductor"]["cpp_epilogue_fusion_counter"], 1)

    @inductor_config.patch({"freezing": True})
    @patches
    @torch.no_grad
    @parametrize("batch_size", (8,))
    @parametrize("in_features", (3,))
    @parametrize("in_features2", (192,))
    @parametrize("image_size", (224,))
    @parametrize("out_features", (64,))
    @parametrize(
        "bias",
        (True,),
    )
    @dtypes(torch.float32)
    def test_linear_with_in_out_buffer(
        self,
        batch_size,
        in_features,
        in_features2,
        image_size,
        out_features,
        bias,
        dtype,
    ):
        # Reproducer from the coat_lite_mini model in timm
        class M(torch.nn.Module):
            def __init__(self, bias):
                super().__init__()
                self._frozen_param398 = torch.randn(batch_size, out_features, 1, 1)
                self.conv = torch.nn.Conv2d(
                    in_features,
                    out_features,
                    kernel_size=4,
                    padding=0,
                    stride=4,
                    dilation=1,
                    groups=1,
                )
                self.conv2 = torch.nn.Conv2d(
                    out_features,
                    out_features,
                    kernel_size=3,
                    padding=1,
                    stride=1,
                    dilation=1,
                    groups=out_features,
                )

                self.conv3 = torch.nn.Conv2d(
                    16,
                    16,
                    kernel_size=3,
                    padding=1,
                    stride=1,
                    dilation=1,
                    groups=16,
                )

                self.conv4 = torch.nn.Conv2d(
                    24,
                    24,
                    kernel_size=5,
                    padding=2,
                    stride=1,
                    dilation=1,
                    groups=24,
                )

                self.conv5 = torch.nn.Conv2d(
                    24,
                    24,
                    kernel_size=7,
                    padding=3,
                    stride=1,
                    dilation=1,
                    groups=24,
                )

                self.linear = torch.nn.Linear(out_features, in_features2, bias)

                self.linear2 = torch.nn.Linear(out_features, out_features, bias)
                self._frozen_param2 = torch.randn(out_features)
                self._frozen_param3 = torch.randn(out_features)
                self._frozen_param7 = torch.randn(out_features)
                self._frozen_param8 = torch.randn(out_features)
                self._frozen_param153 = torch.randn(batch_size, 1, out_features)

            def forward(self, arg152_1):
                _convolution_pointwise_default_35 = self.conv(arg152_1)
                arg152_1 = None

                view_168 = torch.ops.aten.reshape.default(
                    _convolution_pointwise_default_35, [8, 64, 3136]
                )
                _convolution_pointwise_default_35 = None
                permute_97 = torch.ops.aten.permute.default(view_168, [0, 2, 1])
                view_168 = None
                clone_65 = torch.ops.aten.clone.default(
                    permute_97, memory_format=torch.contiguous_format
                )
                permute_97 = None
                var_mean_21 = torch.ops.aten.var_mean.correction(
                    clone_65, [2], correction=0, keepdim=True
                )
                getitem_90 = var_mean_21[0]
                getitem_91 = var_mean_21[1]
                var_mean_21 = None
                add_82 = torch.ops.aten.add.Tensor(getitem_90, 1e-05)
                getitem_90 = None
                rsqrt_21 = torch.ops.aten.rsqrt.default(add_82)
                add_82 = None
                sub_29 = torch.ops.aten.sub.Tensor(clone_65, getitem_91)
                clone_65 = getitem_91 = None
                mul_82 = torch.ops.aten.mul.Tensor(sub_29, rsqrt_21)
                sub_29 = rsqrt_21 = None
                mul_83 = torch.ops.aten.mul.Tensor(mul_82, self._frozen_param2)
                mul_82 = None
                add_83 = torch.ops.aten.add.Tensor(mul_83, self._frozen_param3)
                mul_83 = None
                _frozen_param153 = self._frozen_param153
                cat_20 = torch.ops.aten.cat.default([_frozen_param153, add_83], 1)
                _frozen_param153 = add_83 = None
                slice_111 = torch.ops.aten.slice.Tensor(cat_20, 1, 0, 1)
                slice_113 = torch.ops.aten.slice.Tensor(
                    cat_20, 1, 1, 9223372036854775807
                )
                cat_20 = None
                permute_98 = torch.ops.aten.permute.default(slice_113, [0, 2, 1])
                slice_113 = None
                view_169 = torch.ops.aten.reshape.default(permute_98, [8, 64, 56, 56])
                permute_98 = None
                _convolution_pointwise_default_34 = self.conv2(view_169)

                add_84 = torch.ops.aten.add.Tensor(
                    _convolution_pointwise_default_34, view_169
                )
                _convolution_pointwise_default_34 = view_169 = None
                view_170 = torch.ops.aten.reshape.default(add_84, [8, 64, 3136])
                add_84 = None
                permute_99 = torch.ops.aten.permute.default(view_170, [0, 2, 1])
                view_170 = None
                cat_21 = torch.ops.aten.cat.default([slice_111, permute_99], 1)
                slice_111 = permute_99 = None
                var_mean_22 = torch.ops.aten.var_mean.correction(
                    cat_21, [2], correction=0, keepdim=True
                )
                getitem_92 = var_mean_22[0]
                getitem_93 = var_mean_22[1]
                var_mean_22 = None
                add_85 = torch.ops.aten.add.Tensor(getitem_92, 1e-06)
                getitem_92 = None
                rsqrt_22 = torch.ops.aten.rsqrt.default(add_85)
                add_85 = None
                sub_30 = torch.ops.aten.sub.Tensor(cat_21, getitem_93)
                getitem_93 = None
                mul_84 = torch.ops.aten.mul.Tensor(sub_30, rsqrt_22)
                sub_30 = rsqrt_22 = None
                mul_85 = torch.ops.aten.mul.Tensor(mul_84, self._frozen_param7)
                mul_84 = None
                add_86 = torch.ops.aten.add.Tensor(mul_85, self._frozen_param8)
                mul_85 = None
                view_171 = torch.ops.aten.reshape.default(add_86, [25096, 64])
                add_86 = None

                _mkl_linear_32 = self.linear(view_171)
                view_171 = None

                view_172 = torch.ops.aten.reshape.default(
                    _mkl_linear_32, [8, 3137, 192]
                )
                _mkl_linear_32 = None
                view_173 = torch.ops.aten.reshape.default(view_172, [8, 3137, 3, 8, 8])
                view_172 = None
                permute_101 = torch.ops.aten.permute.default(view_173, [2, 0, 3, 1, 4])
                view_173 = None
                unbind_8 = torch.ops.aten.unbind.int(permute_101)
                permute_101 = None
                getitem_94 = unbind_8[0]
                getitem_95 = unbind_8[1]
                getitem_96 = unbind_8[2]
                unbind_8 = None
                clone_66 = torch.ops.aten.clone.default(
                    getitem_95, memory_format=torch.contiguous_format
                )
                getitem_95 = None
                amax_8 = torch.ops.aten.amax.default(clone_66, [2], True)
                sub_31 = torch.ops.aten.sub.Tensor(clone_66, amax_8)
                clone_66 = amax_8 = None
                exp_8 = torch.ops.aten.exp.default(sub_31)
                sub_31 = None
                sum_9 = torch.ops.aten.sum.dim_IntList(exp_8, [2], True)
                div_8 = torch.ops.aten.div.Tensor(exp_8, sum_9)
                exp_8 = sum_9 = None
                permute_102 = torch.ops.aten.permute.default(div_8, [0, 1, 3, 2])
                div_8 = None
                expand_37 = torch.ops.aten.expand.default(permute_102, [8, 8, 8, 3137])
                permute_102 = None
                view_174 = torch.ops.aten.reshape.default(expand_37, [64, 8, 3137])
                expand_37 = None
                expand_38 = torch.ops.aten.expand.default(getitem_96, [8, 8, 3137, 8])
                clone_67 = torch.ops.aten.clone.default(
                    expand_38, memory_format=torch.contiguous_format
                )
                expand_38 = None
                view_175 = torch.ops.aten.reshape.default(clone_67, [64, 3137, 8])
                clone_67 = None
                bmm_16 = torch.ops.aten.bmm.default(view_174, view_175)
                view_174 = view_175 = None
                view_176 = torch.ops.aten.reshape.default(bmm_16, [8, 8, 8, 8])
                bmm_16 = None
                expand_39 = torch.ops.aten.expand.default(getitem_94, [8, 8, 3137, 8])
                clone_68 = torch.ops.aten.clone.default(
                    expand_39, memory_format=torch.contiguous_format
                )
                expand_39 = None
                view_177 = torch.ops.aten.reshape.default(clone_68, [64, 3137, 8])
                clone_68 = None
                expand_40 = torch.ops.aten.expand.default(view_176, [8, 8, 8, 8])
                view_176 = None
                view_178 = torch.ops.aten.reshape.default(expand_40, [64, 8, 8])
                expand_40 = None
                bmm_17 = torch.ops.aten.bmm.default(view_177, view_178)
                view_177 = view_178 = None
                view_179 = torch.ops.aten.reshape.default(bmm_17, [8, 8, 3137, 8])
                bmm_17 = None
                slice_116 = torch.ops.aten.slice.Tensor(
                    getitem_94, 2, 1, 9223372036854775807
                )
                getitem_94 = None
                slice_120 = torch.ops.aten.slice.Tensor(
                    getitem_96, 2, 1, 9223372036854775807
                )
                getitem_96 = None
                permute_103 = torch.ops.aten.permute.default(slice_120, [0, 1, 3, 2])
                slice_120 = None
                view_180 = torch.ops.aten.reshape.default(permute_103, [8, 64, 56, 56])
                permute_103 = None
                split_with_sizes_8 = torch.ops.aten.split_with_sizes.default(
                    view_180, [16, 24, 24], 1
                )
                view_180 = None
                getitem_97 = split_with_sizes_8[0]
                getitem_98 = split_with_sizes_8[1]
                getitem_99 = split_with_sizes_8[2]
                split_with_sizes_8 = None

                _convolution_pointwise_default_33 = self.conv3(getitem_97)
                _convolution_pointwise_default_32 = self.conv4(getitem_98)
                _convolution_pointwise_default_31 = self.conv5(getitem_99)

                cat_22 = torch.ops.aten.cat.default(
                    [
                        _convolution_pointwise_default_33,
                        _convolution_pointwise_default_32,
                        _convolution_pointwise_default_31,
                    ],
                    1,
                )
                _convolution_pointwise_default_33 = (
                    _convolution_pointwise_default_32
                ) = _convolution_pointwise_default_31 = None
                view_181 = torch.ops.aten.reshape.default(cat_22, [8, 8, 8, 3136])
                cat_22 = None
                permute_104 = torch.ops.aten.permute.default(view_181, [0, 1, 3, 2])
                view_181 = None

                mul_86 = torch.ops.aten.mul.Tensor(slice_116, permute_104)
                slice_116 = permute_104 = None
                constant_pad_nd_8 = torch.ops.aten.constant_pad_nd.default(
                    mul_86, [0, 0, 1, 0, 0, 0], 0.0
                )
                mul_86 = None
                mul_87 = torch.ops.aten.mul.Tensor(view_179, 0.3535533905932738)
                view_179 = None
                add_87 = torch.ops.aten.add.Tensor(mul_87, constant_pad_nd_8)
                mul_87 = constant_pad_nd_8 = None
                return add_87

        view_12 = torch.randn(batch_size, in_features, image_size, image_size)

        mod = M(bias=bias).eval()
        with verify(dtype) as (atol, rtol):
            self.common(
                mod,
                (view_12,),
                atol=atol,
                rtol=rtol,
            )
        self.assertEqual(counters["inductor"]["select_algorithm_autotune"], 1)
        self.assertEqual(counters["inductor"]["cpp_epilogue_fusion_counter"], 1)

    @inductor_config.patch({"freezing": True})
    @patches
    @torch.no_grad
    @unittest.skipIf(not TEST_MKL, "Test requires MKL")
    @parametrize("batch_size", (32,))
    @parametrize("in_features", (128,))
    @parametrize("out_features", (64, 65))
    @parametrize("bias", (False, True))
    @parametrize("input_3d", (False, True))
    @dtypes(torch.float32, torch.bfloat16)
    @parametrize(
        "epilogue",
        (
            "none",
            "relu",
            "gelu",
        ),
    )
    def test_quantized_linear_with_pointwise(
        self, batch_size, in_features, out_features, bias, input_3d, dtype, epilogue
    ):
        B = (2, batch_size) if input_3d else (batch_size,)
        input = torch.randn(*B, in_features).to(dtype=torch.float32)

        class M(torch.nn.Module):
            def __init__(self, bias):
                super().__init__()
                self.linear = torch.nn.Linear(in_features, out_features, bias)
                self.epilogue = _get_epilogue(epilogue)
                self.linear2 = torch.nn.Linear(out_features, out_features, bias)
                self.epilogue2 = _get_epilogue(epilogue)

            def forward(self, x):
                res = self.epilogue(self.linear(x))
                res = self.epilogue2(self.linear2(res))
                return res

        counters.clear()
        ref_quantized_mod = _generate_qdq_quantized_model(
            M(bias=bias).eval(),
            (input,),
        )

        atol, rtol = 1e-3, 1e-3
        if dtype == torch.bfloat16:
            atol, rtol = 5e-2, 5e-2

        with patch.object(
            select_algorithm, "VERIFY", dict(atol=atol, rtol=rtol)
        ), torch.no_grad(), torch.autocast(
            "cpu", enabled=(dtype == torch.bfloat16), dtype=dtype
        ):
            ref_res = ref_quantized_mod(input)
            cfn = torch.compile(ref_quantized_mod)
            res = cfn(input)
            self.assertEqual(
                res,
                ref_res,
                atol=atol,
                rtol=rtol,
                equal_nan=True,
                exact_dtype=True,
            )
            self.assertEqual(counters["inductor"]["select_algorithm_autotune"], 2)
            self.assertEqual(counters["inductor"]["cpp_epilogue_fusion_counter"], 0)

    @inductor_config.patch({"freezing": True})
    @patches
    @torch.no_grad
    @dtypes(torch.bfloat16)
    @parametrize("batch_size", (32,))
    @parametrize("in_features", (128,))
    @parametrize("out_features", (64, 65))
    def test_int8_woq_mm(self, dtype, batch_size, in_features, out_features):
        # x will be reshaped from 3d to 2d
        second_dim_size = 8

        def _convert_weight_to_int8pack(w):
            scale, zp = _calculate_dynamic_per_channel_qparams(
                w.to(torch.float), torch.int8
            )
            scale = torch.from_numpy(scale)
            zp = torch.from_numpy(zp)
            w_int8 = torch.ao.quantization.fx._decomposed.quantize_per_channel(
                input=w,
                scales=scale,
                zero_points=zp,
                axis=0,
                quant_min=-128,
                quant_max=127,
                dtype=torch.int8,
            )
            return w_int8, scale.to(torch.bfloat16)

        class M(torch.nn.Module):
            def __init__(self, w):
                super().__init__()
                self.linear_weight = torch.nn.Parameter(w, requires_grad=False)

            def forward(self, x, scale):
                return (
                    torch.nn.functional.linear(x, self.linear_weight.to(x.dtype))
                    * scale
                )

        counters.clear()
        # Currently, the corresponding torch.fx pattern only supports 3D x
        # Add 2D X case once the corresponding pattern-matcher pattern is added
        x = torch.rand((batch_size, second_dim_size, in_features), dtype=dtype)
        w = torch.rand((out_features, in_features), dtype=dtype)
        w_int8pack, w_scales = _convert_weight_to_int8pack(w)
        mod = M(w_int8pack).eval()
        self.common(mod, (x, w_scales))
        self.assertEqual(counters["inductor"]["select_algorithm_autotune"], 1)
        vec_amx = VecAMX()
        self._check_amx_counter(vec_amx)

    @inductor_config.patch({"freezing": True})
    @patches
    @torch.no_grad
    @unittest.skipIf(not TEST_MKL, "Test requires MKL")
    @parametrize("batch_size", (32,))
    @parametrize("in_features", (128,))
    @parametrize("out_features", (64, 65))
    @parametrize("bias", (False, True))
    @parametrize("input_3d", (False, True))
    @parametrize("int8_mixed_bf16", (False, True))
    @dtypes(torch.float32, torch.bfloat16)
    @parametrize(
        "epilogue",
        (
            "none",
            "relu",
        ),
    )
    def test_quantized_linear_with_pointwise_binary(
        self,
        batch_size,
        in_features,
        out_features,
        bias,
        input_3d,
        int8_mixed_bf16,
        dtype,
        epilogue,
    ):
        if not int8_mixed_bf16 and dtype == torch.bfloat16:
            return
        B = (2, batch_size) if input_3d else (batch_size,)
        input = torch.randn(*B, in_features).to(dtype=torch.float32)

        other = torch.randn(*B, out_features).to(dtype=dtype)
        # Avoid hiting qlinear inplace sum fusion
        if input_3d:
            other2 = torch.randn(B[0] * B[1], out_features).to(dtype=dtype)
        else:
            other2 = torch.randn(1, *B, out_features).to(dtype=dtype)

        class M(torch.nn.Module):
            def __init__(self, bias, input_3d):
                super().__init__()
                self.linear = torch.nn.Linear(in_features, out_features, bias)
                self.epilogue = _get_epilogue(epilogue)
                self.linear2 = torch.nn.Linear(out_features, out_features, bias)
                self.epilogue2 = _get_epilogue(epilogue)
                self.input_3d = input_3d

            def forward(self, x, other, other2):
                res = self.epilogue(self.linear(x) + other)
                # Avoid hiting qlinear inplace sum fusion
                if self.input_3d:
                    other2 = other2.view(2, other2.size(0) // 2, other2.size(1))
                else:
                    other2 = other2.view(other2.size(1), other2.size(2))
                res = self.epilogue2(self.linear2(res) + other2)
                return res

        counters.clear()
        ref_quantized_mod = _generate_qdq_quantized_model(
            M(bias=bias, input_3d=input_3d).eval(),
            (input, other, other2),
        )
        atol, rtol = 5e-2, 5e-2
        with patch.object(
            select_algorithm, "VERIFY", dict(atol=atol, rtol=rtol)
        ), torch.no_grad(), torch.autocast(
            "cpu", enabled=int8_mixed_bf16, dtype=torch.bfloat16
        ):
            ref_res = ref_quantized_mod(input, other, other2)
            cfn = torch.compile(ref_quantized_mod)
            res = cfn(input, other, other2)
            self.assertEqual(
                res,
                ref_res,
                atol=atol,
                rtol=rtol,
                equal_nan=True,
                exact_dtype=True,
            )
            self.assertEqual(
                counters["inductor"]["select_algorithm_autotune"],
                2,
            )
            self.assertEqual(
                counters["inductor"]["cpp_epilogue_fusion_counter"],
                0,
            )

    @inductor_config.patch({"freezing": True})
    @patches
    @torch.no_grad
    @parametrize("batch_size", (3, 16, 32, 49))
    @parametrize("in_features", (4, 68, 128))  # k should be a multiple of 4
    @parametrize("out_features", (64, 65))
    @parametrize("bias", (True, False))
    def test_quantized_linear_amx(self, batch_size, in_features, out_features, bias):
        class M(torch.nn.Module):
            def __init__(self, bias):
                super().__init__()
                self.linear = torch.nn.Linear(in_features, out_features, bias)

            def forward(self, x):
                return self.linear(x)

        counters.clear()
        v = torch.randn(batch_size, in_features).to(dtype=torch.float32)
        ref_quantized_mod = _generate_qdq_quantized_model(
            M(bias=bias).eval(),
            (v,),
        )
        atol, rtol = 1e-2, 1e-2
        with patch.object(select_algorithm, "VERIFY", dict(atol=atol, rtol=rtol)):
            self.common(ref_quantized_mod, (v,), atol=atol, rtol=rtol)
        self.assertEqual(counters["inductor"]["select_algorithm_autotune"], 1)
        vec_amx = VecAMX()
        self._check_amx_counter(vec_amx)

    @inductor_config.patch({"freezing": True})
    @inductor_config.patch({"cpp.gemm_max_k_slices": 0})
    @patches
    @torch.no_grad
    @unittest.skipIf(not TEST_MKL, "Test requires MKL")
    @parametrize("batch_size", (2,))
    @parametrize("in_features", (1000,))
    @parametrize("out_features", (2,))
    @parametrize("bias", (True, False))
    @parametrize(
        "epilogue",
        (
            "none",
            "relu",
        ),
    )
    @dtypes(torch.float, torch.bfloat16, torch.half)
    def test_linear_k_slicing(
        self, batch_size, in_features, out_features, bias, epilogue, dtype
    ):
        class M(torch.nn.Module):
            def __init__(self, bias, epilogue, other):
                super().__init__()
                self.linear = torch.nn.Linear(in_features, out_features, bias)
                self.epilogue = _get_epilogue(epilogue, other)

            def forward(self, x):
                return self.epilogue(self.linear(x))

        counters.clear()
        v = torch.randn(batch_size, in_features).to(dtype=dtype)
        u = torch.randn(batch_size, out_features).to(dtype=dtype)
        mod = M(bias=bias, epilogue=epilogue, other=u).to(dtype=dtype).eval()
        with verify(dtype) as (atol, rtol):
            self.common(mod, (v,), atol=atol, rtol=rtol)
        self.assertEqual(counters["inductor"]["select_algorithm_autotune"], 1)

    @inductor_config.patch({"freezing": True})
    @inductor_config.patch({"cpp.gemm_cache_blocking": "2,2,2"})
    @patches
    @torch.no_grad
    @unittest.skipIf(not TEST_MKL, "Test requires MKL")
    @set_num_threads(1)
    @parametrize("batch_size", (1024,))
    @parametrize("in_features", (1024,))
    @parametrize("out_features", (1024,))
    @parametrize("bias", (True, False))
    @dtypes(torch.float, torch.bfloat16, torch.half)
    def test_linear_cache_blocking(
        self, batch_size, in_features, out_features, bias, dtype
    ):
        class M(torch.nn.Module):
            def __init__(self, bias):
                super().__init__()
                self.linear = torch.nn.Linear(in_features, out_features, bias)

            def forward(self, x):
                return self.linear(x)

        counters.clear()
        v = torch.randn(batch_size, in_features).to(dtype=dtype)
        mod = M(bias=bias).to(dtype=dtype).eval()
        with verify(dtype) as (atol, rtol):
            self.common(mod, (v,), atol=atol, rtol=rtol)
        self.assertEqual(counters["inductor"]["select_algorithm_autotune"], 1)

    @inductor_config.patch({"freezing": True})
    @inductor_config.patch({"cpp.gemm_thread_factors": "4,2,7"})
    @patches
    @torch.no_grad
    @unittest.skipIf(not TEST_MKL, "Test requires MKL")
    @set_num_threads(56)
    @parametrize("batch_size", (1024,))
    @parametrize("in_features", (1024,))
    @parametrize("out_features", (1024,))
    @parametrize("bias", (True, False))
    @dtypes(torch.float, torch.bfloat16, torch.half)
    def test_linear_thread_factors(
        self, batch_size, in_features, out_features, bias, dtype
    ):
        class M(torch.nn.Module):
            def __init__(self, bias):
                super().__init__()
                self.linear = torch.nn.Linear(in_features, out_features, bias)

            def forward(self, x):
                return self.linear(x)

        counters.clear()
        v = torch.randn(batch_size, in_features).to(dtype=dtype)
        mod = M(bias=bias).to(dtype=dtype).eval()
        with verify(dtype) as (atol, rtol):
            self.common(mod, (v,), atol=atol, rtol=rtol)
        self.assertEqual(counters["inductor"]["select_algorithm_autotune"], 1)


@dynamo_config.patch({"dynamic_shapes": True, "assume_static_by_default": False})
class _DynamicShapesTestBase(BaseTestSelectAlgorithm):
    pass


class TestSelectAlgorithmDynamicShapes(_DynamicShapesTestBase):
    common = check_model
    test_linear_dynamic_shapes = TestSelectAlgorithm.test_linear_static_shapes
    test_linear_with_pointwise_dynamic_shapes = (
        TestSelectAlgorithm.test_linear_with_pointwise
    )
    test_linear_with_transpose_dynamic_shapes = (
        TestSelectAlgorithm.test_linear_with_transpose
    )
    test_linear_with_unary_binary_dynamic_shapes = (
        TestSelectAlgorithm.test_linear_with_unary_binary
    )
    test_linear_amx_dynamic_shapes = TestSelectAlgorithm.test_linear_amx
    test_linear_with_embedding_dynamic_shapes = (
        TestSelectAlgorithm.test_linear_with_embedding
    )
    test_quantized_linear_with_pointwise_dynamic_shapes = (
        TestSelectAlgorithm.test_quantized_linear_with_pointwise
    )
    test_quantized_linear_with_pointwise_binary_dynamic_shapes = (
        TestSelectAlgorithm.test_quantized_linear_with_pointwise_binary
    )
    test_quantized_linear_amx_dynamic_shapes = (
        TestSelectAlgorithm.test_quantized_linear_amx
    )


instantiate_device_type_tests(TestSelectAlgorithm, globals(), only_for="cpu")
instantiate_device_type_tests(
    TestSelectAlgorithmDynamicShapes, globals(), only_for="cpu"
)


if __name__ == "__main__":
    from torch.testing._internal.inductor_utils import HAS_CPU

    if HAS_CPU and not IS_MACOS:
        run_tests()<|MERGE_RESOLUTION|>--- conflicted
+++ resolved
@@ -255,10 +255,10 @@
             )
             and epilogue != "mul"
             and epilogue != "div"
-<<<<<<< HEAD
             or (
                 (
                     dtype == torch.half
+                    and not torch.ops.mkldnn._is_mkldnn_fp16_supported()
                     or (
                         dtype == torch.bfloat16
                         and not torch.ops.mkldnn._is_mkldnn_bf16_supported()
@@ -266,15 +266,13 @@
                 )
                 and epilogue == "add"
                 and not bias
-=======
-            or (dtype == torch.half and epilogue == "add" and not bias)
+            )
             or (
                 dtype == torch.float32
                 and epilogue == "add"
                 and not bias
                 and dynamo_config.dynamic_shapes
                 and not dynamo_config.assume_static_by_default
->>>>>>> 058a69d9
             )
         ):
             # Several scenarios where epilogue fusion is not counted in:
