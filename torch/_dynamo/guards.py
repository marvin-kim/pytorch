# mypy: allow-untyped-defs

from __future__ import annotations

import ast
import builtins
import collections
import dataclasses
import enum
import functools
import importlib
import inspect
import itertools
import logging
import math
import re
import sys
import textwrap
import time
import types
import weakref
from contextlib import contextmanager
from copy import deepcopy
from inspect import currentframe, getframeinfo
from typing import (
    Any,
    Callable,
    Dict,
    List,
    Optional,
    Set,
    Tuple,
    Type,
    TYPE_CHECKING,
    Union,
)
from weakref import ReferenceType

import torch
import torch.overrides
import torch.utils._device
from torch._C._dynamo.guards import (
    check_obj_id,
    check_type_id,
    dict_version,
    DictGuardManager,
    install_no_tensor_aliasing_guard,
    install_object_aliasing_guard,
    RootGuardManager,
)
from torch._dynamo.source import (
    is_from_flatten_script_object_source,
    is_from_local_source,
    is_from_optimizer_source,
    TensorProperty,
    TensorPropertySource,
)
from torch._guards import (
    CompileContext,
    CompileId,
    DuplicateInputs,
    Guard,
    GuardBuilderBase,
    GuardEnvExpr,
    GuardSource,
    Source,
)
from torch._logging import structured
from torch._utils_internal import justknobs_check
from torch.fx.experimental.symbolic_shapes import (
    EqualityConstraint,
    is_symbolic,
    SYMPY_INTERP,
)
from torch.utils._traceback import format_frame, report_compile_source_on_error
from torch.utils.weak import TensorWeakRef

from . import config, convert_frame, exc, mutation_guard
from .eval_frame import set_guard_error_hook
from .source import (
    AttrProxySource,
    AttrSource,
    CallFunctionNoArgsSource,
    ChainedSource,
    ConstDictKeySource,
    DefaultsSource,
    FlattenScriptObjectSource,
    FSDPNNModuleSource,
    GetItemSource,
    GlobalSource,
    GlobalStateSource,
    GlobalWeakRefSource,
    GradSource,
    LocalSource,
    NNModuleSource,
    NumpyTensorSource,
    ODictGetItemSource,
    OptimizerSource,
    ScriptObjectQualifiedNameSource,
    ShapeEnvSource,
    SubclassAttrListSource,
    TorchFunctionModeStackSource,
    TupleIteratorGetItemSource,
    TypeSource,
    UnspecializedBuiltinNNModuleSource,
    UnspecializedNNModuleSource,
    UnspecializedParamBufferSource,
    WeakRefCallSource,
)
from .types import CacheEntry, ExtraState, GuardedCode, GuardFail, GuardFn  # noqa: F401
from .utils import (
    common_constant_types,
    dict_keys_repr,
    get_custom_getattr,
    get_torch_function_mode_stack,
    get_torch_function_mode_stack_at,
    guard_failures,
    istype,
    key_is_id,
    key_to_id,
    orig_code_map,
    tensor_always_has_static_shape,
    tuple_iterator_getitem,
    tuple_iterator_len,
    unpatched_nn_module_getattr,
    verify_guard_fn_signature,
)


try:
    import numpy as np
except ModuleNotFoundError:
    np = None  # type: ignore[assignment]


if TYPE_CHECKING:
    from sympy import Symbol


log = logging.getLogger(__name__)
guards_log = torch._logging.getArtifactLogger(__name__, "guards")
recompiles_log = torch._logging.getArtifactLogger(__name__, "recompiles")
recompiles_verbose_log = torch._logging.getArtifactLogger(
    __name__, "recompiles_verbose"
)
verbose_guards_log = torch._logging.getArtifactLogger(__name__, "verbose_guards")


class GuardManagerWrapper:
    """
    A helper class that contains the root guard manager. An instance of this
    class is stored in the Dynamo cache entry, so that the cache entry can
    access the RootGuardManager stored in the "root" attribute and directly call
    the check_nopybind from C++.
    """

    def __init__(self):
        self.root = RootGuardManager()

        self.closure_vars = None
        self.args = None
        self.code_parts = []
        self.verbose_code_parts = None
        self.global_scope = None
        self.guard_fail_fn = None
        self.cache_entry = None
        self.extra_state = None
        self.id_matched_objs = None
        self.no_tensor_aliasing_sources = []

        self.print_no_tensor_aliasing_guard = True

    @contextmanager
    def _preserve_print_no_tensor_aliasing_flag(self):
        self.print_no_tensor_aliasing_guard = True
        try:
            yield
        finally:
            self.print_no_tensor_aliasing_guard = True

    def get_guard_lines(self, guard):
        guard_name = guard.__class__.__name__
        parts = guard.verbose_code_parts()
        parts = [guard_name + ": " + part for part in parts]
        return parts

    def get_manager_line(self, guard_manager, accessor_str=None):
        source = guard_manager.get_source()
        t = guard_manager.__class__.__name__
        s = t + ": source=" + source
        if accessor_str:
            s += ", " + accessor_str
        return s

    def construct_dict_manager_string(self, mgr, body):
        for idx, (key_mgr, val_mgr) in sorted(mgr.get_key_value_managers().items()):
            body.writeline(f"KeyValueManager pair at index={idx}")
            with body.indent():
                if key_mgr:
                    body.writeline(f"KeyManager: {self.get_manager_line(key_mgr)}")
                    self.construct_manager_string(key_mgr, body)

                if val_mgr:
                    body.writeline(f"ValueManager: {self.get_manager_line(val_mgr)}")
                    self.construct_manager_string(val_mgr, body)

    def construct_manager_string(self, mgr, body):
        with body.indent():
            for guard in mgr.get_leaf_guards():
                if isinstance(guard, torch._C._dynamo.guards.NO_TENSOR_ALIASING):  # type: ignore[attr-defined]
                    if self.print_no_tensor_aliasing_guard:
                        self.print_no_tensor_aliasing_guard = False
                        body.writelines(self.get_guard_lines(guard))
                    else:
                        body.writelines(
                            [
                                guard.__class__.__name__,
                            ]
                        )
                else:
                    body.writelines(self.get_guard_lines(guard))

            # This works for both DictGuardManager and SubclassedDictGuardManager
            if isinstance(mgr, DictGuardManager):
                self.construct_dict_manager_string(mgr, body)

            # General case of GuardManager/RootGuardManager
            for accessor, child_mgr in zip(
                mgr.get_accessors(), mgr.get_child_managers()
            ):
                body.writeline(
                    self.get_manager_line(child_mgr, f"accessed_by={accessor.repr()}")
                )
                self.construct_manager_string(child_mgr, body)

    def __str__(self):
        from torch._inductor.utils import IndentedBuffer

        class IndentedBufferWithPrefix(IndentedBuffer):
            def prefix(self):
                return "| " * (self._indent * self.tabwidth)

            def writeline(self, line, skip_prefix=False):
                if skip_prefix:
                    super().writeline(line)
                else:
                    super().writeline("+- " + line)

        with self._preserve_print_no_tensor_aliasing_flag():
            body = IndentedBufferWithPrefix()
            body.tabwidth = 1
            body.writeline("", skip_prefix=True)
            body.writeline("TREE_GUARD_MANAGER:", skip_prefix=True)
            body.writeline("RootGuardManager")
            self.construct_manager_string(self.root, body)
            for guard in self.root.get_epilogue_lambda_guards():
                body.writelines(self.get_guard_lines(guard))
            return body.getvalue()

    def check(self, x):
        # Only needed for debugging purposes.
        return self.root.check(x)

    def check_verbose(self, x):
        # Only needed for debugging purposes.
        return self.root.check_verbose(x)

    def populate_code_parts_for_debugging(self):
        # This should be called when the guard manager is fully populated
        tensor_aliasing_guard_seen = False

        def get_code_parts(leaf_guard):
            code_parts = []
            for verbose_code_part in leaf_guard.verbose_code_parts():
                code_part = verbose_code_part.split("#")[0].rstrip()
                code_parts.append(code_part)
            return code_parts

        def visit(mgr):
            nonlocal tensor_aliasing_guard_seen
            for guard in mgr.get_leaf_guards():
                if isinstance(guard, torch._C._dynamo.guards.NO_TENSOR_ALIASING):  # type: ignore[attr-defined]
                    if not tensor_aliasing_guard_seen:
                        self.code_parts.extend(get_code_parts(guard))
                        tensor_aliasing_guard_seen = True
                else:
                    self.code_parts.extend(get_code_parts(guard))

            for child_mgr in mgr.get_child_managers():
                visit(child_mgr)

        visit(self.root)


def from_numpy(a):
    # If not numpy array, piggy back on e.g. tensor guards to check type
    # Re-enable torch function since we disable it on leaf guards
    # we need it to properly construct the tensor if a default device is set
    with torch.overrides._enable_torch_function():
        return torch.as_tensor(a) if isinstance(a, (np.generic, np.ndarray)) else a


# For user stack printing
@functools.lru_cache(None)
def uninteresting_files():
    import torch._dynamo.external_utils

    mods = [
        torch._dynamo.external_utils,
    ]
    return {inspect.getfile(m) for m in mods}


_CLOSURE_VARS: Optional[Dict[str, object]] = None


def _get_closure_vars():
    global _CLOSURE_VARS
    if _CLOSURE_VARS is None:
        _CLOSURE_VARS = {
            "___check_type_id": check_type_id,
            "___check_obj_id": check_obj_id,
            "___odict_getitem": collections.OrderedDict.__getitem__,
            "___key_to_id": key_to_id,
            "___dict_version": dict_version,
            "___dict_contains": lambda a, b: a in b,
            "___tuple_iterator_len": tuple_iterator_len,
            "___tuple_iterator_getitem": tuple_iterator_getitem,
            "___get_torch_function_mode_stack_at": get_torch_function_mode_stack_at,
            "__math_isnan": math.isnan,
            "__numpy_isnan": None if np is None else np.isnan,
            "inf": float("inf"),
            "__load_module": importlib.import_module,
            "utils_device": torch.utils._device,
            "device": torch.device,
            "___from_numpy": from_numpy,
            "___as_tensor": torch._as_tensor_fullprec,
            "torch": torch,
            "inspect": inspect,
        }
    return _CLOSURE_VARS


if sys.version_info[:2] <= (3, 8):
    # [Note: Python Version <= 3.8]
    # This branch should be dropped when we drop support for Python 3.8.
    # Reason: 'ast.unparse' function was introduced in Python 3.9.

    try:
        import astunparse  # type: ignore[import]

        def _ast_unparse(node: ast.AST) -> str:
            return astunparse.unparse(node).replace("\n", "")

        HAS_UNPARSE_FUNCTIONS = True
    except ImportError:
        HAS_UNPARSE_FUNCTIONS = False
else:
    HAS_UNPARSE_FUNCTIONS = True

    def _ast_unparse(node: ast.AST) -> str:
        return ast.unparse(node).replace("\n", "")


def strip_function_call(name):
    """
    "___odict_getitem(a, 1)" => "a"
    "a.layers[slice(2)][0]._xyz" ==> "a"
    "getattr(a.layers[slice(2)][0]._abc, '0')" ==> "a"
    "getattr(getattr(a.x[3], '0'), '3')" ==> "a"
    "a.layers[slice(None, -1, None)][0]._xyz" ==> "a"
    """
    # recursively find valid object name in function
    valid_name = re.compile("[A-Za-z_].*")
    curr = ""
    for char in name:
        if char in " (":
            curr = ""
        elif char in "),[]":
            if curr and curr != "None" and valid_name.match(curr):
                return strip_function_call(curr)
        else:
            curr += char

    return strip_getattr_getitem(name)


def strip_getattr_getitem(name):
    """
    "a[1]" => "a"
    "a.foo" => "a"
    """
    return re.split(r"[.\[]", name)[0]


def get_verbose_code_part(code_part: str, guard: Guard) -> str:
    extra = ""
    if guard.user_stack:
        for fs in reversed(guard.user_stack):
            if fs.filename not in uninteresting_files():
                extra = f"  # {format_frame(fs, line=True)}"
                break
    elif guard.stack:
        extra = f"  # {format_frame(guard.stack.summary()[-1])}"

    return f"{code_part:<60}{extra}"


def get_verbose_code_parts(
    code_parts: Union[str | List[str]], guard: Guard
) -> List[str]:
    if not isinstance(code_parts, list):
        code_parts = [code_parts]
    return [get_verbose_code_part(code_part, guard) for code_part in code_parts]


def convert_to_concrete_values(size_or_stride):
    converted: List[Optional[int]] = []
    for dim in size_or_stride:
        if not is_symbolic(dim):
            converted.append(dim)
        else:
            assert isinstance(dim, torch.SymInt)
            converted.append(dim.node.maybe_as_int())
    return converted


def get_tensor_guard_code_part(value, name, sizes, strides):
    pytype = type(value)
    dispatch_key = (
        torch._C._dispatch_keys(value) | torch._C._dispatch_tls_local_include_set()
    ) - torch._C._dispatch_tls_local_exclude_set()
    dtype = value.dtype
    device_index = value.device.index
    requires_grad = value.requires_grad
    guard_str = (
        f"check_tensor({name}, {pytype.__qualname__}, {dispatch_key}, {dtype}, "
        f"device={device_index}, requires_grad={requires_grad}, size={sizes}, stride={strides})"
    )
    return guard_str


def get_key_index(dct, key):
    return list(dct.keys()).index(key)


def get_key_index_source(source, index):
    return f"list({source}.keys())[{index}]"


@dataclasses.dataclass(frozen=True)
class NNModuleAttrAccessorInfo:
    # Represents where is the attr name is present in the nn module attribute
    # access

    # Tells that the attribute can be accessed via __dict__
    present_in_generic_dict: bool = False

    # Either the actual name or _parameters/_buffers/_modules
    l1_key: Optional[str] = None

    # Actual paramter/buffer/submodule name
    l2_key: Optional[str] = None


def getitem_on_dict_manager(
    source, base_guard_manager, base_example_value, example_value, guard_manager_enum
):
    base_source_name = source.base.name()
    source_name = source.name()
    if isinstance(source.index, ConstDictKeySource):
        index = source.index.index
    else:
        assert isinstance(base_example_value, dict)
        index = get_key_index(base_example_value, source.index)

    key_source = get_key_index_source(base_source_name, index)
    key_example_value = list(base_example_value.keys())[index]
    if isinstance(key_example_value, (int, str)):
        value_source = f"{base_source_name}[{key_example_value!r}]"
    else:
        value_source = f"{base_source_name}[{key_source}]"
    if not isinstance(source.index, ConstDictKeySource):
        # We have to insert a key manager guard here
        # TODO - source debug string is probably wrong here.
        base_guard_manager.get_key_manager(
            index=index,
            source=key_source,
            example_value=source.index,
            guard_manager_enum=GuardManagerType.GUARD_MANAGER,
        ).add_equals_match_guard(
            source.index, [f"{key_source} == {key_example_value!r}"]
        )

    return base_guard_manager.get_value_manager(
        index=index,
        source=value_source,
        example_value=example_value,
        guard_manager_enum=guard_manager_enum,
    )


def match_on_id_for_tensor(guard):
    source = guard.originating_source
    return source.is_dict_key() and not isinstance(source, GradSource)


# The ready to eval generated code (possibly multiple parts) for a guard, plus
# the original guard object that created it for provenance
@dataclasses.dataclass
class GuardCodeList:
    code_list: List[str]
    guard: Guard


class GuardManagerType(enum.Enum):
    GUARD_MANAGER = 1
    DICT_GUARD_MANAGER = 2
    DICT_SUBCLASS_GUARD_MANAGER = 3


class GuardBuilder(GuardBuilderBase):
    def __init__(
        self,
        id_ref: Callable[[Any], str],
        source_ref: Callable[[Source], str],
        lookup_weakrefs: Callable[[object], ReferenceType[object]],
        local_scope: Dict[str, object],
        global_scope: Dict[str, object],
        guard_manager: GuardManagerWrapper,
        check_fn_manager: CheckFunctionManager,
    ):
        self.id_ref = id_ref
        self.source_ref = source_ref
        self.lookup_weakrefs = lookup_weakrefs
        self.scope: Dict[str, Dict[str, object]] = {"L": local_scope, "G": global_scope}
        self.scope["__builtins__"] = builtins.__dict__.copy()
        for (
            name,
            package_module,
        ) in torch.package.package_importer._package_imported_modules.items():
            name = name.replace(">", "_").replace("<", "_").replace(".", "_dot_")
            # Write the package module into the scope so that we can import it
            self.scope["__builtins__"][name] = package_module
            # Write the demangled name to the scope so that we can use it
            self.scope[name] = package_module
        self.guard_manager = guard_manager

        self.argnames: List[str] = []
        # Code is python expression strings generated for each guard
        self.code: List[GuardCodeList] = []
        # shape_env_code is only used by builder and is used for
        # shape env code.  This exists only because we need to make sure
        # shape env guards get run after tensor match guards (since the
        # tensor match guards make sure we actually have tensors)
        self.shape_env_code: List[GuardCodeList] = []

<<<<<<< HEAD
        # Collect the guard managers and debug info to insert no tensor aliasing
        # guards.
        self.not_aliasing_tensor_names: List[str] = []
        self.not_aliasing_tensor_guard_managers: List[GuardManagerWrapper] = []
=======
        # [Note - On Eager Tensor Guards]
        # Most of the time, we generate Python code in a guard to directly
        # check various properties.  However, tensors are a bit special;
        # it is too slow to check their properties one-by-one in Python.
        # Instead, there is a C++ function TensorGuards.check which takes
        # all of the tensor arguments and checks them all against compile-time
        # examples entirely in C++.  Thus, every time we process a
        # TENSOR_MATCH guard, we just add another entry to
        # tensor_check_names/tensor_check_examples, saying "for this local,
        # check it against this example", and it all ends up getting
        # swept up into a single call to ___check_tensors.  Invariant:
        # len(tensor_check_names) == len(tensor_check_examples).
        # TODO: something here
        self.tensor_check_names: List[str] = []
        self.tensor_check_examples: List[torch.Tensor] = []
        self.tensor_check_guards: List[Guard] = []
        self.tensor_check_guard_managers: List[GuardManagerWrapper] = []
>>>>>>> f9ae3fac

        self.check_fn_manager: CheckFunctionManager = check_fn_manager

        # Collect the ids of dicts which need key order guarding. source_name is
        # not sufficient because for nn modules, we can have different sources
        # to access the same object - self._module["param"] is same as
        # self.param.
        self.key_order_guarded_dict_ids = set()
        for source_name in self.check_fn_manager.output_graph.guard_on_key_order:
            self.key_order_guarded_dict_ids.add(id(self.get(source_name)))

        # Keep track of weak references of objects with ID_MATCH guard. This
        # info is stored alongside optimized_code and guard_manager and is used to
        # limit the number of cache entries with same ID_MATCH'd object.
        self.id_matched_objs: Dict[str, ReferenceType[object]] = {}

        # Save the guard managers to avoid repeatedly traversing sources.
        self._cached_guard_managers: Dict[
            str, torch._C._dynamo.guards.GuardManager
        ] = {}
        self._cached_duplicate_input_guards: Set[Tuple[str, str]] = set()

    def guard_on_dict_keys_and_ignore_order(self, example_value, guard):
        dict_mgr = self.get_guard_manager(guard)
        if isinstance(dict_mgr, DictGuardManager):
            raise NotImplementedError(
                "Not expecting a DictGuardManager. Seems like Dynamo incorrectly "
                f"added the dict to tx.output.guard_on_key_order for {guard.name}"
            )

        # Iterate over the dicts and install a dict_getitem_manager.
        dict_source = guard.originating_source.name()
        for key in example_value.keys():
            value = example_value[key]
            value_source = GetItemSource(guard.originating_source, index=key)
            guard_manager_enum = self.get_guard_manager_type(
                value_source, example_value
            )
            dict_mgr.dict_getitem_manager(
                key=key,
                source=f"{dict_source}[{key!r}]",
                example_value=value,
                guard_manager_enum=guard_manager_enum,
            )

    def guard_on_dict_keys_and_order(self, value, guard):
        # Add key managers for the DictGuardManager. Then add either an
        # ID_MATCH or EQUALS_MATCH guard on the key.
        dict_mgr = self.get_guard_manager(guard)
        if not isinstance(dict_mgr, DictGuardManager):
            raise NotImplementedError(
                "Expecting a DictGuardManager. Seems like Dynamo forgot "
                f"to set the right guard manager enum for {guard.name}"
            )
        assert isinstance(dict_mgr, DictGuardManager)

        for idx, key in enumerate(value.keys()):
            key_source = get_key_index_source(guard.name, idx)
            key_manager = dict_mgr.get_key_manager(
                index=idx,
                source=key_source,
                example_value=key,
                guard_manager_enum=GuardManagerType.GUARD_MANAGER,
            )
            if key_is_id(key):
                # Install ID_MATCH guard
                id_val = self.id_ref(key)
                key_manager.add_id_match_guard(
                    id_val,
                    get_verbose_code_parts(
                        f"__check_obj_id({key_source}, {id_val})", guard
                    ),
                )
            else:
                # Install EQUALS_MATCH guard
                key_manager.add_equals_match_guard(
                    key, get_verbose_code_parts(f"{key_source} == {key!r}", guard)
                )

    def getattr_on_nn_module(
        self,
        source,
        base_guard_manager,
        base_example_value,
        example_value,
        base_source_name,
        source_name,
        guard_manager_enum,
    ):
        """
        This tries to avoid calling the expensive nn module custom getattr method by
        checking if the attribute is accessible via __dict__. For attributes that
        are not accessible via __dict__ (like descriptors), we fallback to
        PyObject_GetAttr.

        There are two cases that we optimize for
        1) attributes present directly in __dict__, e.g training.
        2) parameters/buffers/modules - they can be accessed via _parameters,
        _buffers, _modules keys in __dict__. For example, mod.linear can be
        accessed as mod.__dict__["_parameters"]["linear"]

        The most common and expensive case for nn module guards is of type
        mod.submod1.submod2.submod3.training. We avoid the python getattr of nn
        modules by going through the __dict__.
        """

        def getitem_on_dict_mgr(
            mgr, key, source_name, base_example_value, example_value, guard_manager_enum
        ):
            if isinstance(mgr, DictGuardManager):
                # Case where the user code relies on key order, e.g.,
                # named_parameters
                index = get_key_index(base_example_value, key)

                # Install the key manager and add equals match guard
                key_source = f"list({source_name}.keys())[{index!r}]"
                mgr.get_key_manager(
                    index=index,
                    source=key_source,
                    example_value=key,
                    guard_manager_enum=GuardManagerType.GUARD_MANAGER,
                ).add_equals_match_guard(key, [f"{key_source} == {key!r}"])

                # Install the value manager
                return mgr.get_value_manager(
                    index=index,
                    source=source_name,
                    example_value=example_value,
                    guard_manager_enum=guard_manager_enum,
                )
            else:
                return mgr.dict_getitem_manager(
                    key=key,
                    source=source_name,
                    example_value=example_value,
                    guard_manager_enum=guard_manager_enum,
                )

        attr_name = source.member
        mod_dict = base_example_value.__dict__

        all_class_attribute_names: Set[str] = set()
        for x in inspect.getmro(base_example_value.__class__):
            all_class_attribute_names.update(x.__dict__.keys())

        accessor_info = NNModuleAttrAccessorInfo(False, None, None)

        if attr_name in mod_dict:
            accessor_info = NNModuleAttrAccessorInfo(True, attr_name, None)
        elif "_parameters" in mod_dict and attr_name in mod_dict["_parameters"]:
            accessor_info = NNModuleAttrAccessorInfo(True, "_parameters", attr_name)
        elif "_buffers" in mod_dict and attr_name in mod_dict["_buffers"]:
            accessor_info = NNModuleAttrAccessorInfo(True, "_buffers", attr_name)
        elif (
            attr_name not in all_class_attribute_names
            and "_modules" in mod_dict
            and attr_name in mod_dict["_modules"]
        ):
            # Check test_attr_precedence test - instance attributes always take precedence unless its an nn.Module.
            accessor_info = NNModuleAttrAccessorInfo(True, "_modules", attr_name)

        if not accessor_info.present_in_generic_dict:
            # The attribute can be accessed by __getattribute__ call, so rely on
            # PyObject_GetAttr
            return base_guard_manager.getattr_manager(
                attr=source.member,
                source=source_name,
                example_value=example_value,
                guard_manager_enum=guard_manager_enum,
            )
        else:
            assert accessor_info.l1_key
            l1_key = accessor_info.l1_key
            l2_key = accessor_info.l2_key

            # Set source strings for debug info
            mod_dict_source = f"{base_source_name}.__dict__"
            l1_source_name = l2_source_name = None
            l1_value = l2_value = None
            l1_guard_manager_enum = l2_guard_manager_enum = None
            if l2_key:
                l1_source = AttrSource(source.base, l1_key)
                l1_source_name = l1_source.name()
                l1_value = mod_dict[l1_key]
                # do not guard on key order for _parameters etc unless the user code
                # actually needs the key order (e.g. calling named_parameters)
                l1_guard_manager_enum = self.get_guard_manager_type(l1_source, l1_value)

                l2_source_name = source_name
                l2_value = example_value
                l2_guard_manager_enum = self.get_guard_manager_type(
                    source, example_value
                )
            else:
                l1_source_name = source_name
                l1_value = example_value
                l1_guard_manager_enum = self.get_guard_manager_type(
                    source, example_value
                )

            # Get __dict__ accessor. No need to guard on dict key order, so use base
            # Guard Manager
            mod_generic_dict_manager = base_guard_manager.get_generic_dict_manager(
                source=mod_dict_source,
                example_value=mod_dict,
                guard_manager_enum=GuardManagerType.GUARD_MANAGER,
            )

            l1_mgr = getitem_on_dict_mgr(
                mgr=mod_generic_dict_manager,
                key=l1_key,
                source_name=l1_source_name,
                base_example_value=mod_dict,
                example_value=l1_value,
                guard_manager_enum=l1_guard_manager_enum,
            )

            if l2_key:
                return getitem_on_dict_mgr(
                    mgr=l1_mgr,
                    key=l2_key,
                    source_name=l2_source_name,
                    base_example_value=l1_value,
                    example_value=l2_value,
                    guard_manager_enum=l2_guard_manager_enum,
                )
            return l1_mgr

    def requires_key_order_guarding(self, source):
        source_name = source.name()
        if source_name == "":
            return False
        obj_id = id(self.get(source_name))
        return obj_id in self.key_order_guarded_dict_ids

    def get_guard_manager_type(self, source, example_value):
        guard_manager_enum = GuardManagerType.GUARD_MANAGER
        if self.requires_key_order_guarding(source):
            assert isinstance(example_value, dict)
            # If keys method is not overriden, we can use PyDict_Next to get key
            # orderings. Read more in guards.cpp
            if type(example_value).keys is type({}).keys:
                guard_manager_enum = GuardManagerType.DICT_GUARD_MANAGER
            else:
                guard_manager_enum = GuardManagerType.DICT_SUBCLASS_GUARD_MANAGER
        return guard_manager_enum

    def manager_guards_on_keys(self, mgr_enum):
        return (
            mgr_enum == GuardManagerType.DICT_GUARD_MANAGER
            or mgr_enum == GuardManagerType.DICT_SUBCLASS_GUARD_MANAGER
        )

    def get_global_guard_manager(self):
        return self.guard_manager.root.globals_dict_manager(
            f_globals=self.scope["G"],
            source="G",
            example_value=self.scope["G"],
            guard_manager_enum=GuardManagerType.GUARD_MANAGER,
        )

    def get_guard_manager_from_source(self, source):
        root_guard_manager = self.guard_manager.root

        example_value = None
        source_name = source.name()

        if source_name != "" and source_name in self._cached_guard_managers:
            return self._cached_guard_managers[source_name]

        if source_name != "":
            example_value = self.get(source_name)

        guard_manager_enum = self.get_guard_manager_type(source, example_value)

        # Get base manager related information
        base_source_name = None
        base_example_value = None
        base_guard_manager = None
        base_guard_manager_enum = GuardManagerType.GUARD_MANAGER
        if isinstance(source, ChainedSource):
            base_source_name = source.base.name()
            base_example_value = self.get(base_source_name)
            base_guard_manager = self.get_guard_manager_from_source(source.base)
            base_guard_manager_enum = self.get_guard_manager_type(
                source.base, base_example_value
            )

        # Use istype instead of isinstance to check for exact type of source.
        if istype(source, LocalSource):
            # RootGuardManager accepts a dict but still its not a
            # DictGuardManager because we will eventually move to
            # fastlocals.
            out = root_guard_manager.dict_getitem_manager(
                key=source.local_name,
                source=source_name,
                example_value=example_value,
                guard_manager_enum=guard_manager_enum,
            )
        elif istype(source, GlobalSource):
            # Global manager accepts a dict but it is not a DictGuardManager
            # because globals dict is big and we typically guard on a very
            # selected items on globals.
            out = self.get_global_guard_manager().dict_getitem_manager(
                key=source.global_name,
                source=source_name,
                example_value=example_value,
                guard_manager_enum=guard_manager_enum,
            )
        elif istype(source, GlobalWeakRefSource):
            out = self.get_global_guard_manager().global_weakref_manager(
                global_name=source.global_name,
                source=source_name,
                example_value=example_value,
                guard_manager_enum=guard_manager_enum,
            )
        elif istype(source, GlobalStateSource):
            # Don't do anything here. We guard on global state completely in
            # C++. So just return the root mgr.
            return root_guard_manager
        elif istype(source, ShapeEnvSource):
            return root_guard_manager
        elif istype(source, TypeSource):
            assert base_guard_manager  # to make mypy happy
            out = base_guard_manager.type_manager(
                source=source_name,
                example_value=example_value,
                guard_manager_enum=guard_manager_enum,
            )
        elif istype(
            source,
            (
                OptimizerSource,
                NNModuleSource,
                UnspecializedNNModuleSource,
                UnspecializedBuiltinNNModuleSource,
                FSDPNNModuleSource,
            ),
        ):
            assert base_guard_manager  # to make mypy happy
            out = base_guard_manager
        elif istype(source, TorchFunctionModeStackSource):
            out = root_guard_manager.lambda_manager(
                python_lambda=lambda _: get_torch_function_mode_stack_at(
                    source._get_index()
                ),
                source=source_name,
                example_value=example_value,
                guard_manager_enum=guard_manager_enum,
            )
        elif istype(source, GradSource):
            assert base_guard_manager  # to make mypy happy
            out = base_guard_manager.grad_manager(
                source=source_name,
                example_value=example_value,
                guard_manager_enum=guard_manager_enum,
            )
        elif istype(source, (AttrSource, UnspecializedParamBufferSource)):
            assert base_guard_manager  # to make mypy happy

            if (
                isinstance(base_example_value, torch.nn.Module)
                and get_custom_getattr(base_example_value)
                is unpatched_nn_module_getattr
            ):
                out = self.getattr_on_nn_module(
                    source,
                    base_guard_manager,
                    base_example_value,
                    example_value,
                    base_source_name,
                    source_name,
                    guard_manager_enum,
                )
            else:
                out = base_guard_manager.getattr_manager(
                    attr=source.member,
                    source=source_name,
                    example_value=example_value,
                    guard_manager_enum=guard_manager_enum,
                )
        elif istype(source, GetItemSource):
            assert base_guard_manager  # to make mypy happy
            if isinstance(base_example_value, (dict, collections.OrderedDict)):
                # TODO(anijain2305) - Consider isolating GetItemSource and
                # DictGetItemSource (or maybe use ODictGetItemSource for
                # dicts) so that GetItemSource is only for non dict objects.
                if isinstance(base_guard_manager, DictGuardManager):
                    assert self.manager_guards_on_keys(base_guard_manager_enum)
                    out = getitem_on_dict_manager(
                        source,
                        base_guard_manager,
                        base_example_value,
                        example_value,
                        guard_manager_enum,
                    )
                else:
                    if isinstance(source.index, ConstDictKeySource):
                        raise RuntimeError(
                            "Expecting clean index here. Likely Dynamo forgot to mark"
                            " a dict as guard_on_key_order"
                        )
                    out = base_guard_manager.dict_getitem_manager(
                        key=source.index,
                        source=source_name,
                        example_value=example_value,
                        guard_manager_enum=guard_manager_enum,
                    )
            elif isinstance(base_example_value, list) and not source.index_is_slice:
                out = base_guard_manager.list_getitem_manager(
                    key=source.index,
                    source=source_name,
                    example_value=example_value,
                    guard_manager_enum=guard_manager_enum,
                )
            elif isinstance(base_example_value, tuple) and not source.index_is_slice:
                out = base_guard_manager.tuple_getitem_manager(
                    key=source.index,
                    source=source_name,
                    example_value=example_value,
                    guard_manager_enum=guard_manager_enum,
                )
            else:
                index = source.index
                if source.index_is_slice:
                    index = source.unpack_slice()
                out = base_guard_manager.getitem_manager(
                    key=index,
                    source=source_name,
                    example_value=example_value,
                    guard_manager_enum=guard_manager_enum,
                )
        elif istype(source, ODictGetItemSource):
            if isinstance(base_guard_manager, DictGuardManager):
                assert self.manager_guards_on_keys(base_guard_manager_enum)
                out = getitem_on_dict_manager(
                    source,
                    base_guard_manager,
                    base_example_value,
                    example_value,
                    guard_manager_enum,
                )
            else:
                assert base_guard_manager  # to make mypy happy
                out = base_guard_manager.dict_getitem_manager(
                    key=source.index,
                    source=source_name,
                    example_value=example_value,
                    guard_manager_enum=guard_manager_enum,
                )
        elif istype(source, DefaultsSource):
            assert base_guard_manager  # to make mypy happy
            assert callable(base_example_value)
            if not source.is_kw:
                out = base_guard_manager.func_defaults_manager(
                    source=base_source_name,
                    example_value=base_example_value.__defaults__,
                    guard_manager_enum=GuardManagerType.GUARD_MANAGER,
                ).getitem_manager(
                    key=source.idx_key,
                    source=source_name,
                    example_value=example_value,
                    guard_manager_enum=guard_manager_enum,
                )
            else:
                # kwdefauts is a dict, so use a DictGuardManager
                kwdefaults = base_example_value.__kwdefaults__
                assert base_source_name is not None
                kw_source = base_source_name + ".__kwdefaults__"

                # kwdefaults is a dict. No need to guard on dict order.
                dict_mgr = base_guard_manager.func_kwdefaults_manager(
                    source=kw_source,
                    example_value=kwdefaults,
                    guard_manager_enum=GuardManagerType.GUARD_MANAGER,
                )
                assert not isinstance(dict_mgr, DictGuardManager)

                out = dict_mgr.dict_getitem_manager(
                    key=source.idx_key,
                    source=source_name,
                    example_value=example_value,
                    guard_manager_enum=guard_manager_enum,
                )
        elif istype(source, NumpyTensorSource):
            assert base_guard_manager  # to make mypy happy
            out = base_guard_manager.lambda_manager(
                python_lambda=from_numpy,
                source=source_name,
                example_value=example_value,
                guard_manager_enum=guard_manager_enum,
            )
        elif istype(source, SubclassAttrListSource):
            assert base_guard_manager  # to make mypy happy
            out = base_guard_manager.lambda_manager(
                python_lambda=lambda x: x.__tensor_flatten__()[0],
                source=source_name,
                example_value=example_value,
                guard_manager_enum=guard_manager_enum,
            )
        elif istype(source, FlattenScriptObjectSource):
            assert base_guard_manager  # to make mypy happy
            out = base_guard_manager.lambda_manager(
                python_lambda=lambda x: x.__obj_flatten__(),
                source=source_name,
                example_value=example_value,
                guard_manager_enum=guard_manager_enum,
            )
        elif istype(source, ScriptObjectQualifiedNameSource):
            assert base_guard_manager  # to make mypy happy
            out = base_guard_manager.lambda_manager(
                python_lambda=lambda x: x._type().qualified_name(),
                source=source_name,
                example_value=example_value,
                guard_manager_enum=guard_manager_enum,
            )
        elif istype(source, AttrProxySource):
            assert base_guard_manager  # to make mypy happy
            out = base_guard_manager.lambda_manager(
                python_lambda=lambda x: x.get_base(),
                source=source_name,
                example_value=example_value,
                guard_manager_enum=guard_manager_enum,
            )
        elif istype(source, TupleIteratorGetItemSource):
            assert base_guard_manager  # to make mypy happy
            out = base_guard_manager.tuple_iterator_getitem_manager(
                index=source.index,
                source=source_name,
                example_value=example_value,
                guard_manager_enum=guard_manager_enum,
            )
        elif isinstance(source, ConstDictKeySource):
            if not isinstance(base_guard_manager, DictGuardManager):
                raise AssertionError(
                    "ConstDictKeySource can only work on DictGuardManager"
                )
            out = base_guard_manager.get_key_manager(
                index=source.index,
                source=source_name,
                example_value=example_value,
                guard_manager_enum=guard_manager_enum,
            )
        elif istype(source, WeakRefCallSource):
            assert base_guard_manager  # to make mypy happy
            out = base_guard_manager.weakref_call_manager(
                source=source_name,
                example_value=example_value,
                guard_manager_enum=guard_manager_enum,
            )
        elif istype(source, CallFunctionNoArgsSource):
            assert base_guard_manager  # to make mypy happy
            out = base_guard_manager.call_function_no_args_manager(
                source=source_name,
                example_value=example_value,
                guard_manager_enum=guard_manager_enum,
            )
        else:
            raise AssertionError(
                f"missing guard manager builder {source} - {source.name()}"
            )

        self._cached_guard_managers[source.name()] = out
        return out

    def get_guard_manager(self, guard: Guard):
        return self.get_guard_manager_from_source(guard.originating_source)

    def add_python_lambda_leaf_guard_to_root(
        self,
        code_parts,
        verbose_code_parts,
        closure_vars=None,
        is_epilogue=True,
    ):
        if closure_vars is None:
            closure_vars = _get_closure_vars()
        # Adds a lambda leaf guard to the root guard manager. It wraps the
        # code_parts in a function object which is then passed on to the leaf
        # guard.
        make_guard_fn_args = ", ".join(closure_vars.keys())
        guard_body, pycode = build_guard_function(code_parts, make_guard_fn_args)
        out: Dict[str, Any] = {}
        globals_for_guard_fn = {"G": self.scope["G"]}
        exec(pycode, globals_for_guard_fn, out)
        guard_fn = out["___make_guard_fn"](*closure_vars.values())
        if is_epilogue:
            # Epilogue guards are run after all the other guards have finished.
            # If epilogue guards contain a getattr or getitem access, one of the
            # other guards would fail preventing the epilogue guards to run.
            self.guard_manager.root.add_epilogue_lambda_guard(
                guard_fn, verbose_code_parts
            )
        else:
            self.guard_manager.root.add_lambda_guard(guard_fn, verbose_code_parts)

    # Warning: use this with care!  This lets you access what the current
    # value of the value you are guarding on is.  You probably don't want
    # to actually durably save this value though (because it's specific
    # to this frame!)  Instead, you should be reading out some property
    # (like its type) which is what you permanently install into the
    # guard code.
    def get(self, name: str) -> Any:
        return eval(name, self.scope, _get_closure_vars())

    # Registers the usage of the source name referenced by the
    # string (or stored in the Guard) as being guarded upon.  It's important
    # to call this before generating some code that makes use of 'guard',
    # because without this call, we won't actually bind the variable
    # you reference in the actual guard closure (oops!)
    def arg_ref(self, guard: Union[str, Guard]) -> str:
        name: str
        if isinstance(guard, str):
            name = guard
        else:
            name = guard.name
        base = strip_getattr_getitem(strip_function_call(name))
        if base not in self.argnames:
            if re.match(r"[a-zA-Z0-9_]+", base):
                if re.match(r"^\d+$", base):
                    log.warning("invalid var name: %s", guard)
                self.argnames.append(base)

        return name

    def _guard_on_attribute(self, guard: Guard, attr_name: str, guard_fn):
        attr_source = AttrSource(guard.originating_source, attr_name)
        # Copy the stack info
        new_guard = Guard(
            attr_source, guard_fn, stack=guard.stack, user_stack=guard.user_stack
        )
        new_guard.create(self)

    # Note: the order of the guards in this file matters since we sort guards on the same object by lineno
    def HASATTR(self, guard: Guard):
        source = guard.originating_source
        if isinstance(source, NNModuleSource):
            source = source.base
        assert isinstance(source, AttrSource), f"invalid source {guard.name}"
        base_source = source.base
        base = base_source.name()
        attr = source.member

        ref = self.arg_ref(base)
        val = hasattr(self.get(base), attr)
        code = None
        if val:
            code = f"hasattr({ref}, {attr!r})"
        else:
            code = f"not hasattr({ref}, {attr!r})"
        self._set_guard_export_info(
            guard, [code], provided_guarded_object=self.get(base)
        )

        base_manager = self.get_guard_manager_from_source(base_source)
        if val:
            # Just install a getattr manager. GetAttrGuardAccessor itself
            # acts as hasattr guard.
            example_value = self.get(source.name())
            base_example_value = self.get(base)
            guard_manager_enum = self.get_guard_manager_type(source, example_value)

            # if the base value is nn.Module, check if we can speedup the
            # guard by going through __dict__ attrs.
            if (
                isinstance(base_example_value, torch.nn.Module)
                and get_custom_getattr(base_example_value)
                is unpatched_nn_module_getattr
            ):
                return self.getattr_on_nn_module(
                    source,
                    base_manager,
                    base_example_value,
                    example_value,
                    base,
                    source.name(),
                    guard_manager_enum,
                )
            else:
                base_manager.getattr_manager(
                    attr=attr,
                    source=guard.name,
                    example_value=example_value,
                    guard_manager_enum=guard_manager_enum,
                )
        else:
            base_manager.add_no_hasattr_guard(attr, get_verbose_code_parts(code, guard))

    def NOT_PRESENT_IN_GENERIC_DICT(self, guard: Guard, attr=None) -> None:
        assert attr is not None
        ref = self.arg_ref(guard)
        val = self.get(guard.name)
        assert isinstance(val, torch.nn.Module)

        base_manager = self.get_guard_manager(guard)

        mod_dict_source = f"{guard.name}.__dict__"
        mod_generic_dict_manager = base_manager.get_generic_dict_manager(
            source=mod_dict_source,
            example_value=val.__dict__,
            guard_manager_enum=GuardManagerType.GUARD_MANAGER,
        )

        code = f"not ___dict_contains({attr!r}, {ref}.__dict__)"
        mod_generic_dict_manager.add_dict_contains_guard(
            False, attr, get_verbose_code_parts(code, guard)
        )

    def TYPE_MATCH(self, guard: Guard) -> None:
        # ___check_type_id is same as `id(type(x)) == y`
        t = type(self.get(guard.name))
        obj_id = self.id_ref(t)
        code = f"___check_type_id({self.arg_ref(guard)}, {obj_id})"
        self._set_guard_export_info(guard, [code])

        self.get_guard_manager(guard).add_type_match_guard(
            obj_id, get_verbose_code_parts(code, guard)
        )

    def DICT_VERSION(self, guard: Guard):
        # ___check_dict_version is same as `dict_version(x) == y`
        ref = self.arg_ref(guard)
        val = self.get(guard.name)
        version = dict_version(self.get(guard.name))
        code = f"___dict_version({ref}) == {version}"
        self._set_guard_export_info(guard, [code])

        # TODO(anijain2305) - Delete this when DictGuardManager uses tags
        # for dicts.
        self.get_guard_manager(guard).add_dict_version_guard(
            val, get_verbose_code_parts(code, guard)
        )

    def DICT_CONTAINS(self, guard: Guard, key: str, invert: bool):
        dict_ref = self.arg_ref(guard)

        maybe_not = "not " if invert else ""
        code = f"{maybe_not}___dict_contains({key!r}, {dict_ref})"
        self._set_guard_export_info(guard, [code])

        self.get_guard_manager(guard).add_dict_contains_guard(
            not invert, key, get_verbose_code_parts(code, guard)
        )

    def ID_MATCH(self, guard: Guard):
        # ___check_obj_id is same as `id(x) == y`
        if isinstance(guard.originating_source, TypeSource):
            # optional optimization to produce cleaner/faster guard code
            return self.TYPE_MATCH(
                Guard(guard.originating_source.base, GuardBuilder.TYPE_MATCH)  # type: ignore[arg-type]
            )

        ref = self.arg_ref(guard)
        val = self.get(guard.name)
        id_val = self.id_ref(val)
        code = f"___check_obj_id({ref}, {id_val})"
        self._set_guard_export_info(guard, [code])

        self.get_guard_manager(guard).add_id_match_guard(
            id_val, get_verbose_code_parts(code, guard)
        )

        # Keep track of ID_MATCH'd objects. This will be used to modify the
        # cache size logic
        if isinstance(guard.originating_source, LocalSource):
            # TODO(anijain2305) - This is currently restricted to nn.Module objects
            # because many other ID_MATCH'd objects fail - like DeviceMesh.
            # Increase the scope of ID_MATCH'd objects.
            if isinstance(val, torch.nn.Module):
                local_name = guard.originating_source.local_name
                weak_id = self.lookup_weakrefs(val)
                if weak_id is not None:
                    self.id_matched_objs[local_name] = weak_id

    def NOT_NONE_MATCH(self, guard: Guard, value=None):
        ref = self.arg_ref(guard)
        val = self.get(guard.name)
        assert isinstance(val, torch.Tensor)
        code = f"{ref} is not None"
        self._set_guard_export_info(guard, [code])

        self.get_guard_manager(guard).add_not_none_guard(
            get_verbose_code_parts(code, guard)
        )

    def NAME_MATCH(self, guard: Guard):
        self._guard_on_attribute(guard, "__name__", GuardBuilder.EQUALS_MATCH)

    def DATA_PTR_MATCH(self, guard: Guard):
        # C++ guard has the type check internally
        obj = self.get(guard.name)
        code = f"{self.arg_ref(guard)}.data_ptr() == {obj.data_ptr()}"
        self._set_guard_export_info(guard, [code])

        self.get_guard_manager(guard).add_data_ptr_guard(
            obj, get_verbose_code_parts(code, guard)
        )

    def DUAL_LEVEL(self, guard: Guard):
        # Invalidate dual level if current dual level is different than the one
        # in the fx graph
        dual_level = torch.autograd.forward_ad._current_level
        code = [f"torch.autograd.forward_ad._current_level == {dual_level}"]
        self._set_guard_export_info(guard, [code])
        # TODO(anijain2305) - Consider this moving this guard to C++
        forward_ad = torch.autograd.forward_ad

        def fn(x):
            return forward_ad._current_level == dual_level

        self.guard_manager.root.add_lambda_guard(
            fn, get_verbose_code_parts(code, guard)
        )

    def FUNCTORCH_STACK_MATCH(self, guard: Guard):
        # Invalidate functorch code if current level is different than
        # the one when FX graph was generated
        cis = torch._functorch.pyfunctorch.retrieve_all_functorch_interpreters()
        states = [ci.get_state() for ci in cis]
        code = [f"torch._functorch.pyfunctorch.compare_functorch_state({states})"]
        self._set_guard_export_info(guard, code)

        # TODO(anijain2305) - Consider this moving this guard to C++
        compare_fn = torch._functorch.pyfunctorch.compare_functorch_state

        def fn(x):
            return compare_fn(states)

        self.guard_manager.root.add_lambda_guard(
            fn, get_verbose_code_parts(code, guard)
        )

    def TENSOR_SUBCLASS_METADATA_MATCH(self, guard: Guard):
        value = self.get(guard.name)
        original_metadata = deepcopy(self.get(guard.name).__tensor_flatten__()[1])
        if hasattr(value, "__metadata_guard__"):
            verify_guard_fn_signature(value)

            def metadata_checker(x):
                return value.__metadata_guard__(
                    original_metadata, x.__tensor_flatten__()[1]
                )

        else:

            def metadata_checker(x):
                return x.__tensor_flatten__()[1] == original_metadata

        global_name = f"___check_metadata_{id(metadata_checker)}_c{CompileContext.current_compile_id()}"
        self.get_guard_manager(guard).add_lambda_guard(
            metadata_checker, get_verbose_code_parts(global_name, guard)
        )

    def EQUALS_MATCH(self, guard: Guard):
        ref = self.arg_ref(guard)
        val = self.get(guard.name)
        t = type(val)
        if np:
            np_types: Tuple[Type[Any], ...] = (
                np.int8,
                np.int16,
                np.int32,
                np.int64,
                np.uint8,
                np.uint16,
                np.uint32,
                np.uint64,
                np.float16,
                np.float32,
                np.float64,
            )
        else:
            np_types = ()

        ok_mutable_types = (list, set)

        ok_types = tuple(
            common_constant_types
            | {
                type,
                tuple,
                frozenset,
                slice,
                range,
                torch.Size,
                *np_types,
                *ok_mutable_types,
            }
        )

        if torch.distributed.is_available():
            from torch.distributed.device_mesh import DeviceMesh
            from torch.distributed.tensor.placement_types import (
                Partial,
                Replicate,
                Shard,
            )

            ok_types = ok_types + (
                Shard,
                Replicate,
                Partial,
                DeviceMesh,
            )

        if istype(val, dict):
            assert all(
                istype(x, ok_types) for x in itertools.chain(val.keys(), val.values())
            )
        else:
            assert istype(
                val,
                ok_types,
            ), f"Unexpected type {type(val)}, not in {ok_types}"

        # Special case for nan because float("nan") == float("nan") evaluates to False
        if istype(val, float) and math.isnan(val):
            self.TYPE_MATCH(guard)
            code = []
            code.append(f"__math_isnan({ref})")
            self._set_guard_export_info(guard, code)

            self.get_guard_manager(guard).add_lambda_guard(
                _get_closure_vars()["__math_isnan"],
                get_verbose_code_parts(code, guard),
            )
            return

        # Python math library doesn't support complex nan, so we need to use numpy
        if istype(val, complex) and np.isnan(val):
            self.TYPE_MATCH(guard)
            code = []
            code.append(f"__numpy_isnan({ref})")
            self._set_guard_export_info(guard, code)

            self.get_guard_manager(guard).add_lambda_guard(
                _get_closure_vars()["__numpy_isnan"],
                get_verbose_code_parts(code, guard),
            )
            return

        # Construct a debug string to put into the c++ equals match guard.
        code = [f"{ref} == {val!r}"]
        if istype(val, ok_mutable_types):
            # C++ guards perform a pointer equality check to speedup guards, but the assumption is that the object
            # is mutable. For a few corner cases like sets and lists, we make a deepcopy to purposefully fail the
            # pointer equality check.
            val = deepcopy(val)
        self.get_guard_manager(guard).add_equals_match_guard(
            val, get_verbose_code_parts(code, guard)
        )
        self._set_guard_export_info(guard, code)
        return

    def CONSTANT_MATCH(self, guard: Guard):
        val = self.get(guard.name)
        if istype(val, (bool, type(None), types.CodeType)):
            self.ID_MATCH(guard)
        else:
            self.EQUALS_MATCH(guard)

    def NN_MODULE(self, guard: Guard):
        self.ID_MATCH(guard)
        val = self.get(guard.name)
        if hasattr(val, "training"):
            assert istype(val.training, bool)
            self._guard_on_attribute(guard, "training", GuardBuilder.CONSTANT_MATCH)
        else:
            exc.unimplemented(f"Guard setup for uninitialized class {type(val)}")

    def FUNCTION_MATCH(self, guard: Guard):
        """things like torch.add and user defined functions"""
        return self.ID_MATCH(guard)

    def CLOSURE_MATCH(self, guard: Guard):
        """matches a closure by __code__ id."""
        val = self.get(guard.name)
        # Strictly only want user-defined functions
        if type(val) == types.FunctionType and hasattr(val, "__code__"):
            self._guard_on_attribute(guard, "__code__", GuardBuilder.HASATTR)
            self._guard_on_attribute(guard, "__code__", GuardBuilder.FUNCTION_MATCH)
        else:
            self.FUNCTION_MATCH(guard)

    def BUILTIN_MATCH(self, guard: Guard):
        return self.FUNCTION_MATCH(guard)

    def PYMODULE_MATCH(self, guard: Guard):
        return self.FUNCTION_MATCH(guard)

    def SEQUENCE_LENGTH(self, guard):
        # This guard is used to check lenght of PySequence objects like list,
        # tuple, collections.deque etc
        ref = self.arg_ref(guard)
        value = self.get(guard.name)
        t = type(value)

        if not isinstance(value, dict):
            # C++ DICT_LENGTH checks for type
            self.TYPE_MATCH(guard)

        code = []
        if len(value) == 0:
            code.append(f"not {ref}")
        else:
            code.append(f"len({ref}) == {len(value)}")

        self._set_guard_export_info(guard, code)
        if isinstance(value, dict):
            self.get_guard_manager(guard).add_dict_length_check_guard(
                len(value), get_verbose_code_parts(code, guard)
            )
        else:
            self.get_guard_manager(guard).add_length_check_guard(
                len(value), get_verbose_code_parts(code, guard)
            )

    def TUPLE_ITERATOR_LEN(self, guard):
        ref = self.arg_ref(guard)
        value = self.get(guard.name)
        t = type(value)

        code = []
        code.append(f"___tuple_iterator_len({ref}) == {tuple_iterator_len(value)}")
        self._set_guard_export_info(guard, code)

        t = type(value)
        obj_id = self.id_ref(t)

        self.get_guard_manager(guard).add_tuple_iterator_length_guard(
            tuple_iterator_len(value), obj_id, get_verbose_code_parts(code, guard)
        )

    # TODO(voz): Deduplicate w/ AOTAutograd dupe input guards
    def DUPLICATE_INPUT(self, guard, source_b):
        ref_a = self.arg_ref(guard)
        ref_b = self.arg_ref(source_b.name())

        if is_from_optimizer_source(
            guard.originating_source
        ) or is_from_optimizer_source(source_b):
            return

        code = [f"{ref_b} is {ref_a}"]
        self._set_guard_export_info(guard, code)

        # Check that the guard has not been inserted already
        key = (ref_a, ref_b)
        if key in self._cached_duplicate_input_guards:
            return
        self._cached_duplicate_input_guards.add((ref_a, ref_b))
        self._cached_duplicate_input_guards.add((ref_b, ref_a))

        install_object_aliasing_guard(
            self.get_guard_manager(guard),
            self.get_guard_manager_from_source(source_b),
            get_verbose_code_parts(code, guard),
        )

    def DICT_KEYS(self, guard):
        # Guard on the keys and their order
        ref = self.arg_ref(guard)
        value = self.get(guard.name)
        t = type(value)

        self.TYPE_MATCH(guard)
        code = []
        any_key_is_id = any(key_is_id(k) for k in value.keys())
        const_keys_repr = dict_keys_repr(
            key_to_id(value),
            local=is_from_local_source(guard.originating_source),
        )
        if any_key_is_id:
            code.append(f"___key_to_id({ref}) == {const_keys_repr}")
        else:
            code.append(f"list({ref}.keys()) == {const_keys_repr}")

        self._set_guard_export_info(guard, code)
        if self.requires_key_order_guarding(guard.originating_source):
            self.guard_on_dict_keys_and_order(value, guard)
        else:
            self.guard_on_dict_keys_and_ignore_order(value, guard)

    def WEAKREF_ALIVE(self, guard):
        code = [f"{self.arg_ref(guard)} is not None"]

        self._set_guard_export_info(guard, code)
        self.get_guard_manager(guard).add_not_none_guard(
            get_verbose_code_parts(code, guard)
        )

    def DICT_CONST_KEYS(self, guard):
        """Constant keys match"""
        ref = self.arg_ref(guard)
        value = self.get(guard.name)
        t = type(value)

        code = []
        code.append(f"list({ref}.keys()) == {list(value.keys())!r}")
        self._set_guard_export_info(guard, code)

        if self.requires_key_order_guarding(guard.originating_source):
            self.guard_on_dict_keys_and_order(value, guard)
        else:
            self.guard_on_dict_keys_and_ignore_order(value, guard)

    def EMPTY_NN_MODULE_HOOKS_DICT(self, guard):
        """Special guard to skip guards on empty hooks. This is controlled by skip_nnmodule_hook_guards"""
        if config.skip_nnmodule_hook_guards:
            # This is unsafe if you add/remove a hook on nn module variable
            return
        self.SEQUENCE_LENGTH(guard)

    def OBJECT_MUTATION(self, guard: Guard):
        mutation_guard.watch(self.get(guard.name), self.check_fn_manager)

    def GRAD_MODE(self, guard: Guard):
        pass  # we always guard on this via GlobalStateGuard()

    def DETERMINISTIC_ALGORITHMS(self, guard: Guard):
        pass  # we always guard on this via GlobalStateGuard()

    def TORCH_FUNCTION_STATE(self, guard: Guard):
        pass  # we always guard on this via GlobalStateGuard()

    def FSDP_TRAINING_STATE(self, guard: Guard):
        pass  # we always guard on this via GlobalStateGuard()

    def DEFAULT_DEVICE(self, guard: Guard):
        """Guard on CURRENT_DEVICE per torch.utils._device"""
        assert guard.source is GuardSource.GLOBAL
        import torch.utils._device as m

        code = [f"utils_device.CURRENT_DEVICE == {m.CURRENT_DEVICE!r}"]
        self._set_guard_export_info(guard, code)

        self.get_guard_manager(guard).add_default_device_guard(
            get_verbose_code_parts(code, guard)
        )

    def SHAPE_ENV(self, guard: Guard):
        # Let's handle ShapeEnv guards.  To do this, we will resolve
        # shape variables to sources from tracked_fakes.  This must happen after
        # tensor checks.
        assert guard.name == ""
        output_graph = self.check_fn_manager.output_graph
        # NB: self.output_graph can be None in the debug_nops tests
        fs = output_graph.tracked_fakes
        input_contexts = [a.symbolic_context for a in fs]

        def get_sources(t_id, dim):
            # Looks up base sources mapped to a tensor id and uses them to create
            # sources for the corresponding tensor dimension.
            return [
                TensorPropertySource(source, TensorProperty.SIZE, dim)
                for source in output_graph.tracked_fakes_id_to_source[t_id]
            ]

        if output_graph.export_constraints:
            names: Dict[str, Tuple[int, int]] = {}
            source_pairs: List[Tuple[Source, Source]] = []
            derived_equalities: List[  # type: ignore[type-arg]
                Tuple[Source, Union[Source, Symbol], Callable]
            ] = []
            phantom_symbols: Dict[str, Symbol] = {}
            relaxed_sources: Set[Source] = set()
            for constraint in output_graph.export_constraints:
                if constraint.t_id in output_graph.tracked_fakes_id_to_source:
                    torch.export.dynamic_shapes._process_equalities(
                        constraint,
                        get_sources,
                        output_graph.shape_env,
                        names,
                        source_pairs,
                        derived_equalities,
                        phantom_symbols,
                        relaxed_sources,
                    )
                else:
                    log.warning("Untracked tensor used in export constraints")
            equalities_inputs = EqualityConstraint(
                source_pairs=source_pairs,
                derived_equalities=derived_equalities,
                phantom_symbols=list(phantom_symbols.values()),
                relaxed_sources=relaxed_sources,
                warn_only=False,
            )
        else:
            equalities_inputs = None
        code_parts, verbose_code_parts = output_graph.shape_env.produce_guards_verbose(
            [a.fake for a in fs],
            [a.source for a in fs],
            input_contexts=input_contexts,
            equalities_inputs=equalities_inputs,
            source_ref=self.source_ref,
            # Export keeps static.
            ignore_static=(not self.check_fn_manager.output_graph.export),
        )
        # When exporting, we may work with the shape constraints some more in
        # postprocessing, so don't freeze yet
        if not self.check_fn_manager.output_graph.export:
            output_graph.shape_env.freeze()

        for code in code_parts:
            self._set_guard_export_info(guard, [code])

        # Install all the symbolic guards in one lambda guard. These are run
        # at the very end of the RootGuardManager via epilogue guards.
        # TODO(anijain2305,williamwen42) - Consider moving this to C++.
        self.add_python_lambda_leaf_guard_to_root(
            code_parts,
            verbose_code_parts,
            closure_vars={**SYMPY_INTERP, **_get_closure_vars()},
        )

    def TENSOR_MATCH(self, guard: Guard, value=None):
        # For FSDP modules, we can skip guards on nn module tensors because FSDP
        # eager assumes that the params are unchanged once the model is wrapped.
        if guard.is_fsdp_module():
            return

        # For tensors that are part of the Dynamo extracted Fx graph module, an
        # ID_MATCH suffices. Once we turn on inline_inbuilt_nn_modules, these
        # will be lifted as inputs and have a TENSOR_MATCH guard.
        # For numpy tensors, always use TENSOR_MATCH because __from_numpy leads
        # to a new tensor everytime and therefore id differs.
        if (
            guard.is_specialized_nn_module()
            and not isinstance(guard.originating_source, NumpyTensorSource)
        ) or match_on_id_for_tensor(guard):
            self.ID_MATCH(guard)
        else:
            if isinstance(value, TensorWeakRef):
                value = value()

            value = value if value is not None else self.get(guard.name)
            assert isinstance(value, torch.Tensor)

            tensor_name = self.arg_ref(guard)
            # [Note - On Export Tensor Guards]
            #
            # In eager mode, tensor guards are evaluated through C++, in guards.cpp
            # see [Note - On Eager Tensor Guards] for more info.
            #
            # In export mode, we instead maintain parallel logic between C++ and python
            # here, with an exception of checking the dispatch key - with the idea that a dispatch key
            # is an entirely runtime notion that would make no sense to keep in an exported graph.
            #
            # Now, this idea is okay, but to paraphrase @ezyang, this mental model is sufficient for now, although
            # not entirely true.
            # For example, suppose one of the input tensors had the negative dispatch key.
            # You should end up with a graph that is specialized for tensors that have a negative dispatch key.
            # If you allow a Tensor that does NOT have this bit set, you will accidentally run it "as if" it were negated.
            # Now, negative key only shows up for complex numbers, and most likely, the exported to target doesn't
            # support this feature at all, but the point stands that :some: tensor state only shows up on dispatch key.
            # TODO(voz): Either populate a dispatch_key check into the guards, or error on users passing in an unsupported
            # subset of keys during export.
            #
            # The list of tensor fields and calls we care about can be found in `terms` below.
            # TODO(voz): We are missing storage offset in all our tensor guards?
            code: List[str] = []
            if self.check_fn_manager.output_graph.export:
                self.TYPE_MATCH(guard)
                terms = [
                    "dtype",
                    "device",
                    "requires_grad",
                    "ndimension()",
                ]

                for term in terms:
                    real_value = self.get(tensor_name + "." + term)
                    if istype(real_value, (torch.device, torch.dtype)):
                        # copy pasted from EQUALS_MATCH
                        code.append(f"str({tensor_name}.{term}) == {str(real_value)!r}")
                    else:
                        code.append(f"{tensor_name}.{term} == {real_value}")
            else:
<<<<<<< HEAD
                guard_manager = self.get_guard_manager(guard)

                # skip_no_tensor_aliasing_guards_on_parameters bring
                # unsoundness. If you compile a function with two different
                # parameters, but later on you pass on same tensor as two
                # different outputs (aliasiing), Dynamo will not detect this.
                # But we deliberately take this soundness hit because this
                # usecase is quite rare and there is substantial reduction in
                # guard overhead.
                if not (
                    config.skip_no_tensor_aliasing_guards_on_parameters
                    and istype(value, torch.nn.Parameter)
                ):
                    # Keep track of all the tensor guard managers to insert
                    # NoAliasing check at the end.
                    self.not_aliasing_tensor_names.append(tensor_name)
                    self.not_aliasing_tensor_guard_managers.append(guard_manager)
=======
                self.tensor_check_examples.append(value)
                self.tensor_check_names.append(tensor_name)
                self.tensor_check_guards.append(guard)

                guard_manager = self.get_guard_manager(guard)
                # Keep track of all the tensor guard managers to insert
                # NoAliasing check at the end.
                self.tensor_check_guard_managers.append(guard_manager)
>>>>>>> f9ae3fac

                output_graph = self.check_fn_manager.output_graph
                metadata = output_graph.input_source_to_sizes_strides[
                    guard.originating_source
                ]
                size = convert_to_concrete_values(metadata["size"])
                stride = convert_to_concrete_values(metadata["stride"])

                verbose_code_parts = get_verbose_code_parts(
                    get_tensor_guard_code_part(value, tensor_name, size, stride),
                    guard,
                )
                guard_manager.add_tensor_match_guard(
                    value,
                    size,
                    stride,
                    tensor_name,
                    verbose_code_parts,
                )

            # A frame is valid for reuse with dynamic dimensions if the new
            # (user-requested) dynamic dimensions are a subset of the old
            # (already compiled) dynamic dimensions.
            #
            # It's a little non-obvious why you'd want this: in particular,
            # if an already compiled frame matches all of the guards, why
            # not just use it, why force a recompile?
            #
            # We force it for two reasons:
            #
            #   - The user *required* us to compile with a new dynamic dimension,
            #     we should not ignore that and serve up the old, specialized
            #     frame.  Listen to the user!
            #
            #   - In fact, we are obligated to *raise an error* if we fail to
            #     make the requested dimension dynamic.  If we don't
            #     recompile, we can't tell if that dimension can actually be
            #     made dynamic.
            #
            # If the new dynamic dims are a subset of the old, we already know
            # we can make them dynamic (since we made them dynamic in old).
            # This is slightly unsound, because maybe your input size is
            # [s0, s0, s1] and so you can do it dynamic if you say dynamic
            # dims {0, 1, 2} but you can't if you only do {0, 2} (because now
            # the second s0 is specialized).  But we're not entirely sure if
            # this is a good idea anyway lol... (if you want to try removing
            # this logic, be my guest!  -- ezyang 2024)
            #
            assert guard.source is not None
            static, reason = tensor_always_has_static_shape(
                value, is_tensor=True, tensor_source=guard.originating_source
            )

            if not static:
                if hasattr(value, "_dynamo_dynamic_indices"):
                    dynamic_indices = value._dynamo_dynamic_indices
                    code_part = f"(({tensor_name}._dynamo_dynamic_indices.issubset({dynamic_indices})) if hasattr({tensor_name}, '_dynamo_dynamic_indices') else True)"  # noqa: B950
                    code.append(code_part)
                    self.get_guard_manager(guard).add_dynamic_indices_guard(
                        dynamic_indices, get_verbose_code_parts(code_part, guard)
                    )
                # In the case of us not having any dynamic dimension indices, we compiled the frame with no chance of
                # raising for this specific tensor - and any inputs with more dynamic user directives specified must be recompiled.
                else:
                    code_part = (
                        f"hasattr({tensor_name}, '_dynamo_dynamic_indices') == False"
                    )
                    code.append(code_part)
                    self.get_guard_manager(guard).add_no_hasattr_guard(
                        "_dynamo_dynamic_indices",
                        get_verbose_code_parts(code_part, guard),
                    )
            if len(code) > 0:
                self._set_guard_export_info(guard, code)

    # A util that in the case of export, adds data onto guards
    def _set_guard_export_info(self, guard, code_list, provided_guarded_object=None):
        # WARNING: It is important that cur_frame/caller do NOT stay in
        # the current frame, because they will keep things live longer
        # than they should.  See TestMisc.test_release_module_memory
        cur_frame = currentframe()
        assert cur_frame is not None
        caller = cur_frame.f_back
        del cur_frame
        assert caller is not None
        func_name = getframeinfo(caller)[2]
        del caller
        # We use func_name for export, so might as well get a nice defensive check out of it
        assert func_name in dir(
            self.__class__
        ), f"_produce_guard_code must be called from inside GuardedCode. Called from {func_name}"

        # Not all guards have names, some can be installed globally (see asserts on HAS_GRAD)
        if provided_guarded_object is None:
            name_valid = guard.name is not None and guard.name != ""

            guarded_object = self.get(guard.name) if name_valid else None
        else:
            guarded_object = provided_guarded_object

        guarded_object_type = (
            weakref.ref(type(guarded_object)) if guarded_object is not None else None
        )
        obj_ref = None
        # Not necessary to have weakref for Enum type, but there is a bug that
        # makes hasattr(guarded_object.__class__, "__weakref__") return True.
        # See D64140537 for why we are checking for tuple.
        if hasattr(guarded_object.__class__, "__weakref__") and not isinstance(
            guarded_object, (enum.Enum, tuple)
        ):
            obj_ref = weakref.ref(guarded_object)

        guard.set_export_info(
            func_name,
            guarded_object_type,
            code_list,
            obj_ref,
        )


# Common Sub-Expression Elimination for Python expressions.
#
# There are 2 steps to this pass:
#     1. Count the frequency of each sub-expression (i.e. inner
#        node in the AST tree)
#
#     2. Replace those that occur more than once by a fresh variable 'v'.
#        'v' will be defined in the 'preface' list (output argument to
#        'NodeTransformer')
#
# NB: the use of 'ast.unparse' while visiting the nodes makes this pass
# quadratic on the depth of the tree.
#
# NB: this pass creates a new variable for each AST node that is repeated
# more than 'USE_THRESHOLD'. e.g. if 'a.b.c.d' is used 10 times, 'a.b.c'
# and 'a.b' are also used 10 times. So, there will be a new variable for
# each of them.
class PyExprCSEPass:
    # Maximum number of times a given expression can be used without being
    # replaced by a fresh variable.
    USE_THRESHOLD = 1

    # Ad-Hoc: AST nodes this pass focuses on.
    ALLOWED_NODE_TYPES = (ast.Attribute, ast.Call, ast.Subscript)

    @dataclasses.dataclass
    class Config:
        expr_count: Dict[str, int]
        expr_to_name: Dict[str, str]

    class ExprCounter(ast.NodeVisitor):
        def __init__(self, config: PyExprCSEPass.Config) -> None:
            self._config = config

        def visit(self, node: ast.AST) -> Any:
            if isinstance(node, PyExprCSEPass.ALLOWED_NODE_TYPES):
                self._config.expr_count[_ast_unparse(node)] += 1
            super().visit(node)

    class Replacer(ast.NodeTransformer):
        def __init__(
            self,
            config: PyExprCSEPass.Config,
            gen_name: Callable[[], str],
        ) -> None:
            super().__init__()
            self._config = config
            self._gen_name = gen_name
            self.preface: List[str] = []

        def visit(self, node: ast.AST) -> Any:
            if isinstance(node, PyExprCSEPass.ALLOWED_NODE_TYPES):
                expr = _ast_unparse(node)

                # Replacement only occurs if a given expression is used more
                # than once.
                if self._config.expr_count[expr] > PyExprCSEPass.USE_THRESHOLD:
                    if expr not in self._config.expr_to_name:
                        # Parent 'visit' is called so that we CSE the inner expressions first.
                        #
                        # The resulting expression is used as right-hand-side of the variable
                        # assignment. i.e. we are CSE-ing the children before the parents.
                        #
                        # Indexing still uses the old 'node', since that's what was counted
                        # by the 'NodeVisitor'.
                        node_ = super().visit(node)
                        expr_ = _ast_unparse(node_)
                        var_name = self._gen_name()
                        self.preface.append(f"{var_name} = {expr_}")
                        self._config.expr_to_name[expr] = var_name
                    else:
                        var_name = self._config.expr_to_name[expr]
                    return ast.Name(var_name, ast.Load())

            return super().visit(node)

    def __init__(self) -> None:
        self._counter = 0
        self._config = self.Config(
            expr_count=collections.defaultdict(lambda: 0), expr_to_name={}
        )

    def _new_var(self, prefix: str = "_var") -> str:
        name = f"{prefix}{self._counter}"
        self._counter += 1
        return name

    def count(self, exprs: List[str]) -> None:
        counter = self.ExprCounter(self._config)
        for e in exprs:
            try:
                counter.visit(ast.parse(e))
            except SyntaxError as ex:
                log.exception("Failed to visit expr at line %s.\n%s", ex.lineno, e)
                raise

    def replace(self, expr: str) -> Tuple[List[str], str]:
        replacer = self.Replacer(self._config, self._new_var)
        new_node = replacer.visit(ast.parse(expr))
        return replacer.preface, _ast_unparse(new_node)


def must_add_nn_module_guards(guard):
    # For config.guard_nn_modules=False, we can skip all the guards that
    # originate from inside of nn module except for a few categories.
    return (
        # Guard for defaults
        isinstance(guard.originating_source, DefaultsSource)
        # Guard using dict tags if the config flag is set
        or (
            config.guard_nn_modules_using_dict_tags
            and guard.create_fn is GuardBuilder.NN_MODULE
        )
    )


class DeletedGuardFn:
    pass


# NB: Naively, you'd expect this to only be a function that produces
# the callable that constitutes the guard.  However, there is some
# delicate handling for invalidating this check function when the
# locals/globals get invalidated, so there's some extra state
# we have to hold in this manager class.
class CheckFunctionManager:
    def __init__(
        self,
        output_graph=None,
        guard_fail_fn: Optional[Callable[[GuardFail], None]] = None,
    ):
        guards = output_graph.guards if output_graph else None
        self._weakrefs: Dict[int, ReferenceType[object]] = {}
        self.guard_manager = GuardManagerWrapper()
        self.output_graph = output_graph
        w_builder = None

        # NB: Until we trace device contexts, we need to use the stack recorded at the beginning of tracing
        # in case a set default device call was made in the graph.
        self.torch_function_mode_stack = (
            output_graph.torch_function_mode_stack if output_graph else None
        )

        def source_ref(source):
            guard_source = source.guard_source()
            if guard_source is GuardSource.CONSTANT:
                # No need to track constants
                return source.name()
            assert w_builder
            r_builder = w_builder()
            assert r_builder is not None
            return r_builder.arg_ref(source.name())

        builder = GuardBuilder(
            self.id_ref,
            source_ref,
            self.lookup_weakrefs,
            output_graph.local_scope,
            output_graph.global_scope,
            self.guard_manager,
            self,
        )

        # Break retain cycle. See test_release_scope_memory
        def cleanup_builder(weak_b):
            b = weak_b()
            if b:
                b.scope = None

        # Break retain cycle. See test_release_input_memory
        w_builder = weakref.ref(builder, cleanup_builder)

        guard_on_nn_modules = config.guard_nn_modules and justknobs_check(
            "pytorch/compiler:guard_nn_modules"
        )

        if not justknobs_check("pytorch/compiler:guard_nn_modules"):
            log.warning("guard_nn_modules is turned off using justknobs killswitch")

        for guard in sorted(guards or [], key=Guard.sort_key):
            if (
                not guard_on_nn_modules
                and guard.is_specialized_nn_module()
                # Default func args must be guarded on.
                # TODO: we could make use of 'DefaultsSource' and offer a .guard.is_defaults() API
                and "__defaults__" not in guard.name
                and "__kwdefaults__" not in guard.name
                and (config.skip_nnmodule_hook_guards or "hooks" not in guard.name)
            ):
                continue

            guard.create(builder)

        self.compile_check_fn(builder, guards, guard_fail_fn)

        # Keep track of weak references of objects with ID_MATCH guard. This
        # info is stored alongside optimized_code and guard_manager and is used to
        # limit the number of cache entries with same ID_MATCH'd object.
        # TODO(anijain2305) - Currently this information is stored as an attr on
        # the guard_manager itself to avoid changing CacheEntry data structure in
        # eval_frame.c. In future, we should probably replace guard_manager with a
        # queryable data structure such that this information is already present
        # in some form.
        self.guard_manager.id_matched_objs = builder.id_matched_objs

        # TODO: don't do the string rep, do something more structured here
        torch._logging.trace_structured(
            "dynamo_cpp_guards_str", payload_fn=lambda: str(self.guard_manager)
        )
        guards_log.debug("%s", self.guard_manager)
        self.guard_manager.id_matched_objs = builder.id_matched_objs

        # Check that the guard returns True. False means that we will always
        # recompile.
        # TODO(anijain2305, ydwu4) - Skipping export because of following test
        # python -s test/dynamo/test_export.py -k test_export_with_symbool_inputs
        if not output_graph.export:
            if not self.guard_manager.check(output_graph.local_scope):
                reasons = get_guard_fail_reason_helper(
                    self.guard_manager,  # type: ignore[arg-type]
                    output_graph.local_scope,
                    CompileContext.current_compile_id(),
                )
                raise AssertionError(f"Guard check failed: {reasons}")

            if guards_log.isEnabledFor(logging.DEBUG):
                self.profile_guard_eval(output_graph.local_scope)

        # NB - We have to very careful of cleaning up here. Because of the
        # invalidate function, we can create a weakref finalizer that keeps
        # `self` alive for very long. Sometimes by mistake, we can run
        # invalidate for a type/object (check id_ref method) that Python can
        # leak by design, preventing us from calling the finalizer. In that
        # case, the `self` will be alive even though the cache entry will be
        # deleted (check invalidate method), which can cause a memory leak,
        # e.g., not setting output_graph = None can keep hold of nn_modules.
        self._weakrefs.clear()
        self.output_graph = None

    def profile_guard_eval(self, f_locals):
        start_time = time.time()
        iterations = 0
        profile_duration = 1  # unit is seconds

        while time.time() - start_time < profile_duration:
            self.guard_manager.check(f_locals)
            iterations += 1

        guard_latency = 10**6 / iterations  # us
        guards_log.debug("Guard eval latency = %s us", f"{guard_latency:.2f}")

    def compile_check_fn(self, builder, guards_out, guard_fail_fn):
        # see parallel handling of ".0" / "___implicit0" in _eval_frame.c
        largs = builder.argnames
        largs += ["**___kwargs_ignored"]

        guards_log.debug("GUARDS:")

        code_parts = []
        verbose_code_parts = []
        structured_guard_fns: list[Callable[[], dict[str, Any]]] = []

        torch_function_mode_stack_check_fn = make_torch_function_mode_stack_guard(
            self.torch_function_mode_stack
        )

        # Insert the global_state guard
        self.guard_manager.root.add_global_state_guard(["___check_global_state()"])

        self.guard_manager.root.add_torch_function_mode_stack_guard(
            self.torch_function_mode_stack,
            ["___check_torch_function_mode_stack()"],
        )
        # Clear references to torch_function modes held in the list
        self.torch_function_mode_stack = None

        def add_code_part(code_part, guard, log_only=False):
            verbose_code_part = get_verbose_code_part(code_part, guard)
            guards_log.debug("%s", verbose_code_part)

            structured_guard_fns.append(
                lambda: {
                    "code": code_part,
                    "stack": structured.from_traceback(guard.stack.summary())
                    if guard.stack
                    else None,
                    "user_stack": structured.from_traceback(guard.user_stack)
                    if guard.user_stack
                    else None,
                }
            )

            if verbose_guards_log.isEnabledFor(logging.DEBUG):
                maybe_stack = ""
                maybe_user_stack = ""
                if guard is not None:
                    if guard.stack:
                        maybe_stack = f"\nStack:\n{''.join(guard.stack.format())}"
                    if guard.user_stack:
                        maybe_user_stack = (
                            f"\nUser stack:\n{''.join(guard.user_stack.format())}"
                        )
                verbose_guards_log.debug(
                    "Guard: %s%s%s",
                    code_part,
                    maybe_stack,
                    maybe_user_stack,
                )

            if not log_only:
                code_parts.append(code_part)
                verbose_code_parts.append(verbose_code_part)

        seen = set()
        for gcl in builder.code:
            for code in gcl.code_list:
                if code not in seen:
                    # If Cpp guard manager is enabled, we don't need to add to
                    # code_parts.
                    add_code_part(code, gcl.guard, True)
                    seen.add(code)

        not_aliasing_tensor_names = builder.not_aliasing_tensor_names
        check_tensors_fn = None
        check_tensors_verbose_fn = None

<<<<<<< HEAD
        if len(not_aliasing_tensor_names) > 1:
=======
        if len(tensor_check_names) > 1:
>>>>>>> f9ae3fac
            # Install tensor aliasing guard. TENSOR_MATCH guards are already
            # installed for cpp guard manager.
            install_no_tensor_aliasing_guard(
                builder.not_aliasing_tensor_guard_managers,
                not_aliasing_tensor_names,
                ["check_no_aliasing(" + ", ".join(not_aliasing_tensor_names) + ")"],
            )

        aotautograd_guards: List[GuardEnvExpr] = (
            self.output_graph.tracing_context.guards_context.aotautograd_guards
            if self.output_graph
            else []
        )

        # TODO(anijain2305) - There is a duplicate logic in Dynamo to find
        # aliased input tensors. So most probably we don't need this here.
        # Revisit.
        for guard in aotautograd_guards:
            if isinstance(guard, DuplicateInputs):
                source_a = guard.input_source_a
                source_b = guard.input_source_b
                code_part = f"{source_a.name()} is {source_b.name()}"
                install_object_aliasing_guard(
                    builder.get_guard_manager_from_source(source_a),
                    builder.get_guard_manager_from_source(source_b),
                    [code_part],
                )
                add_code_part(code_part, None, True)
            else:
                raise RuntimeError(f"Unknown GuardEnvExpr: {guard}")

        # TODO: the "guard" here is actually just the top level SHAPE_ENV
        # which is useless.  Get ShapeEnv to pass in more provenance.
        for gcl in builder.shape_env_code:
            for code in gcl.code_list:
                # Shape env guards are already added for CPP guard manager in
                # SHAPE_ENV implementation.
                add_code_part(code, gcl.guard, True)

        # OK, all done generating guards
        if structured_guard_fns:
            torch._logging.trace_structured(
                "dynamo_guards", payload_fn=lambda: [f() for f in structured_guard_fns]
            )

        global_state = convert_frame.initial_global_state
        if global_state is None:
            # we should only hit this case in NopTests()
            global_state = convert_frame.GlobalStateGuard()
        closure_vars = {
            "___check_tensors": check_tensors_fn,
            "___check_tensors_verbose": check_tensors_verbose_fn,
            "___check_global_state": global_state.check,
            "___check_torch_function_mode_stack": torch_function_mode_stack_check_fn,
            **SYMPY_INTERP,
            **_get_closure_vars(),
        }

        globals_for_guard_fn = {"G": builder.scope["G"]}
        # Guard manager construction is complete. Ensure we did not miss to
        # insert a guard in cpp guard manager.
        assert len(code_parts) == 0

        self.guard_manager.closure_vars = closure_vars
        self.guard_manager.args = largs
        self.guard_manager.populate_code_parts_for_debugging()
        self.guard_manager.verbose_code_parts = verbose_code_parts
        # Grab only G, but preserve "G" because guards access it as "G"
        self.guard_manager.global_scope = globals_for_guard_fn
        self.guard_manager.guard_fail_fn = guard_fail_fn
        # will be populated by a non-owning reference to CacheEntry/ExtraState
        # when the CacheEntry is constructed
        self.guard_manager.cache_entry = None
        self.guard_manager.extra_state = None
<<<<<<< HEAD
        self.guard_manager.no_tensor_aliasing_sources = not_aliasing_tensor_names
=======
        self.guard_manager.no_tensor_aliasing_sources = tensor_check_names
>>>>>>> f9ae3fac

    def invalidate(self):
        # Some tests reveal that CheckFunctionManager has no attribute
        # guard_manager, but this case should not be of any concern.
        # This case doesn't seem easy to repro.
        if (
            hasattr(self, "guard_manager")
            and self.guard_manager is not DeletedGuardFn
            and (cache_entry := self.guard_manager.cache_entry) is not None
            and (extra_state := self.guard_manager.extra_state) is not None
        ):
            assert isinstance(cache_entry, CacheEntry)
            assert isinstance(extra_state, ExtraState)
            extra_state.invalidate(cache_entry)
            self.guard_manager.cache_entry = None
            self.guard_manager.extra_state = None
            self.guard_manager = DeletedGuardFn  # type: ignore[assignment]

    def id_ref(self, obj):
        """add a weakref, return the id"""
        try:
            if id(obj) not in self._weakrefs:
                # We will clear the _weakrefs dict at the end of __init__
                # function, which will delete the callbacks as well. Therefore,
                # we are using a finalizer which is kept alive.
                self._weakrefs[id(obj)] = weakref.ref(obj)
                weakref.finalize(obj, self.invalidate)
        except TypeError:
            pass  # cannot weakref bool object
        return id(obj)

    def lookup_weakrefs(self, obj):
        """Lookup the _weakrefs created in id_ref function for ID_MATCH'd objects"""
        if id(obj) in self._weakrefs:
            return self._weakrefs[id(obj)]
        return None


def build_guard_function(code_parts, closure_args) -> Tuple[str, str]:
    from torch._inductor.utils import IndentedBuffer

    if HAS_UNPARSE_FUNCTIONS:
        csepass = PyExprCSEPass()
        csepass.count(code_parts)

        def replace(expr: str) -> Tuple[List[str], str]:
            return csepass.replace(expr)

    else:

        def replace(expr: str) -> Tuple[List[str], str]:
            return [], expr

    # Generate the inner body of the guard function.
    # i.e. if-chain of the guard expressions.
    guard_body = IndentedBuffer()
    for expr in code_parts:
        preface, expr = replace(expr)
        guard_body.writelines(preface)
        guard_body.writeline(f"if not ({expr}):")
        with guard_body.indent():
            guard_body.writeline("return False")

    # Wrap the inner body into the actual guard function.
    guard = IndentedBuffer()
    guard.writeline("def guard(L):")
    with guard.indent():
        guard.splice(guard_body)
        guard.writeline("return True")

    # Wrap the whole guard function into another function
    # with the closure variables.
    make_guard_fn = IndentedBuffer()
    make_guard_fn.writeline(f"def ___make_guard_fn({closure_args}):")
    with make_guard_fn.indent():
        make_guard_fn.splice(guard)
        make_guard_fn.writeline("return guard")

    return guard_body.getvalue(), make_guard_fn.getvalue()


def is_recompiles_enabled():
    return torch._logging._internal.log_state.is_artifact_enabled("recompiles")


def is_recompiles_verbose_enabled():
    return torch._logging._internal.log_state.is_artifact_enabled("recompiles_verbose")


# this will only be used if cpp guards are disabled
def make_torch_function_mode_stack_guard(intial_stack):
    types = [type(x) for x in intial_stack]

    def check_torch_function_mode_stack():
        cur_stack = get_torch_function_mode_stack()

        if len(cur_stack) != len(types):
            return False

        for ty, mode in zip(types, cur_stack):
            if ty != type(mode):
                return False

        return True

    return check_torch_function_mode_stack


def recompilation_reason_for_no_tensor_aliasing_guard(guard_manager, scope):
    duplicate_tensors = []
    global_scope = dict(guard_manager.global_scope)
    ids_to_source = collections.defaultdict(list)
    for tensor_source in guard_manager.no_tensor_aliasing_sources:  # type: ignore[attr-defined]
        global_scope["__compile_source__"] = tensor_source
        tensor_id = id(eval(tensor_source, global_scope, scope))
        ids_to_source[tensor_id].append(tensor_source)

    for key in ids_to_source:
        if len(ids_to_source[key]) > 1:
            duplicate_tensors.append(f"{ids_to_source[key]}")

    reason = ", ".join(duplicate_tensors)
    return [f"Duplicate tensors found: {reason}"]


def get_guard_fail_reason_helper(
    guard_manager: GuardFn,
    f_locals: Dict[str, object],
    compile_id: CompileId,
) -> str:
    """
    Return the reason why `guard_manager` failed.
    Updates `guard_failures` with the generated reason.
    Only the first failed check of guard_manager is reported.
    """
    scope = {"L": f_locals, "G": guard_manager.global_scope["G"]}
    scope.update(guard_manager.closure_vars)
    reasons: List[str] = []

    no_tensor_aliasing_check_failed = False

    verbose_code_parts: List[str] = []
    guard_debug_info = guard_manager.check_verbose(f_locals)  # type: ignore[attr-defined]
    # For test_export_with_map_cond, the check_verbose fail even without the
    # C++ guard manager. We need to fix the issue to remove the comment.
    # assert not guard_debug_info.result
    if not guard_debug_info.result:
        verbose_code_parts = guard_debug_info.verbose_code_parts
        # verbose_code_parts is either the actual reason (e.g. in case of
        # TENSOR_MATCH) or it could be a list of verbose_code_part that we
        # passed to the leaf guard at construction time. If its a list, we
        # walk through this list and find the guard that failed. This is
        # very important for symbolic shape guards which are currently
        # installed as a lambda guard and can encompass a long list of code_parts.

        if len(verbose_code_parts) == 1:
            if "Duplicate tensor found" in verbose_code_parts[0]:
                no_tensor_aliasing_check_failed = True
            else:
                reasons = verbose_code_parts
                verbose_code_parts = []

    if no_tensor_aliasing_check_failed:
        reasons = recompilation_reason_for_no_tensor_aliasing_guard(
            guard_manager, scope
        )
    else:
        for part in verbose_code_parts:
            global_scope = dict(guard_manager.global_scope)
            global_scope["__compile_source__"] = part
            with report_compile_source_on_error():
                try:
                    fail_reason = eval(part, global_scope, scope)
                except Exception as e:
                    if is_recompiles_verbose_enabled():
                        continue
                    else:
                        raise
            # Only ___check_tensors knows how to return a fancy fail reason;
            # for everything else we just report the code that failed

            if isinstance(fail_reason, bool) and not fail_reason:
                fail_reason = part
            if isinstance(fail_reason, str):
                reasons.append(fail_reason)
                if not is_recompiles_verbose_enabled():
                    break

    reason_str = f"{compile_id}: " + "; ".join(reasons)
    return reason_str


def get_guard_fail_reason(
    guard_manager: GuardFn,
    code: types.CodeType,
    f_locals: Dict[str, object],
    compile_id: CompileId,
) -> str:
    reason_str = get_guard_fail_reason_helper(guard_manager, f_locals, compile_id)
    guard_failures[orig_code_map[code]].append(reason_str)

    try:
        if guard_manager.guard_fail_fn is not None:
            guard_manager.guard_fail_fn(
                GuardFail(reason_str or "unknown reason", orig_code_map[code])
            )
    except Exception as e:
        log.exception(
            "Failure in guard_fail_fn callback - raising here will cause a NULL Error on guard eval",
        )

    return reason_str


def get_and_maybe_log_recompilation_reason(
    cache_entry, frame: types.FrameType
) -> List[str]:
    """
    Return the list of guard failure reasons using cache_entry.
    Logs the recompilation reason if `recompiles` logging is enabled.
    Raises a RecompileError if `config.error_on_recompile` is enabled.
    """
    reasons = []
    while cache_entry is not None:
        reason = get_guard_fail_reason(
            cache_entry.guard_manager,
            cache_entry.code,
            frame.f_locals,
            cache_entry.compile_id,
        )
        if reason:
            reasons.append(reason)
        cache_entry = cache_entry.next

    code = frame.f_code

    # at least one of "recompiles" or "recompiles_verbose" is enabled
    do_recompiles_log = is_recompiles_enabled() or is_recompiles_verbose_enabled()

    if do_recompiles_log or config.error_on_recompile:
        if is_recompiles_verbose_enabled():
            failures = "\n\n".join(
                f"guard {i} failures:\n" + textwrap.indent(reason, "- ")
                for i, reason in enumerate(reasons)
            )
        else:
            failures = textwrap.indent("\n".join(reasons), "- ")
        guard_failure_details = (
            f"triggered by the following guard failure(s):\n{failures}"
        )
        message = (
            f"Recompiling function {code.co_name} in {code.co_filename}:{code.co_firstlineno}\n"
            f"{textwrap.indent(guard_failure_details, '    ')}"
        )
        if do_recompiles_log:
            if is_recompiles_verbose_enabled():
                recompiles_verbose_log.debug(message)
            else:
                recompiles_log.debug(message)
        if config.error_on_recompile:
            raise exc.RecompileError(message)

    torch._logging.trace_structured(
        "artifact",
        metadata_fn=lambda: {
            "name": "recompile_reasons",
            "encoding": "json",
        },
        payload_fn=lambda: reasons,
    )

    return reasons


def guard_error_hook(
    guard_manager: GuardFn,
    code: types.CodeType,
    f_locals: Dict[str, object],
    index: int,
    last: bool,
):
    print(
        f"ERROR RUNNING GUARDS {code.co_name} {code.co_filename}:{code.co_firstlineno}"
    )
    print("lambda " + ", ".join(guard_manager.args) + ":")
    print(" ", " and\n  ".join(guard_manager.code_parts))

    print(guard_manager)

    local_scope = {"L": f_locals, **guard_manager.closure_vars}
    for guard in guard_manager.code_parts:
        try:
            eval(guard, guard_manager.global_scope, local_scope)
        except:  # noqa: B001,E722
            print(f"Malformed guard:\n{guard}")


set_guard_error_hook(guard_error_hook)


def unique(seq):
    seen = set()
    for x in seq:
        if x not in seen:
            yield x
            seen.add(x)


def make_dupe_guard(obj_source, dupe_source):
    # Note - we may end up in a situation where we invoke something like
    # def fn(x, y)
    # with fn(x, x)
    # Prior to the addition of tracking to all relevant objects, we would handle this just fine by
    # eagerly re-entering VB and rewrapping inputs, correctly creating graphargs and placeholders. However,
    # with tracking on inputs, duplicate inputs or aliased relationships may end up getting erased here -
    # In the fn(x, x) example call above look like a graph with a single input.
    # In order to ensure that we do not reuse fn(x, x) for fn(x, y), we create a duplicate input guard.

    # Note - we may not have a source, that is fine, it just means we had an object that is safe to have
    # leave unsourced - like a local list created and discharged entirely within a local scope.
    if dupe_source and dupe_source != obj_source:
        ser_source_is_local = is_from_local_source(dupe_source)
        source_is_local = is_from_local_source(obj_source)
        if is_from_flatten_script_object_source(
            dupe_source
        ) or is_from_flatten_script_object_source(obj_source):
            raise exc.UnsafeScriptObjectError(
                f"{obj_source.name()} is alising {dupe_source.name()}. This is not supported."
                f" Please do a clone for corresponding input."
            )

        # Note - both must be local, or global, or we will run afoul of a lack of merging in how we currently
        # reconcile guards builder scopes in compile_check_fn. This technically means we miss a guard here,
        # so maybe we should do this refactor before we land this...
        # TODO(voz): Combine local and global guard builders.
        if ser_source_is_local == source_is_local:
            # Note - this is a little aggressive - these being duplicate input does not always matter.
            # However, this should always be a sound guard to add here.
            return functools.partial(GuardBuilder.DUPLICATE_INPUT, source_b=dupe_source)
    return None


def install_guard(*guards, skip=0):
    """
    Add dynamo guards to the current tracing context.

    Args:
        guards: guard(s) to add
        skip: number of stack frames to ignore for debug stack trace
    """
    from torch._guards import TracingContext

    collect_debug_stack = guards_log.isEnabledFor(
        logging.DEBUG
    ) or verbose_guards_log.isEnabledFor(logging.DEBUG)
    add = TracingContext.get().guards_context.dynamo_guards.add
    for guard in guards:
        assert isinstance(guard, Guard)
        add(guard, collect_debug_stack=collect_debug_stack, skip=skip + 1)<|MERGE_RESOLUTION|>--- conflicted
+++ resolved
@@ -555,30 +555,10 @@
         # tensor match guards make sure we actually have tensors)
         self.shape_env_code: List[GuardCodeList] = []
 
-<<<<<<< HEAD
         # Collect the guard managers and debug info to insert no tensor aliasing
         # guards.
         self.not_aliasing_tensor_names: List[str] = []
         self.not_aliasing_tensor_guard_managers: List[GuardManagerWrapper] = []
-=======
-        # [Note - On Eager Tensor Guards]
-        # Most of the time, we generate Python code in a guard to directly
-        # check various properties.  However, tensors are a bit special;
-        # it is too slow to check their properties one-by-one in Python.
-        # Instead, there is a C++ function TensorGuards.check which takes
-        # all of the tensor arguments and checks them all against compile-time
-        # examples entirely in C++.  Thus, every time we process a
-        # TENSOR_MATCH guard, we just add another entry to
-        # tensor_check_names/tensor_check_examples, saying "for this local,
-        # check it against this example", and it all ends up getting
-        # swept up into a single call to ___check_tensors.  Invariant:
-        # len(tensor_check_names) == len(tensor_check_examples).
-        # TODO: something here
-        self.tensor_check_names: List[str] = []
-        self.tensor_check_examples: List[torch.Tensor] = []
-        self.tensor_check_guards: List[Guard] = []
-        self.tensor_check_guard_managers: List[GuardManagerWrapper] = []
->>>>>>> f9ae3fac
 
         self.check_fn_manager: CheckFunctionManager = check_fn_manager
 
@@ -1857,13 +1837,12 @@
                     else:
                         code.append(f"{tensor_name}.{term} == {real_value}")
             else:
-<<<<<<< HEAD
                 guard_manager = self.get_guard_manager(guard)
 
                 # skip_no_tensor_aliasing_guards_on_parameters bring
                 # unsoundness. If you compile a function with two different
                 # parameters, but later on you pass on same tensor as two
-                # different outputs (aliasiing), Dynamo will not detect this.
+                # different outputs (aliasing), Dynamo will not detect this.
                 # But we deliberately take this soundness hit because this
                 # usecase is quite rare and there is substantial reduction in
                 # guard overhead.
@@ -1875,16 +1854,6 @@
                     # NoAliasing check at the end.
                     self.not_aliasing_tensor_names.append(tensor_name)
                     self.not_aliasing_tensor_guard_managers.append(guard_manager)
-=======
-                self.tensor_check_examples.append(value)
-                self.tensor_check_names.append(tensor_name)
-                self.tensor_check_guards.append(guard)
-
-                guard_manager = self.get_guard_manager(guard)
-                # Keep track of all the tensor guard managers to insert
-                # NoAliasing check at the end.
-                self.tensor_check_guard_managers.append(guard_manager)
->>>>>>> f9ae3fac
 
                 output_graph = self.check_fn_manager.output_graph
                 metadata = output_graph.input_source_to_sizes_strides[
@@ -2331,11 +2300,7 @@
         check_tensors_fn = None
         check_tensors_verbose_fn = None
 
-<<<<<<< HEAD
         if len(not_aliasing_tensor_names) > 1:
-=======
-        if len(tensor_check_names) > 1:
->>>>>>> f9ae3fac
             # Install tensor aliasing guard. TENSOR_MATCH guards are already
             # installed for cpp guard manager.
             install_no_tensor_aliasing_guard(
@@ -2410,11 +2375,7 @@
         # when the CacheEntry is constructed
         self.guard_manager.cache_entry = None
         self.guard_manager.extra_state = None
-<<<<<<< HEAD
         self.guard_manager.no_tensor_aliasing_sources = not_aliasing_tensor_names
-=======
-        self.guard_manager.no_tensor_aliasing_sources = tensor_check_names
->>>>>>> f9ae3fac
 
     def invalidate(self):
         # Some tests reveal that CheckFunctionManager has no attribute
