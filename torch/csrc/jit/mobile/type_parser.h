#pragma once

#include <ATen/core/dynamic_type.h>
#include <ATen/core/jit_type.h>
#include <unordered_set>

namespace c10 {

class TORCH_API TypeParser {
 public:
  explicit TypeParser(std::string pythonStr);
  explicit TypeParser(std::vector<std::string>& pythonStrs);

  TypePtr parse();
  std::vector<TypePtr> parseList();
  static const std::unordered_set<std::string>& getNonSimpleType();
  static const std::unordered_set<std::string>& getCustomType();
  std::unordered_set<std::string> getContainedTypes();

 private:
  TypePtr parseNamedTuple(const std::string& qualified_name);
  TypePtr parseCustomType();
  TypePtr parseTorchbindClassType();
  TypePtr parseNonSimple(const std::string& token);

  void expect(const char* s);
  void expectChar(char c);
  template <typename T>
  TypePtr parseSingleElementType();

  void lex();

  std::string next();
  std::string_view nextView();
  void advance();
<<<<<<< HEAD
  C10_NODISCARD c10::string_view cur() const;
=======
  [[nodiscard]] std::string_view cur() const;
>>>>>>> 2ce2e4df

  std::string pythonStr_;
  size_t start_;
  std::string_view next_token_;

  // Used for parsing string list
  std::vector<std::string> pythonStrs_;
  std::unordered_map<std::string, c10::TypePtr> str_type_ptr_map_;

  // Store all contained types when parsing a string
  std::unordered_set<std::string> contained_types_;
};

TORCH_API TypePtr parseType(const std::string& pythonStr);

TORCH_API std::vector<TypePtr> parseType(std::vector<std::string>& pythonStr);

} // namespace c10<|MERGE_RESOLUTION|>--- conflicted
+++ resolved
@@ -33,11 +33,7 @@
   std::string next();
   std::string_view nextView();
   void advance();
-<<<<<<< HEAD
-  C10_NODISCARD c10::string_view cur() const;
-=======
   [[nodiscard]] std::string_view cur() const;
->>>>>>> 2ce2e4df
 
   std::string pythonStr_;
   size_t start_;
