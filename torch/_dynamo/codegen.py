--- conflicted
+++ resolved
@@ -264,9 +264,6 @@
 
     def create_load_method(self, name):
         self.tx.output.update_co_names(name)
-<<<<<<< HEAD
-        return create_instruction("LOAD_METHOD", argval=name)
-=======
         return create_load_method(name)
 
     def load_method(self, name):
@@ -274,15 +271,11 @@
 
     def call_method(self, nargs):
         self.extend_output(create_call_method(nargs))
->>>>>>> f34905f6
 
     def create_load_attr(self, name) -> Instruction:
         if name not in self.code_options["co_names"]:
             self.code_options["co_names"] += (name,)
         return create_load_attr(name)
-
-    def load_attr(self, name):
-        self.append_output(self.create_load_attr(name))
 
     def load_attr(self, name):
         self.append_output(self.create_load_attr(name))
@@ -336,12 +329,9 @@
             create_instruction("POP_TOP"),
         ]
 
-<<<<<<< HEAD
-=======
     def pop_top(self):
         self.append_output(create_instruction("POP_TOP"))
 
->>>>>>> f34905f6
     def call_function(self, nargs: int, push_null: bool):
         self.extend_output(create_call_function(nargs, push_null=push_null))
 
