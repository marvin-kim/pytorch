# mypy: allow-untyped-defs
import abc
import copy
import logging
import operator
import re
from collections import defaultdict
from contextlib import contextmanager
from copy import deepcopy
from dataclasses import dataclass
from enum import Enum
from typing import Any, cast, Dict, List, Optional, Set, Tuple, Union

import torch
import torch.fx._pytree as fx_pytree
import torch.utils._pytree as pytree
from torch._library.fake_class_registry import FakeScriptObject
from torch.export._tree_utils import reorder_kwargs
from torch.export.exported_program import (
    ConstantArgument,
    ExportedProgram,
    ExportGraphSignature,
    InputKind,
    ModuleCallSignature,
    SymBoolArgument,
    SymIntArgument,
    TensorArgument,
)
from torch.fx._symbolic_trace import is_fx_tracing
from torch.fx.graph_module import _get_attr, _get_attr_via_attr_list, _print_readable
from torch.utils._pytree import GetAttrKey, SequenceKey

from ._remove_effect_tokens_pass import _remove_effect_tokens


log = logging.getLogger(__name__)


__all__ = [
    "FlatArgsAdapter",
    "InterpreterModule",
    "InterpreterModuleDispatcher",
    "UnflattenedModule",
    "unflatten",
]


class _AttrKind(Enum):
    PARAMETER = "parameter"
    BUFFER = "buffer"
    CONSTANT = "constant"
    MODULE = "module"


RUN_WITH_INTERPRETER = True


@contextmanager
def _disable_interpreter():
    global RUN_WITH_INTERPRETER
    old_flag = RUN_WITH_INTERPRETER
    RUN_WITH_INTERPRETER = False
    try:
        yield
    finally:
        RUN_WITH_INTERPRETER = old_flag


# Assign attribute 'from_obj' to the qualified name 'target' on 'to_module
# This installs empty Modules where none exist yet if they are subpaths of target
def _assign_attr(
    from_obj: Union[torch.Tensor, torch.ScriptObject, torch.nn.Module],
    to_module: torch.nn.Module,
    target: str,
    attr_kind: _AttrKind,
    persistent: bool = True,
):
    *prefix, field = target.split(".")
    # We need to generate all submodules of `to_module` that are at `prefix` and
    # variants of `prefix` that differ only by call name. All of these submodules
    # will then be assigned `from_obj` at `field` so that they can share this attribute.
    # For example, if target is foo.bar.f, foo has another call name foo@1,
    # and bar has other call names bar@1, bar@2, then we will assign f to
    # foo.bar, foo.bar@1, foo.bar@2, foo@1.bar, foo@1.bar@1, foo@1.bar@2.
    to_modules = [to_module]
    for item in prefix:
        ts: List[torch.nn.Module] = []
        for to_module in to_modules:
            if not hasattr(to_module, item):
                setattr(to_module, item, torch.nn.Module())
            ts.extend(
                t_call  # type: ignore[misc]
                for k, t_call in to_module._modules.items()
                if _is_call_name(k, item)
            )
        to_modules = ts

    for to_module in to_modules:
        if attr_kind == _AttrKind.PARAMETER:
            assert isinstance(from_obj, torch.nn.Parameter)
            to_module.register_parameter(field, from_obj)
        elif attr_kind == _AttrKind.BUFFER:
            assert isinstance(from_obj, torch.Tensor)
            to_module.register_buffer(field, from_obj, persistent=persistent)
        elif attr_kind == _AttrKind.CONSTANT:
            assert not isinstance(
                from_obj, FakeScriptObject
            ), "FakeScriptObject should only exist during tracing."
            assert isinstance(
                from_obj,
                (
                    torch.Tensor,
                    torch.ScriptObject,
                ),
            )
            setattr(to_module, field, from_obj)
        elif attr_kind == _AttrKind.MODULE:
            assert isinstance(from_obj, torch.nn.Module)
            setattr(to_module, field, from_obj)


class InterpreterModule(torch.nn.Module):
    """A module that uses torch.fx.Interpreter to execute instead of the usual
    codegen that GraphModule uses. This provides better stack trace information
    and makes it easier to debug execution.
    """

    def __init__(
        self,
        graph: torch.fx.Graph,
    ):
        super().__init__()
        self.graph = graph
        self.graph.owning_module = self
        self._run_with_interpeter = RUN_WITH_INTERPRETER

    def forward(self, *args, **kwargs):
        assert self.graph_module is not None, "Didn't finalize this InterpreterModule"
        if not is_fx_tracing() and (
            torch.compiler.is_dynamo_compiling() or not self._run_with_interpeter
        ):
            # Dynamo cannot trace through torch.fx.Interpreter, so fall back to
            # GraphModule codegen in this instance.
            # Patch the codegened forward to run with this InterpreterModule,
            # so attribute accesses, etc. are on this module instead.
            return type(self.graph_module).forward(self, *args, **kwargs)  # type: ignore[operator]
        else:
            if kwargs:
                # Handle **kwargs. FX only natively supports positional
                # arguments (through placeholders). So in order to pass in
                # kwargs, we must correspond the names of the placeholders with
                # the keys in the kwarg dict.
                arg_list = list(args)
                kwarg_names = self.arg_names[len(arg_list) :]
                for kwarg_name in kwarg_names:
                    if kwarg_name in kwargs:
                        arg_list.append(kwargs[kwarg_name])

                # Assert that the kwargs passed in exactly match the positional
                # arguments specified by the GraphModule. This should be
                # guaranteed by the unflattening process.
                assert len(kwarg_names) == len(kwargs)
                assert len(arg_list) == len(self.arg_names)
                args = tuple(arg_list)

            return torch.fx.Interpreter(self, graph=self.graph).run(
                *args, enable_io_processing=False
            )

    def finalize(self):
        # We need to "finalize" because GraphModule populates its own state_dict
        # based on the get_attrs observed in the graph. So we need to fully
        # construct the graph and call _sink_params before generating this
        # GraphModule.

        # need to set `graph_module` directly on the dict to avoid it getting
        # registered as a submodule.
        self.__dict__["graph_module"] = torch.fx.GraphModule(self, self.graph)
        self.graph.lint()

        # Cache arg names for kwarg handling (see forward())
        self.arg_names = []
        for node in self.graph.nodes:
            if node.op == "placeholder":
                self.arg_names.append(node.target)

    def print_readable(
        self,
        print_output=True,
        include_stride=False,
        include_device=False,
        colored=False,
    ):
        return _print_readable(
            self,
            "InterpreterModule",
            print_output,
            include_stride,
            include_device,
            colored,
        )


class InterpreterModuleDispatcher(torch.nn.Module):
    """
    A module that carries a sequence of InterpreterModules corresponding to
    a sequence of calls of that module. Each call to the module dispatches
    to the next InterpreterModule, and wraps back around after the last.
    """

    def __init__(self, call_modules: List[InterpreterModule]):
        super().__init__()
        assert call_modules
        self._call_modules = call_modules
        self._num_calls = 0

    def forward(self, *args, **kwargs):
        call_module = self._call_modules[self._num_calls]
        self._num_calls = (self._num_calls + 1) % len(self._call_modules)
        try:
            return call_module(*args, **kwargs)
        except Exception:
            self._num_calls = 0
            raise

    def call_modules(self):
        return self._call_modules

    def print_readable(
        self,
        print_output=True,
        include_stride=False,
        include_device=False,
        colored=False,
    ):
        outputs = [
            mod.print_readable(
                print_output,
                include_stride,
                include_device,
                colored,
            )
            for mod in self._call_modules
        ]
        return "\n".join(outputs)


class FlatArgsAdapter(abc.ABC):
    """
    Adapts input arguments with ``input_spec`` to align ``target_spec``.
    """

    @abc.abstractmethod
    def adapt(
        self,
        target_spec: pytree.TreeSpec,
        input_spec: pytree.TreeSpec,
        input_args: List[Any],
    ) -> List[Any]:
        """NOTE: This adapter may mutate given ``input_args_with_path``."""
        ...


class UnflattenedModule(torch.nn.Module):
    def __init__(
        self,
        export_module: ExportedProgram,
        flat_args_adapter: Optional[FlatArgsAdapter] = None,
    ):
        super().__init__()
        if export_module.graph_signature.backward_signature is not None:
            raise ValueError("Unflattening on JointExportModule NYI")

        fqn_list = [entry.fqn for entry in export_module.module_call_graph]
        assert fqn_list[0] == ""
        export_graph = deepcopy(export_module.graph)
        self.graph_signature = deepcopy(export_module.graph_signature)
        self.graph = torch.fx.Graph()
        self.graph.owning_module = self
        self.module_call_graph = deepcopy(export_module.module_call_graph)
        self.flat_args_adapter = flat_args_adapter
        # Flag to indicate whether args have been adapted.
        self.adapted = False
        self._run_with_interpeter = RUN_WITH_INTERPRETER

        _inplace_buffer_mutations(export_graph, self.graph_signature)

        self.ivals = _IVals()
        # record any intermediate value x that is used, with the modules that used it,
        # and generate instructions to read the corresponding attribute
        seen_modules, seen_attrs = _outline_submodules(export_graph, self)
        # for each read intermediate value x, find the module that created it,
        # and generate instructions to update the corresponding attribute;
        # finally, initialize all these attributes
        self.ivals.create(seen_modules.values())
        # move attributes that correspond to graph arguments for HOPs
        # from exported program to unflattened submodules
        _copy_graph_attrs(export_module._graph_module, self, seen_attrs)

        self.range_constraints = export_module.range_constraints
        self.equality_constraints: List = []

        # aliasing/unused param or buffer issues:
        # in strict-mode export, dynamo export will deduplicate aliased tensors,
        # and ignore unused tensors. For aliasing, this causes issues when some aliases
        # are unused, and we're unable to match the placeholder node to the correct FQN.
        # This leads to the graph signature potentially having the wrong target FQN,
        # and downstream issues where parameters are assigned to the wrong target attribute,
        # mismatching the relevant placeholder node in the unflattened module.
        # To resolve this we restore (_assign_attr) all aliased/unused tensors in
        # the state_dict as module attributes, but only keep the used tensors in the
        # graph's forward pass (_sink_params).
        state_dict = export_module.state_dict
        assigned_params: Set[str] = set()  # tracking unused params
        id_to_param: Dict[int, torch.nn.Parameter] = {}  # handling weight-sharing
        for name in self.graph_signature.parameters:  # this loop adds used params
            param = state_dict[name]
            if id(param) not in id_to_param:
                id_to_param[id(param)] = torch.nn.Parameter(
                    param.clone(), requires_grad=param.requires_grad
                )

            _assign_attr(
                id_to_param[id(param)],
                self,
                name,
                attr_kind=_AttrKind.PARAMETER,
            )
            assigned_params.add(name)

        non_persistent_buffers = set(self.graph_signature.non_persistent_buffers)
        assigned_buffers: Set[str] = set()  # tracking unused buffers
        id_to_buffer: Dict[int, Tuple[torch.nn.Parameter, bool]] = {}
        for name in self.graph_signature.buffers:  # this loop adds used buffers
            if name in non_persistent_buffers:
                persistent = False
                buffer = export_module.constants[name]
            else:
                persistent = True
                buffer = state_dict[name]

            if id(buffer) not in id_to_buffer:
                id_to_buffer[id(buffer)] = (buffer.clone(), persistent)

            _assign_attr(
                id_to_buffer[id(buffer)][0],
                self,
                name,
                attr_kind=_AttrKind.BUFFER,
                persistent=persistent,
            )
            assigned_buffers.add(name)

        # restore aliased/unused params and buffers
        # these appear in state dict but not graph signature
        for name, tensor in state_dict.items():
            if name in assigned_params or name in assigned_buffers:  # already assigned
                continue

            is_buffer = False
            if id(tensor) in id_to_buffer or not isinstance(
                tensor, torch.nn.Parameter
            ):  # aliased buffer
                is_buffer = True

            if is_buffer:
                if (
                    id(tensor) not in id_to_buffer
                ):  # this is completely unused (not weight-sharing)
                    id_to_buffer[id(tensor)] = (
                        tensor,
                        True,
                    )  # assign to respect original model
                _assign_attr(
                    id_to_buffer[id(tensor)][0],
                    self,
                    name,
                    attr_kind=_AttrKind.BUFFER,
                    persistent=True,
                )
            else:
                if id(tensor) not in id_to_param:  # this is unused
                    id_to_param[id(tensor)] = tensor
                _assign_attr(
                    id_to_param[id(tensor)],
                    self,
                    name,
                    attr_kind=_AttrKind.PARAMETER,
                )

        # use id map so we don't double-clone aliased constants
        id_to_const: Dict[int, Union[torch.Tensor, torch._C.ScriptObject]] = {}
        for fqn, constant in export_module.constants.items():
            if id(constant) not in id_to_const:
                if isinstance(constant, torch.Tensor):
                    constant = constant.clone()
                id_to_const[id(constant)] = constant
            _constant = id_to_const[id(constant)]
            _assign_attr(
                _constant,
                self,
                fqn,
                attr_kind=_AttrKind.CONSTANT,
            )

        # This is to handle parameters/buffers that point to the same tensor
        # object id -> list of (node_name, target_name)
        consts_map: Dict[int, List[Tuple[str, str]]] = defaultdict(list)
        consts_targets: Set[str] = set()

        def add_to_consts_map(obj_id, node_name, target_name):
            name_list = consts_map[obj_id]
            name_list.append((node_name, target_name))

        added_params_buffers: Set[str] = set()  # track aliased/unused params, buffers
        for s in self.graph_signature.input_specs:
            if s.kind == InputKind.PARAMETER or (
                s.kind == InputKind.BUFFER and s.persistent
            ):
                assert hasattr(s.arg, "name")
                assert isinstance(s.target, str)
                add_to_consts_map(
                    id(export_module.state_dict[s.target]), s.arg.name, s.target
                )
                consts_targets.add(s.target)
                added_params_buffers.add(s.target)
            elif (
                (s.kind == InputKind.BUFFER and not s.persistent)
                or s.kind == InputKind.CONSTANT_TENSOR
                or s.kind == InputKind.CUSTOM_OBJ
            ):
                assert hasattr(s.arg, "name")
                assert isinstance(s.target, str)
                add_to_consts_map(
                    id(export_module.constants[s.target]), s.arg.name, s.target
                )
                consts_targets.add(s.target)

        # add constants that are aliased and don't appear in graph signature
        for const_name, const in export_module.constants.items():
            if const_name not in consts_targets:
                assert (
                    id(const) in consts_map
                ), "Constants should be either aliased or appear in graph signature"
                ph_name, _ = consts_map[id(const)][0]
                add_to_consts_map(id(const), ph_name, const_name)
                added_params_buffers.add(s.target)

        # add aliased/unused params and buffers that don't appear in graph signature
        for fqn, tensor in export_module.state_dict.items():
            if fqn not in added_params_buffers:
                if id(tensor) not in consts_map:
                    # completely unused (no weight-sharing), ignore.
                    # this weight doesn't appear in graph module,
                    # so won't cause FQN assignment issues
                    continue
                ph_name, _ = consts_map[id(tensor)][0]
                add_to_consts_map(id(tensor), ph_name, fqn)

        # node name -> list of possible targets
        inputs_to_state: Dict[str, List[str]] = {}
        for node_target in consts_map.values():
            targets = [t[1] for t in node_target]
            for n, _ in node_target:
                inputs_to_state[n] = targets

        _sink_params(self, inputs_to_state, [])
        redirected_call_indices = _deduplicate_modules(seen_modules.values())

        # Helper function to check input nodes of `module` has been processed.
        def check_module_inputs(module, scope):
            if hasattr(module, "graph"):
                for node in module.graph.nodes:
                    # sink_params() should turn placeholders into get_attr nodes
                    # for attributes that are within scope of the current
                    # module. We allow attributes to remain as placeholders if
                    # they are inputs in the original module signature, meaning
                    # they are a parent module's attribute, and therefore out of
                    # scope of the current module.
                    if (
                        node.op == "placeholder"
                        and node.name in inputs_to_state
                        and any(
                            fqn.split(".")[: len(scope)] == scope
                            for fqn in inputs_to_state[node.name]
                        )  # matching scope to avoid wrong assert
                    ):
                        raise AssertionError(
                            f"{node.name} was not sunk into the module {scope} which has the graph: {module.graph}"
                        )
            # Recursively check the submodules.
            for name, submod in module.named_children():
                scope.append(name)
                check_module_inputs(submod, scope)

        # Recurively check all input nodes have been processed.
        check_module_inputs(self, [])
        self._dispatch_modules(redirected_call_indices)

        # Cache so we don't have to compute this every time.
        # NOTE: this needs to be kept in sync with the placeholders in
        # self.graph, but currently we have no way to guarantee that.
        self.input_placeholders = [
            node for node in self.graph.nodes if node.op == "placeholder"
        ]
        self.check_input_constraints = True
        # TODO(zhxchen17) We can register modules ahead of time instead of reorder later.
        fqn_order = {fqn: i for i, fqn in enumerate(fqn_list)}
        # In the case of legacy IR, we might be missing some modules from metadata.
        for name, _ in self.named_modules(remove_duplicate=False):
            if name not in fqn_order:
                fqn_order[name] = len(fqn_order)
        _reorder_submodules(self, fqn_order)
        self.graph.lint()

    def _print_graph(self):
        for fqn, mod in self.named_modules():
            print(fqn + ":")
            if hasattr(mod, "graph") and isinstance(mod.graph, torch.fx.Graph):
                print(mod.graph)

    def _adapt_flat_args(self, flat_args, in_spec):
        signature = self.module_call_graph[0].signature
        if in_spec == signature.in_spec:
            return flat_args

        if self.flat_args_adapter is None:
            raise TypeError(
                "There is no flat args adapter sepcified. "
                "Are you sure you are calling this with the right arguments? "
            )
        else:
            flat_args = self.flat_args_adapter.adapt(
                target_spec=signature.in_spec,
                input_spec=in_spec,
                input_args=flat_args,
            )

            if len(flat_args) != signature.in_spec.num_leaves:
                raise TypeError(
                    f"Flat args adaption failed, number of args mismatch "
                    f"Adatped: {len(flat_args)} \n"
                    f"Exported module: {signature.in_spec.num_leaves}"
                )
            return flat_args

    def forward(self, *args, **kwargs):
        signature = self.module_call_graph[0].signature

        reordered_kwargs = reorder_kwargs(kwargs, signature.in_spec)

        flat_args_with_path, in_spec = pytree.tree_flatten_with_path(
            (args, reordered_kwargs)
        )
        flat_args = [x[1] for x in flat_args_with_path]
        if is_fx_tracing():
            return_val = torch.fx.Interpreter(self, graph=self.graph).run(
                *flat_args, enable_io_processing=False
            )
            # For scalar return value, fx.Graph wraps in a tuple
            if isinstance(return_val, tuple) and len(return_val) == 1:
                return return_val[0]
            return return_val

        if in_spec != signature.in_spec:
            if not self.adapted:
                print(
                    "Input treespec does not match with exported module's: \n"
                    f"Input treespec: {in_spec}. ",
                    f"Exported module treespec: {signature.in_spec}",
                )
                print("Adapting flat arg to match exported module's treespec")
            flat_args = self._adapt_flat_args(flat_args, in_spec)
            self.adapted = True

        if self.check_input_constraints:
            # Import here to avoid an unfortunate circular dependency.
            # TODO(suo): untangle this.
            from torch._export.utils import _check_input_constraints_for_graph

            if self.adapted is True:
                # TODO(suo): The FlatArgsAdapter returns a list of flat args,
                # which we don't have keypaths for. For now, just create a dummy
                # keypath to associate with the arg.
                new_flat_args_with_path = [  # type: ignore[var-annotated]
                    ((SequenceKey(idx=0), GetAttrKey(name="<unknown location>")), arg)
                    for arg in flat_args
                ]
            else:
                new_flat_args_with_path = flat_args_with_path  # type: ignore[assignment]

            _check_input_constraints_for_graph(
                self.input_placeholders, new_flat_args_with_path, self.range_constraints
            )
        if torch.compiler.is_dynamo_compiling() and not self._run_with_interpreter:
            tree_out = torch.fx.GraphModule(self, self.graph)(*flat_args)
        else:
            tree_out = torch.fx.Interpreter(self, graph=self.graph).run(
                *flat_args, enable_io_processing=False
            )
        return pytree.tree_unflatten(tree_out, signature.out_spec)

    def _dispatch_modules(self, redirected_call_indices):
        """For a module whose call signatures are preserved, replace
        multiple modules corresponding to multiple calls to that module
        with a single dispatcher module that tracks which module to call.
        """

        # some modules were removed and their fqns redirected to other
        # fqns during deduplication; make a consolidated fqn -> module map
        all_modules = {}
        for fqn, mod in self.named_modules(remove_duplicate=False):
            all_modules[fqn] = mod
        for fqn, fqn_ in redirected_call_indices.items():
            all_modules[fqn] = all_modules[fqn_]

        # for each fqn whose module call signature is preserved,
        # map that fqn to a list of called modules
        module_call_graph = {
            entry.fqn
            for entry in self.module_call_graph
            if entry.fqn and entry.signature
        }
        called_modules = defaultdict(list)
        for fqn, mod in sorted(all_modules.items()):
            if fqn in module_call_graph:
                called_modules[fqn.split("@")[0]].append(mod)

        # replace multiple call modules with a single dispatcher module
        for orig_fqn, call_modules in called_modules.items():
            if len(call_modules) > 1:
                for i, call_module in enumerate(call_modules):
                    fqn = _call_name(orig_fqn, i + 1)
                    if fqn not in redirected_call_indices:
                        self._modules.pop(fqn)
                self.set_submodule(orig_fqn, InterpreterModuleDispatcher(call_modules))

        # elide call indices in call modules because they are
        # tracked automatically inside the dispatcher module
        for node in self.graph.nodes:
            if node.op == "call_module":
                fqn = node.target.split("@")[0]
                if fqn in called_modules:
                    node.target = fqn

    def print_readable(
        self,
        print_output=True,
        include_stride=False,
        include_device=False,
        colored=False,
    ):
        return _print_readable(
            self,
            "UnflattenedModule",
            print_output,
            include_stride,
            include_device,
            colored,
        )


def unflatten(
    module: ExportedProgram, flat_args_adapter: Optional[FlatArgsAdapter] = None
) -> UnflattenedModule:
    """Unflatten an ExportedProgram, producing a module with the same module
    hierarchy as the original eager module. This can be useful if you are trying
    to use :mod:`torch.export` with another system that expects a module
    hierachy instead of the flat graph that :mod:`torch.export` usually produces.

    .. note:: The args/kwargs of unflattened modules will not necessarily match
        the eager module, so doing a module swap (e.g. :code:`self.submod =
        new_mod`) will not necessarily work. If you need to swap a module out, you
        need to set the :code:`preserve_module_call_signature` parameter of
        :func:`torch.export.export`.

    Args:
        module (ExportedProgram): The ExportedProgram to unflatten.
        flat_args_adapter (Optional[FlatArgsAdapter]): Adapt flat args if input TreeSpec does not match with exported module's.

    Returns:
        An instance of :class:`UnflattenedModule`, which has the same module
        hierarchy as the original eager module pre-export.
    """
    module = _remove_effect_tokens(module)
    return UnflattenedModule(module, flat_args_adapter)


def _inplace_buffer_mutations(
    graph: torch.fx.Graph,
    graph_signature: ExportGraphSignature,
) -> None:
    """Transform buffer mutations from their functionalized form into a copy_
    node in the graph.

    Functionalization represents buffer mutation by passing the buffer as an input and output. So for example, the eager code:
        def forward(self, x):
            self.buffer += x
            return x * x

    Will become a graph that looks like:
        def forward(self, buffer, x):
            mutated_buffer = aten.add(buffer, x)
            mul = aten.mul(x, x)
            return (mutated_buffer, mul)

    We want to inplace this into something that looks like the original eager code:
        def forward(self, buffer, x):
            mutated_buffer = aten.add(buffer, x)
            buffer.copy_(mutated_buffer)
            mul = aten.mul(x, x)
            return (mul,)
    """
    output_node = next(iter(reversed(graph.nodes)))
    assert output_node.op == "output" and len(output_node.args) == 1
    return_args = output_node.args[0]

    mutation_node_to_buffer = graph_signature.buffers_to_mutate
    mutations = return_args[: len(mutation_node_to_buffer)]
    buffers_to_inputs = {v: k for k, v in graph_signature.inputs_to_buffers.items()}
    input_name_to_node = {
        node.name: node for node in graph.nodes if node.op == "placeholder"
    }

    for mutation in mutations:
        buffer_name = mutation_node_to_buffer[mutation.name]
        input_name = buffers_to_inputs[buffer_name]
        input_node = input_name_to_node[input_name]

        with graph.inserting_after(mutation):
            new_node = graph.create_node(
                "call_function", torch.ops.aten.copy_, (input_node, mutation)
            )
            for k, v in mutation.meta.items():
                new_node.meta[k] = v
        # Replace all uses of the previously functional mutation with our copy_ output.
        mutation.replace_all_uses_with(new_node, lambda x: x is not new_node)

    # Remove the mutated buffer from the graph outputs, since we don't need to
    # thread it through anymore. We don't need to handle the inputs, which will
    # be handled by _sink_params.
    user_outputs = tuple(
        return_args[len(mutation_node_to_buffer) :],
    )
    output_node.args = ((user_outputs),)


def _is_prefix(candidate, target):
    """Check whether `candidate` is a prefix of `target`."""
    return len(candidate) < len(target) and target[: len(candidate)] == candidate


def _compute_accessor(parent_fqn: str, child_fqn: str) -> str:
    if parent_fqn == "":
        # Handle the root module correctly.
        return child_fqn

    parent_split = parent_fqn.split(".")
    child_split = child_fqn.split(".")

    # TODO: support skip connection by inlining the child module.
    if child_split[: len(parent_split)] != parent_split:
        raise RuntimeError(
            f"Child module '{child_fqn}' is not a descendant of parent mldule '{parent_fqn}'."
            "This is currently unsupported."
            "Please try to make child module attach to parent module direclty."
        )
    return ".".join(child_split[len(parent_split) :])


def _check_graph_equivalence(x: torch.nn.Module, y: torch.nn.Module):
    def graph_dump(graph: torch.fx.Graph) -> str:
        ret = []
        nodes_idx: Dict[int, int] = {}

        def arg_dump(arg) -> str:
            if isinstance(arg, torch.fx.Node):
                return "%" + str(nodes_idx[id(arg)])
            return str(arg)

        for i, node in enumerate(graph.nodes):
            args_dump = [str(arg) for arg in pytree.tree_map(arg_dump, node.args)]
            args_dump += [
                f"{key}={value}"
                for key, value in pytree.tree_map(arg_dump, node.kwargs).items()
            ]
            target = node.target if node.op == "call_function" else ""
            ret.append(f"{i}: {node.op}[{target}]({', '.join(args_dump)})")
            nodes_idx[id(node)] = i
        return "\n".join(ret)

    assert isinstance(x.graph, torch.fx.Graph)
    assert isinstance(y.graph, torch.fx.Graph)
<<<<<<< HEAD
    assert graph_dump(x.graph) == graph_dump(y.graph)
=======
    return graph_dump(x.graph) == graph_dump(y.graph)
>>>>>>> 9f51b2da


def _add_spec(gm: torch.nn.Module, spec) -> str:
    i = 0
    while hasattr(gm, f"_spec_{i}"):
        i += 1
    name = f"_spec_{i}"
    setattr(gm, name, spec)
    return name


def _generate_flatten(gm: torch.nn.Module, node) -> torch.fx.Node:
    flatten = gm.graph.call_function(pytree.tree_flatten, (node,))
    getitem_0 = gm.graph.call_function(operator.getitem, (flatten, 0))
    return getitem_0


def _generate_flatten_spec(gm: torch.nn.Module, node, spec) -> torch.fx.Node:
    name = _add_spec(gm, spec)
    spec_node = gm.graph.get_attr(name)  # type: ignore[union-attr, operator]
    return gm.graph.call_function(fx_pytree.tree_flatten_spec, (node, spec_node))  # type: ignore[union-attr, operator]


def _generate_unflatten(gm: torch.nn.Module, nodes, spec) -> torch.fx.Node:
    name = _add_spec(gm, spec)
    spec_node = gm.graph.get_attr(name)  # type: ignore[union-attr, operator]
    return gm.graph.call_function(pytree.tree_unflatten, (nodes, spec_node))  # type: ignore[union-attr, operator]


def _get_submodule(mod: torch.nn.Module, target: str):
    *prefix, field = target.split(".")

    for item in prefix:
        submod = getattr(mod, item, None)

        if submod is None:
            return None

        if not isinstance(submod, torch.nn.Module):
            return None

        mod = submod

    return getattr(mod, field, None)


def _add_submodule(mod: torch.nn.Module, target: str, module_to_add: torch.nn.Module):
    *prefix, field = target.split(".")

    for item in prefix:
        submod = getattr(mod, item, None)

        if submod is None:
            submod = torch.nn.Module()
            setattr(mod, item, submod)

        if not isinstance(submod, torch.nn.Module):
            return False

        mod = submod

    mod.add_module(field, module_to_add)


def _call_name(base: str, n: int) -> str:
    # Given n >= 0, generate call names to a submodule `base` of the form
    # `base`, `base@1`, `base@2`, etc.
    return base if n == 1 else f"{base}@{n-1}"


def _is_call_name(call_name: str, base: str) -> bool:
    # Recognize when call_name = _call_name(base, n) for some n >= 0.
    return re.match(re.escape(base) + r"(@\d+)?$", call_name) is not None


class _ModuleFrame:
    def __init__(
        self,
        flat_graph: torch.fx.Graph,
        nodes: Tuple[torch.fx.Node, ...],
        seen_nodes,
        seen_modules,
        seen_attrs,
        parent,
        module_stack: List[Tuple[str, int]],
        module_id,
        module_call_graph: Dict[str, ModuleCallSignature],
        module: Optional[torch.nn.Module] = None,
    ):
        self.flat_graph = flat_graph
        self.nodes = nodes
        self.seen_nodes = seen_nodes
        self.seen_modules = seen_modules
        self.seen_attrs = seen_attrs
        self.parent = parent
        self.module_stack = module_stack
        self.module_id = module_id

        self.module_call_graph = module_call_graph
        self.verbose = False

        self.fqn, num_calls = self.module_stack[-1]
        # generate call name for self.fqn
        self.child_fqn = _call_name(self.fqn, num_calls + 1)

        if module is not None:
            self.module = module
            self.ivals = module.ivals if hasattr(module, "ivals") else {}
        else:
            self.module = InterpreterModule(torch.fx.Graph())
            self.ivals = parent.ivals

        self.graph = self.module.graph

        # Mapping of nodes in the flat graph to nodes in this graph.
        self.node_map: Dict[torch.fx.Node, torch.fx.Node] = {}
        self.node_to_placeholder = {}

        self.parent_call_module: Optional[torch.fx.Node] = None
        if parent is not None:
            accessor = _compute_accessor(parent.fqn, self.child_fqn)
            _add_submodule(parent.module, accessor, self.module)
            self.parent_call_module = parent.graph.call_module(accessor)
            self.seen_modules[self.module_id].append(
                _SubmoduleEntry(
                    parent_fqn=self.parent.fqn,
                    parent_module=self.parent.module,
                    parent_call_module=self.parent_call_module,
                    fqn=self.fqn,
                    call_idx=num_calls + 1,
                    module=self.module,
                )
            )

        signature = module_call_graph.get(self.child_fqn)
        if signature is not None and self.parent is not None:
            assert signature.in_spec.num_children == 2
            args_spec = signature.in_spec.children_specs[0]
            kwargs_spec = signature.in_spec.children_specs[1]
            assert args_spec.context is None
            assert kwargs_spec.context is not None

            with self.graph.inserting_after(None):  # type: ignore[union-attr, operator]
                arg_nodes = []
                for idx in range(args_spec.num_children):
                    arg_nodes.append(self.graph.placeholder(f"_positional_arg_{idx}"))  # type: ignore[union-attr, operator]
                kwarg_nodes = {}
                for name in kwargs_spec.context:
                    kwarg_nodes[name] = self.graph.placeholder(name)  # type: ignore[union-attr, operator]
                flat_args = _generate_flatten_spec(
                    self.module,
                    (tuple(arg_nodes), kwarg_nodes),
                    signature.in_spec,
                )
                for idx, arg in enumerate(signature.inputs):
                    flat_arg_node = self.graph.create_node(  # type: ignore[union-attr, operator]
                        op="call_function",
                        target=operator.getitem,
                        args=(flat_args, idx),
                        name=(
                            arg.name
                            if not isinstance(arg, ConstantArgument)
                            else f"_constant_{idx}"
                        ),
                    )
                    if isinstance(arg, ConstantArgument):
                        continue

                    if arg.name in self.seen_nodes:
                        flat_arg_node.meta = copy.copy(self.seen_nodes[arg.name].meta)
                        self.node_to_placeholder[
                            self.seen_nodes[arg.name]
                        ] = flat_arg_node

            with self.parent.graph.inserting_before(self.parent_call_module):
                input_nodes: List[Optional[torch.fx.Node]] = []
                for input in signature.inputs:
                    if isinstance(input, ConstantArgument):
                        input_nodes.append(input.value)  # type: ignore[arg-type]
                    elif input.name not in self.seen_nodes:
                        input_nodes.append(None)
                    else:
                        assert isinstance(
                            input, (TensorArgument, SymIntArgument, SymBoolArgument)
                        )
                        input_nodes.append(
                            self.parent.remap_input(self.seen_nodes[input.name])
                        )

                inputs_node = _generate_unflatten(
                    self.parent.module,
                    input_nodes,
                    signature.in_spec,
                )

                args_node = self.parent.graph.call_function(
                    operator.getitem, (inputs_node, 0)
                )
                kwargs_node = self.parent.graph.call_function(
                    operator.getitem, (inputs_node, 1)
                )
                arg_nodes = [
                    self.parent.graph.call_function(operator.getitem, (args_node, i))
                    for i in range(args_spec.num_children)
                ]
                kwarg_nodes = {
                    k: self.parent.graph.call_function(
                        operator.getitem, (kwargs_node, k)
                    )
                    for k in kwargs_spec.context
                }
            assert self.parent_call_module is not None
            self.parent_call_module.args = tuple(arg_nodes)
            self.parent_call_module.kwargs = kwarg_nodes

    def add_placeholder(self, x):
        assert self.fqn != "", f"Cannot add placeholder {x} to root module"
        assert x.graph is self.flat_graph
        # x is not in subgraph, create a new placeholder for subgraph
        with self.graph.inserting_before(None):  # type: ignore[union-attr, operator]
            placeholder_node = self.graph.placeholder(x.name, type_expr=x.type)  # type: ignore[union-attr, operator]
        # copy all meta fields, even if some fields might be irrelvant for
        # the placeholder node
        placeholder_node.meta = copy.copy(x.meta)
        self.node_to_placeholder[x] = placeholder_node

    def copy_sym_call_function(self, x):
        # This only exists because we deduplicate sym_size nodes in the flat export graph,
        # and if preserve_module_call_signature is set, we may not be able to pass sym_size
        # nodes, or their downstream users, as inputs to submodule calls.
        # To avoid this we copy these call_function nodes with sym_type results.
        # This should however only be done for sym_type nodes - call_function nodes on tensors
        # should not be deduplicated in the first place.
        args = pytree.tree_map_only(torch.fx.Node, self.remap_input, x.args)
        kwargs = pytree.tree_map_only(torch.fx.Node, self.remap_input, x.kwargs)
        node = self.graph.call_function(x.target, args, kwargs)
        node.meta = copy.copy(x.meta)
        self.node_map[x] = node
        return node

    def remap_input(self, x):
        assert x.graph is self.flat_graph
        if x in self.node_map:
            return self.node_map[x]
        self.print(f"remap_input({x})")
        if x in self.node_to_placeholder:
            return self.node_to_placeholder[x]
        elif (
            x.op == "placeholder"
            or self.module_call_graph.get(self.fqn) is None
            # allow placeholder creation if we are not preserving module call signature
        ):
            self.add_placeholder(x)
            if self.parent_call_module is not None:
                # Important to *prepend* the output to match how we are
                # inserting placeholder nodes.
                with self.parent.graph.inserting_before(self.parent_call_module):
                    self.parent_call_module.insert_arg(0, self.parent.remap_input(x))
            return self.node_to_placeholder[x]
        elif x.op == "call_function" and (
            x.target
            in (
                torch.ops.aten.sym_size.int,
                torch.ops.aten.item.default,
                torch.ops.aten.unbind.int,
                torch.ops.aten.sum.dim_IntList,
                torch.ops.aten.view.default,
                torch.ops.aten.diff.default,
            )
            or (hasattr(x.target, "__module__") and x.target.__module__ == "_operator")
        ):
            # export deduplicates sym_size nodes, and may need to re-copy them
            # if module call signature needs to be preserved
            self.copy_sym_call_function(x)
            return self.node_map[x]
        elif self.module_call_graph.get(self.fqn) is not None:
            # x is an ival that is not in placeholders, so create a
            # get_attr node corresponding to attribute __ival__x
            return self.ivals.read(self.fqn, self.graph, x)
        else:
            raise RuntimeError(
                f"Could not run remap_input() on op type: {x.op} for node {x}"
            )

    def finalize_outputs(self):
        orig_outputs = []

        signature = self.module_call_graph.get(self.child_fqn)
        if signature is not None and self.parent is not None:
            for output in signature.outputs:
                if isinstance(
                    output, (TensorArgument, SymIntArgument, SymBoolArgument)
                ):
                    if output.name in self.seen_nodes:
                        orig_outputs.append(self.seen_nodes[output.name])
                    else:
                        orig_outputs.append(None)
                else:
                    raise RuntimeError(
                        f"Unsupported data type for output node: {output}"
                    )

            def get_actual_output_node(output):
                if output is None:
                    return None

                seen_node = self.seen_nodes[output.name]
                if seen_node in self.node_map:
                    return self.node_map[seen_node]
                elif seen_node in self.node_to_placeholder:
                    return self.node_to_placeholder[seen_node]
                else:
                    raise RuntimeError(
                        f"Could not find output node {output}. Graph: {self.graph}"
                    )

            tree_out_node = _generate_unflatten(
                self.module,
                tuple(get_actual_output_node(output) for output in orig_outputs),
                signature.out_spec,
            )
            parent_out: Optional[torch.fx.Node] = _generate_flatten_spec(
                self.parent.module, self.parent_call_module, signature.out_spec
            )
            graph_outputs: Union[torch.fx.Node, List[torch.fx.Node]] = tree_out_node
        else:
            graph_outputs = []
            # Iterate through nodes we have copied into self.graph.
            for orig_node in self.node_map.keys():
                for user_node in orig_node.users:
                    if user_node.name not in self.seen_nodes:
                        # external user node, need to expose as an output
                        orig_outputs.append(orig_node)
                        graph_outputs.append(self.node_map[orig_node])
                        break

            parent_out = self.parent_call_module
            if len(graph_outputs) == 1:
                graph_outputs = graph_outputs[0]

        assert isinstance(graph_outputs, (list, torch.fx.Node))

        self.graph.output(graph_outputs)  # type: ignore[union-attr, operator]

        # Rewrite outputs in parent module
        if parent_out is None:
            return

        parent_out.meta["val"] = (
            graph_outputs.meta.get("val")
            if isinstance(graph_outputs, torch.fx.Node)
            else [o.meta.get("val") for o in graph_outputs]
        )

        if len(orig_outputs) == 1 and signature is None:
            self.parent.node_map[orig_outputs[0]] = parent_out
        else:
            for i, orig_output in enumerate(orig_outputs):
                if orig_output is None:
                    continue
                # Use Proxy to record getitem access.
                proxy_out = torch.fx.Proxy(parent_out)[i].node  # type: ignore[index]
                proxy_out.meta["val"] = orig_output.meta.get("val")
                self.parent.node_map[orig_output] = proxy_out

    def copy_node(self, node):
        self.print("copying", node.format_node())
        self.node_map[node] = self.graph.node_copy(node, self.remap_input)  # type: ignore[union-attr, operator]
        self.seen_nodes[node.name] = node

    def run_outer(self):
        i = 0
        for node in self.flat_graph.nodes:
            self.print(i, node.meta.get("nn_module_stack"), node.format_node())
            i += 1

        # Copy all graph inputs
        node_idx: int = 0
        node = self.nodes[node_idx]
        while node.op == "placeholder":
            self.copy_node(node)
            node_idx += 1
            node = self.nodes[node_idx]

        self.run_from(node_idx)

        # Copy graph outputs
        for node in self.flat_graph.nodes:
            if node.op == "output":
                self.copy_node(node)

    def print(self, *args, **kwargs):
        if self.verbose:
            print(*args, **kwargs)

    def run_from(self, node_idx):
        module_idx = 0
        # Walk through the graph, building up a new graph with the right submodules
        while node_idx < len(self.nodes):
            node = self.nodes[node_idx]
            assert node.op != "placeholder"

            self.print()
            self.print("STEP", node_idx, node.format_node())
            self.print(self.module_stack)
            depth = len(self.module_stack)
            if node.op == "output":
                if depth == 1:
                    # We want the output node of the original graph to be handled
                    # specially by the outermost stack frame (in run_outer). So
                    # skip finalization here.
                    return node_idx

                # We've reached the end of the graph. Wrap up all the existing stack frames.
                self.finalize_outputs()
                return node_idx

            if len(node.meta.get("nn_module_stack", {})) == 0:
                raise RuntimeError(f"Unable to find nn_module_stack for node {node}")

            nn_module_stack = node.meta["nn_module_stack"]
            from torch._export.passes._node_metadata_hook import (
                _EMPTY_NN_MODULE_STACK_KEY,
            )

            if (
                len(nn_module_stack) == 1
                and _EMPTY_NN_MODULE_STACK_KEY in nn_module_stack
            ):
                # Empty case from the node_metadata_hook
                node_module_stack = self.module_stack
            else:
                node_module_stack = [
                    (path, int(k.split("@")[-1]) if "@" in k else 0)
                    for k, (path, ty) in node.meta["nn_module_stack"].items()
                ]

            if node_module_stack[:depth] != self.module_stack:
                # This means that the current module is done executing and the
                # current node is the beginning of a new module.
                #
                # In this case, we should finalize this module and return without
                # incrementing the node counter.
                self.finalize_outputs()
                self.print("outlining", self.fqn)
                self.print(self.graph)
                return node_idx

            assert node_module_stack is not None

            if _is_prefix(self.module_stack, node_module_stack):
                # This means that the current node represents the execution of a new
                # module.
                next_module = node_module_stack[depth]
                self.print("Creating new stack frame for", next_module)
                # Run a nested version of module outliner from the current node
                # counter. Once it is complete, continue from that point.
                next_module_key = list(node.meta["nn_module_stack"].keys())[depth]
                node_idx = _ModuleFrame(
                    self.flat_graph,
                    self.nodes,
                    self.seen_nodes,
                    self.seen_modules,
                    self.seen_attrs,
                    self,
                    self.module_stack + [next_module],
                    next_module_key.split("@")[0],
                    self.module_call_graph,
                ).run_from(node_idx)
                module_idx += 1
                continue

            # The only remaining possibility is that we are in the right stack
            # frame. Copy the node into this frame's graph and increment the node counter.
            assert node_module_stack == self.module_stack

            if node.op == "get_attr":
                # this must be a graph argument for a HOP
                self.seen_attrs[self.child_fqn].add(node.target)

            self.copy_node(node)
            node_idx += 1


@dataclass
class _SubmoduleEntry:
    parent_fqn: str
    parent_module: torch.nn.Module
    parent_call_module: torch.fx.Node
    fqn: str
    call_idx: int
    module: torch.nn.Module


def _outline_submodules(orig_graph: torch.fx.Graph, root_module: UnflattenedModule):
    seen_nodes: Dict[str, torch.fx.Node] = {}
    seen_modules: Dict[int, List[_SubmoduleEntry]] = defaultdict(list)
    seen_attrs: Dict[str, Set[str]] = defaultdict(set)
    _ModuleFrame(
        orig_graph,
        tuple(orig_graph.nodes),
        seen_nodes,
        seen_modules,
        seen_attrs,
        None,
        [("", 0)],
        "",
        {
            entry.fqn: entry.signature
            for entry in root_module.module_call_graph  # type: ignore[union-attr]
            if entry.signature
        },
        module=root_module,
    ).run_outer()
    return seen_modules, seen_attrs


def _reorder_submodules(
    parent: torch.nn.Module, fqn_order: Dict[str, int], prefix: str = ""
):
    # TODO Can be optimized by adding submodules ahead of time.
    if prefix == "":
        for fqn in list(fqn_order.keys())[1:]:
            if _get_submodule(parent, fqn) is None:
                _add_submodule(parent, fqn, torch.nn.Module())

    children = []
    for name, child in list(parent._modules.items()):
        if child is None:
            continue
        fqn = prefix + name
        _reorder_submodules(child, fqn_order, prefix=fqn + ".")
        delattr(parent, name)
        children.append((fqn_order[fqn], name, child))
    children.sort(key=operator.itemgetter(0))
    for _, name, child in children:
        parent.register_module(name, child)


class _IVals:
    """
    Collect the intermediate values of buffer mutations in a graph,
    along with the module call fqns that create and use them. Later,
    in each fqn associated with an intermediate value we will install
    a corresponding attribute, so that it can be updated and read.

    Example: in the following graph, suppose that buf_in and buf_out
    are the input and output values of a buffer.

        buf_in = placeholder()
        ...
        ival1 = f0(buf_in, ...)  # inside self.n0(...)
        ...
        ival2 = f1(ival1, ...)  # inside self.n1(...)
        ...
        buf_out = f2(ival2, ...)  # inside self.n2(...)
        return buf_out, ...

    Here ival1 and ival2 are intermediate values created inside
    calls to n0 and n1 respectively, and used inside calls to
    n1 and n2 respectively.

    Thus our analysis will produce {ival1: {n0, n1}, ival2: {n1, n2}}.
    """

    def __init__(self):
        # ival node name -> set of fqns that create and use it
        self.fqns = defaultdict(set)
        # ival node name -> tensor storage for corresponding attribute
        self.storage = {}

    def read(self, fqn, graph, node):
        """
        Read attribute corresponding to a given intermediate value.
        """
        # to read ival x, get attribute __ival__x
        with graph.inserting_before(None):
            ival_node = graph.get_attr("__ival__" + node.name, type_expr=node.type)
            ival_node.meta = copy.copy(node.meta)

        if node.name not in self.storage:
            # create empty tensor matching fake, using a cache
            # to ensure the same tensor is returned per ival_name
            fake = node.meta["val"]
            self.storage[node.name] = torch.empty(fake.shape, dtype=fake.dtype)
        self.fqns[node.name].add(fqn)

        return ival_node

    def update(self, fqn, graph, node):
        """
        Update attribute corresponding to a given intermediate value.
        """
        self.fqns[node.name].add(fqn)

        # to update ival x, get attribute __ival__x and copy x to __ival__x
        with graph.inserting_after(node):
            ival_node = graph.get_attr("__ival__" + node.name, type_expr=node.type)
            ival_node.meta = copy.copy(node.meta)
        with graph.inserting_after(ival_node):
            new_ival_node = graph.create_node(
                "call_function", torch.ops.aten.copy_, (ival_node, node)
            )
            new_ival_node.meta = copy.copy(node.meta)

    def create(self, partitions):
        """
        Update attributes corresponding to intermediate values that were read.
        Finally, initialize attributes in all modules that read or update
        corresponding intermediate values.
        """

        entries = []
        for shared_submodules in partitions:
            for entry in shared_submodules:
                entries.append(entry)
                graph = entry.module.graph
                for node in graph.nodes:
                    if node.name in self.storage:
                        self.update(entry.fqn, graph, node)

        # fqn -> list of ival node names read or updated through it
        ivals = defaultdict(list)
        for name, fqns in self.fqns.items():
            for fqn in fqns:
                ivals[fqn].append(name)

        for entry in entries:
            for name in ivals[entry.fqn]:
                ival_name = f"__ival__{name}"
                # for a ival named x created in module call m,
                # create attribute m.__ival__x, initially empty
                setattr(
                    entry.module,
                    ival_name,
                    self.storage[name],
                )


def _copy_graph_attrs(
    gm: torch.fx.GraphModule,
    root_module: UnflattenedModule,
    seen_attrs: Dict[str, Set[str]],
):
    for child_fqn, names in seen_attrs.items():
        module = _get_attr(root_module, child_fqn) if child_fqn else root_module
        for name in names:
            val = getattr(gm, name)
            setattr(module, name, val)


def _deduplicate_modules(partitions):
    redirected_call_indices = {}
    for shared_submodules in partitions:
        for i, entry in enumerate(shared_submodules):
            child_fqn = _call_name(entry.fqn, entry.call_idx)
            target = _compute_accessor(entry.parent_fqn, child_fqn)
            deduplicated = False
            # Iterate over all previously seen modules, and deduplicate if possible
            for seen in shared_submodules[:i]:
                if _check_graph_equivalence(seen.module, entry.module):
                    # Since graphs are equivalent, we can deduplicate.
                    # There are two cases.
                    if seen.fqn == entry.fqn:
                        # Case 1: The current module has the same fqn as the seen module.
                        # In this case we have generated a call name that can be optimized away.
                        # So we remove the current module from the hierarchy and replace
                        # the current call name with the seen call name in the parent graph.
                        *prefix, name = target.split(".")
                        _get_attr_via_attr_list(
                            entry.parent_module, prefix
                        )._modules.pop(name)
                        seen_child_fqn = _call_name(seen.fqn, seen.call_idx)
                        seen_target = _compute_accessor(
                            entry.parent_fqn, seen_child_fqn
                        )
                        entry.parent_call_module.target = seen_target  # type: ignore[union-attr]
                        redirected_call_indices[child_fqn] = seen_child_fqn
                        break
                    elif not deduplicated:
                        # Case 2: The current module has a different fqn than the seen module.
                        # In this case we replace the current module with the seen module.
                        # There should be nothing pointing to the current module any more,
                        # so it can be garbage collected.
                        # NOTE: We *do not* replace the current call name with the seen call name
                        # in the parent graph, because this will lose information on which fqn
                        # was actually called. However, it is possible that the current call name
                        # will be optimized away when we find another seen module with the same fqn,
                        # so we do not break out of the loop yet.
                        entry.parent_module.set_submodule(target, seen.module)
                        deduplicated = True

    return redirected_call_indices


def _sink_params(
    module: torch.nn.Module,
    inputs_to_state: Dict[str, List[str]],
    scope: List[str],
):
    """Sink params, buffers, and constants from graph inputs into get_attr nodes.

    Exported modules are purely functional, so they pass their parameters and
    buffers in as inputs to the graph.

    To replicate eager's semantics, we need to get them from the module state
    via get_attr instead.

    module: GraphModule, potentially containining nested submodules.
    inputs_to_state: mapping graph input names to the corresponding key in the state_dict.
    scope: tracks where we are in the module hierarchy, so that we can emit the
        right `getattr(self, "foo.bar")` calls, etc.
    """
    # This dict records inputs removed by child modules.
    # Maps the module object id to the list of placeholder node names
    # in the child module that were removed.
    module_id_to_inputs_removed: Dict[int, List[str]] = defaultdict(list)

    # We need to use _modules here instead of named_children(), because we
    # explicitly want duplicate modules to show up in the traversal.
    for name, submodule in module._modules.items():
        submod_id_to_inputs_removed = _sink_params(
            cast(torch.nn.Module, submodule), inputs_to_state, scope + [name]
        )
        for k, v in submod_id_to_inputs_removed.items():
            module_id_to_inputs_removed[k].extend(v)

    if not hasattr(module, "graph"):
        # Not all modules have graphs defined, if they are empty modules with no operations (like ParameterList)
        return module_id_to_inputs_removed

    graph = module.graph
    inputs = list(filter(lambda n: n.op == "placeholder", graph.nodes))  # type: ignore[union-attr, arg-type]
    the_last_input = inputs[-1]

    # Also remove from call_module nodes
    call_module_nodes = filter(lambda n: n.op == "call_module", graph.nodes)  # type: ignore[union-attr, arg-type]
    for node in call_module_nodes:
        submodule = _get_attr(module, node.target)
        # remove placeholder from call_module node arguments, only if we've
        # erased the placeholder node in the corresponding _sink_params() call
        if submodule is not None and id(submodule) in module_id_to_inputs_removed:
            node.args = tuple(
                filter(
                    lambda n: n.name not in module_id_to_inputs_removed[id(submodule)],
                    node.args,
                )
            )

    # Filter out inputs_to_state corresponding to current scope.
    inputs_to_state_of_scope: Dict[torch.fx.Node, list[str]] = {}
    for node in inputs:
        if node.name not in inputs_to_state:
            continue

        state_name = None
        for sn in inputs_to_state[node.name]:
            sn_split = sn.split(".")
            if sn_split[: len(scope)] == [x.split("@")[0] for x in scope]:
                state_name = sn_split
                break

        # If there's a mismatch beteewn scope name and state name, then
        # there must be multuple scopes pointing to the same state name,
        # meaning some modules are shared. In such case, we can simply skip
        # updating the current node because another later iteration will
        # take care of this input node when the unique match between scope
        # and state name occurs.  To make sure this always happen, we should
        # enforce the invariant that no placeholder node in the unflattened
        # graph appears in inputs_to_state dict, which means all the extra
        # input nodes have been handled.
        if state_name is None:
            continue

        inputs_to_state_of_scope[node] = state_name

    # Record name of remove inputs for return purpose.
    inputs_removed: List[str] = []

    for node, state_name in inputs_to_state_of_scope.items():
        if len(node.users) > 0:
            attr_path = state_name[len(scope) :]
            state_attr = _get_attr_via_attr_list(module, attr_path)
            assert isinstance(state_attr, (torch.Tensor, torch.ScriptObject))

            # Make sure the newly created get_attr node is placed after the last placeholder node
            with graph.inserting_after(the_last_input):  # type: ignore[union-attr, operator]
                new_node = graph.create_node("get_attr", ".".join(attr_path))  # type: ignore[union-attr, operator]

            node.replace_all_uses_with(new_node, propagate_meta=True)

        graph.erase_node(node)  # type: ignore[union-attr, operator]
        inputs_removed.append(node.name)

    if isinstance(module, InterpreterModule):
        module.finalize()

    return {id(module): inputs_removed}<|MERGE_RESOLUTION|>--- conflicted
+++ resolved
@@ -791,11 +791,7 @@
 
     assert isinstance(x.graph, torch.fx.Graph)
     assert isinstance(y.graph, torch.fx.Graph)
-<<<<<<< HEAD
-    assert graph_dump(x.graph) == graph_dump(y.graph)
-=======
     return graph_dump(x.graph) == graph_dump(y.graph)
->>>>>>> 9f51b2da
 
 
 def _add_spec(gm: torch.nn.Module, spec) -> str:
