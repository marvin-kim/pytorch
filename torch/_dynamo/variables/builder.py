# mypy: ignore-errors

import abc
import collections
import contextlib
import copy
import dataclasses
import enum
import functools
import inspect
import itertools
import logging
import math
import operator
import random
import re
import sys
import types
import warnings
import weakref
from typing import (
    Any,
    Callable,
    Dict,
    FrozenSet,
    List,
    MutableMapping,
    NamedTuple,
    Optional,
    Set,
    TYPE_CHECKING,
    Union,
)

import sympy

import torch
from torch import SymInt
<<<<<<< HEAD
from torch._dynamo.utils import _clone_input, get_chromium_event_logger
=======
>>>>>>> 8fa0479d
from torch._guards import GuardSource, TracingContext
from torch._higher_order_ops.torchbind import call_torchbind
from torch._ops import HigherOrderOperator
from torch._subclasses.fake_tensor import FakeTensor, is_fake, maybe_get_fake_mode
from torch._subclasses.meta_utils import is_sparse_any, safe_grad
from torch._utils_internal import justknobs_check
from torch.fx.experimental._backward_state import BackwardState
from torch.fx.experimental.symbolic_shapes import (
    _constrain_range_for_size,
    _nested_int_aware_sort,
    DimDynamic,
    RelaxedUnspecConstraint,
    StatefulSymbolicContext,
    SubclassSymbolicContext,
    SymbolicContext,
)
from torch.fx.immutable_collections import immutable_dict, immutable_list
from torch.utils._python_dispatch import is_traceable_wrapper_subclass
from torch.utils._sympy.value_ranges import ValueRanges
from torch.utils.weak import TensorWeakRef

from .. import config, mutation_guard, replay_record, trace_rules
from ..device_interface import get_registered_device_interfaces
from ..exc import InternalTorchDynamoError, unimplemented
from ..guards import GuardBuilder, install_guard, make_dupe_guard
from ..pgo import (
    auto_dynamic,
    auto_unset,
    FrameStateSizeEntry,
    InferStride,
    process_automatic_dynamic,
)
from ..side_effects import SideEffects
from ..source import (
    AttrProxySource,
    AttrSource,
    CallMethodItemSource,
    ConstantSource,
    ConstDictKeySource,
    ConvertIntSource,
    FloatTensorSource,
    GetItemSource,
    GradSource,
    is_constant_source,
    is_from_defaults,
    is_from_optimizer_source,
    LocalSource,
    NumpyTensorSource,
    OptimizerSource,
    RandomValueSource,
    Source,
    SubclassAttrListSource,
    TupleIteratorGetItemSource,
)
from ..trace_rules import (
    is_callable_allowed,
    is_numpy,
    is_numpy_dtype,
    is_numpy_type_info,
)
from ..utils import (
    _extract_tensor_dict,
    build_checkpoint_variable,
    common_constant_types,
    get_fake_value,
    get_locals_to_steal,
    get_static_address_type,
    is_frozen_dataclass,
    is_function_or_wrapper,
    is_lru_cache_wrapped_function,
    is_namedtuple,
    is_parameter_freezing,
    is_typing,
    is_utils_checkpoint,
    is_wrapper_or_member_descriptor,
    istype,
    odict_values,
    proxy_args_kwargs,
    range_iterator,
    set_example_value,
    tensor_always_has_static_shape,
    tuple_iterator,
    tuple_iterator_getitem,
    tuple_iterator_len,
    unwrap_with_attr_name_if_wrapper,
    wrap_fake_exception,
)
from .base import MutableLocal, typestr, VariableTracker, VariableTrackerMeta
from .constant import ConstantVariable, EnumVariable
from .ctx_manager import (
    AutocastModeVariable,
    EventVariable,
    NullContextVariable,
    PreserveVersionContextVariable,
    StreamContextVariable,
    StreamVariable,
)
from .dicts import (
    ConstDictVariable,
    CustomizedDictVariable,
    DefaultDictVariable,
    HFPretrainedConfigVariable,
    PythonSysModulesVariable,
    SetVariable,
)
from .distributed import (
    DeviceMeshVariable,
    PlacementClassVariable,
    PlacementVariable,
    ProcessGroupVariable,
    WorldMetaClassVariable,
)
from .functions import (
    CollectiveFunctionRewriteVariable,
    CreateTMADescriptorVariable,
    FunctoolsPartialVariable,
    TritonKernelVariable,
    UserFunctionVariable,
    UserMethodVariable,
    WrapperUserFunctionVariable,
)
from .higher_order_ops import TorchHigherOrderOperatorVariable
from .iter import ItertoolsVariable
from .lazy import LazyVariableTracker
from .lists import (
    BaseListVariable,
    ListIteratorVariable,
    ListVariable,
    NamedTupleVariable,
    RangeVariable,
    RestrictedListSubclassVariable,
    SizeVariable,
    SliceVariable,
    TupleIteratorVariable,
    TupleVariable,
)
from .misc import (
    AutogradEngineVariable,
    AutogradFunctionContextVariable,
    AutogradFunctionVariable,
    ComptimeVariable,
    DebuggingVariable,
    DelayGraphBreakVariable,
    GetAttrVariable,
    GetSetDescriptorVariable,
    InspectSignatureVariable,
    LambdaVariable,
    LoggingLoggerVariable,
    MethodWrapperVariable,
    NumpyDTypeVariable,
    NumpyTypeInfoVariable,
    NumpyVariable,
    PythonModuleVariable,
    RandomClassVariable,
    RandomVariable,
    RegexPatternVariable,
    SavedTensorBox,
    TorchVersionVariable,
    TypingVariable,
)
from .nn_module import (
    FSDPManagedNNModuleVariable,
    UnspecializedBuiltinNNModuleVariable,
    UnspecializedNNModuleVariable,
)
from .optimizer import OptimizerVariable
from .script_object import TorchScriptObjectVariable
from .sdpa import SDPAParamsVariable
from .tensor import (
    NumpyNdarrayVariable,
    supported_const_comparison_op_values,
    SymNodeVariable,
    TensorSubclassVariable,
    TensorVariable,
    UnspecializedPythonVariable,
)
from .torch import TorchCtxManagerClassVariable, TorchInGraphFunctionVariable
from .torch_function import (
    build_torch_function_fn,
    TensorWithTFOverrideVariable,
    torch_function_mode_stack_state_mgr,
    TorchFunctionModeVariable,
)
from .user_defined import (
    FrozenDataClassVariable,
    KeyedJaggedTensorVariable,
    MutableMappingVariable,
    SourcelessGraphModuleVariable,
    UserDefinedClassVariable,
    UserDefinedObjectVariable,
    WeakRefVariable,
)


try:
    import numpy as np
except ModuleNotFoundError:
    np = None


if TYPE_CHECKING:
    from torch._dynamo.symbolic_convert import InstructionTranslator


log = logging.getLogger(__name__)
static_inputs_log = torch._logging.getArtifactLogger(
    __name__, "cudagraph_static_inputs"
)


DimList = List


def safe_has_grad(t):
    with warnings.catch_warnings():
        warnings.filterwarnings("ignore", "The .grad attribute of a Tensor")
        return hasattr(t, "grad")


class _missing:
    pass


@dataclasses.dataclass
class GraphArg:
    source: Source
    # TODO: storing a SymInt here but not a FakeTensor is a pretty strange
    # thing to do.  Probably should have example (which stores an int) and
    # fake_example
    _example: Union[TensorWeakRef, torch.SymInt]
    # When True, this indicates that this GraphArg is a Python quantity (e.g.,
    # a float or int) which we pass to the FX graph as a Tensor.  This
    # controls how we codegen calls into the Dynamo graph: we will call
    # torch.as_tensor on the quantity before passing it in.
    #
    # Note that we typically do not pass dynamic integers as tensors, because
    # they will most frequently just be used for size computation.  But this
    # is a policy decision that we can change our mind on; in particular, when
    # an int comes from a random number generator (e.g., random.randint), we
    # DO pass it as a tensor.
    #
    # It's also worth noting that our current tracing rules for
    # pass_arg_as_tensor as subtly broken: we just pun the variable as a
    # 0d scalar Tensor and pray that the semantics are the same.  Which they
    # often are, but not necessarily.  ezyang(May 2024) plans to fix this
    # soon.
    pass_arg_as_tensor: bool
    fake_tensor: Optional[torch._subclasses.fake_tensor.FakeTensor]
    # UnspecializedPythonVariable often masquerades as a tensor.
    # We MUST NOT generate shape guard code
    # that actually tries to access tensor properties on these values.
    # is_tensor lets us tell if this graph arg actually is a tensor
    # or not.
    is_tensor: bool = True
    # Sometimes, the Tensor we pass to example is freshly allocated (smh).
    # Then we cannot only keep a weak reference to it.  This lets you
    # stash a strong reference too.
    example_strong_ref: Optional[torch.Tensor] = None

    @property
    def example(self):
        if isinstance(self._example, TensorWeakRef):
            r = self._example()
            assert r is not None
            return r
        else:
            return self._example

    def __post_init__(self):
        if isinstance(self._example, torch.Tensor):
            self._example = TensorWeakRef(self._example)
            assert is_fake(self.fake_tensor)

    def reconstruct(self, codegen):
        self.source.reconstruct(codegen)

    def erase(self):
        self._example = None
        self.example_strong_ref = None

    def __eq__(self, other):
        return self.source.name() == other.source.name()


class BackwardStateGraphArg(GraphArg):
    def __init__(self) -> None:
        super().__init__(
            source=None,
            _example=BackwardState(),
            pass_arg_as_tensor=False,
            fake_tensor=None,
            is_tensor=False,
        )

    def reconstruct(self, codegen):
        assert codegen.tx.output.backward_state_var
        codegen.add_push_null(
            lambda: codegen.load_import_from(BackwardState.__module__, "BackwardState")
        )
        codegen.call_function(0, False)
        codegen.dup_top()
        codegen.store(codegen.tx.output.backward_state_var)


# All class-based iterators in itertools
# NOTE: use id() because some objects are not hashable, it will raise error during lookup
ITERTOOLS_TYPE_IDS: FrozenSet[int] = frozenset(
    id(member)
    for name, member in vars(itertools).items()
    if not name.startswith("_") and inspect.isclass(member)
)
# Will be updated later in substitute_in_graph in torch/_dynamo/polyfills/itertools.py
ITERTOOLS_POLYFILLED_TYPE_IDS: Set[int] = set()


class VariableBuilder:
    """Wrap a python value in a VariableTracker() instance"""

    def __init__(
        self,
        tx,
        source: Source,
    ) -> None:
        assert (
            source is not None
        ), "Consider SourcelessBuilder for ephemeral objects, usually objects created locally."
        assert TracingContext.try_get() is not None, "Expected active TracingContext"
        super().__init__()
        self.tx = tx
        self.source = source
        self.name = source.name()

    def __call__(self, value):
        if value in self.tx.output.side_effects:
            side_effect_result = self.tx.output.side_effects[value]
            dup_guard = make_dupe_guard(self.source, side_effect_result.source)
            if dup_guard:
                self.install_guards(dup_guard)
            return side_effect_result

        cached_vt = self.tx.output.variable_tracker_cache.lookup(value, self.source)
        if cached_vt:
            return cached_vt

        vt = self._wrap(value)
        vt.source = self.source
        if (
            self._can_lift_attrs_to_inputs(vt)
            and value not in self.tx.output.side_effects
            and not is_wrapper_or_member_descriptor(value)
        ):
            vt = self.tx.output.side_effects.track_object_existing(value, vt)

        self.tx.output.variable_tracker_cache.add(value, self.source, vt)
        return vt

    def _can_lift_attrs_to_inputs(self, vt):
        return type(vt) in {
            TensorVariable,
            TensorWithTFOverrideVariable,
            UserDefinedObjectVariable,
            NumpyNdarrayVariable,
        }

    @staticmethod
    @functools.lru_cache(None)
    def _common_constants():
        return {
            # We zero-one specialize shapes, so specialize these constants
            # too
            0,
            1,
            # NB: There used to be more constants here, but honestly it was
            # pretty confusing.  Note we specialize floats by default, and
            # DON'T specialize ints by default.  This all only matters with
            # dynamic_shapes
        }

    def get_source(self):
        return self.source

    def install_guards(self, *guards):
        source = self.get_source()
        if (
            isinstance(source, ConstantSource)
            or source.guard_source() == GuardSource.CONSTANT
        ):
            return None
        install_guard(*[source.make_guard(guard) for guard in guards], skip=1)
        return {}

    def set_source_and_track_mutable(self, value, var):
        assert isinstance(var, VariableTracker)
        var.source = self.source
        return self.tx.output.side_effects.track_mutable(value, var)

    @classmethod
    def _type_dispatch(cls):
        return cls._type_dispatch_impl(config.trace_numpy)

    @classmethod
    @functools.lru_cache(None)
    def _type_dispatch_impl(cls, trace_numpy):
        # NB: Careful not to close over self to avoid ref cycle from lru_cache
        entries = [
            (
                (
                    torch.Tensor,
                    torch.nn.Parameter,
                    torch._subclasses.FakeTensor,
                    torch._subclasses.functional_tensor.FunctionalTensor,
                ),
                cls.wrap_tensor,
            ),
            (
                (tuple, list, odict_values, collections.deque, torch.Size),
                cls.wrap_listlike,
            ),
            (tuple_iterator, cls.wrap_tuple_iterator),
            (range_iterator, cls.wrap_range_iterator),
            ((slice, range), cls.wrap_slice_range),
            (tuple(common_constant_types), cls.wrap_literal),
            (re.Pattern, cls.wrap_regex_pattern),
            (weakref.ReferenceType, cls.wrap_weakref),
            (torch.utils.hooks.RemovableHandle, cls.wrap_removable_handle),
            (torch.jit.ScriptFunction, cls.wrap_jit_function),
        ]

        if trace_numpy and np:
            entries.append((np.ndarray, cls.wrap_numpy_ndarray))

        result = {}
        for ts, fn in entries:
            for t in ts if isinstance(ts, tuple) else (ts,):
                assert t not in result
                result[t] = fn

        return result

    def wrap_regex_pattern(self, value: re.Pattern):
        # TODO(jansel): something like a REPR_MATCH might be more robust here
        self.install_guards(GuardBuilder.ID_MATCH)
        return RegexPatternVariable(value)

    def wrap_weakref(self, value: weakref.ReferenceType):
        self.install_guards(GuardBuilder.TYPE_MATCH)
        return WeakRefVariable(value, source=self.source)

    def wrap_removable_handle(self, value):
        # This means that the removable handle was created in some other frame.
        # Our current infra requires the hook to be registered and removed in
        # the same frame. So graph break.
        # Related test - PYTORCH_TEST_WITH_DYNAMO=1 python test/test_autograd.py -k TestAutograd.test_hooks
        unimplemented("unregistered hook removable handle")

    def wrap_jit_function(self, value):
        self.install_guards(GuardBuilder.TYPE_MATCH)
        return WrapperUserFunctionVariable(
            value, "_torchdynamo_inline", source=self.source
        )

    @classmethod
    @functools.lru_cache(None)
    def _id_dispatch(
        cls,
    ) -> Dict[int, Callable[["VariableBuilder", Any], VariableTracker]]:
        from ..comptime import comptime

        entries = [
            (
                inspect.signature,
                lambda self, value: LambdaVariable(
                    InspectSignatureVariable.create,
                    source=self.source,
                    **self.install_guards(GuardBuilder.CLOSURE_MATCH),
                ),
            ),
            (comptime, lambda self, value: ComptimeVariable()),
            (
                dataclasses.fields,
                lambda self, value: LambdaVariable(
                    _dataclasses_fields_lambda,
                    source=self.source,
                    **self.install_guards(GuardBuilder.FUNCTION_MATCH),
                ),
            ),
            (torch.__version__, lambda self, value: TorchVersionVariable()),
        ]

        result = {}
        for ts, fn in entries:
            for t in ts if isinstance(ts, (tuple, list)) else (ts,):
                assert t not in result
                result[id(t)] = fn

        return result

    def _wrap(self, value):
        # import here to avoid circular dependencies
        from torch.utils._triton import has_triton, has_triton_tma

        if has_triton():
            from triton.runtime.autotuner import Autotuner
            from triton.runtime.jit import JITFunction
        else:

            class JITFunction:
                pass

            class Autotuner:
                pass

        if has_triton_tma():
            from triton.tools.experimental_descriptor import (
                create_1d_tma_descriptor,
                create_2d_tma_descriptor,
            )
        else:

            def create_1d_tma_descriptor():
                pass

            def create_2d_tma_descriptor():
                pass

        # Handle exact type() match
        type_dispatch = self._type_dispatch().get(type(value))
        if type_dispatch is not None:
            return type_dispatch(self, value)

        # Handle exact id() match
        id_dispatch = self._id_dispatch().get(id(value))
        if id_dispatch is not None:
            return id_dispatch(self, value)

        # Everything else (NB: order matters!)
        if is_traceable_wrapper_subclass(value) or istype(
            value, config.traceable_tensor_subclasses
        ):
            return self.wrap_tensor(value)
        elif is_namedtuple(value):
            return self.wrap_listlike(value)

        elif value is torch.utils._pytree.SUPPORTED_NODES:
            # For SUPPORTED_NODES, we guard on the dictionary version (PEP509)
            # under the assumption that the values themselves don't change.
            self.install_guards(GuardBuilder.DICT_VERSION)

            # The keys on the SUPPORTED_NODES can be arbitrary, so save on the
            # key order.
            self.tx.output.guard_on_key_order.add(self.source.name())
            result = {
                ConstantVariable.create(k): UserDefinedObjectVariable(
                    v,
                    source=GetItemSource(
                        self.get_source(), ConstDictKeySource(self.get_source(), i)
                    ),
                )
                for i, (k, v) in enumerate(value.items())
            }
            return ConstDictVariable(result, type(value))
        elif value is sys.modules:
            self.install_guards(GuardBuilder.FUNCTION_MATCH)
            return PythonSysModulesVariable(source=self.source)
        elif CustomizedDictVariable.is_matching_cls_hf(type(value)):
            self.install_guards(GuardBuilder.TYPE_MATCH)
            result = CustomizedDictVariable.wrap(self, value)
            result.source = self.source
            return self.tx.output.side_effects.track_object_existing(value, result)
        elif istype(value, (dict, collections.defaultdict, collections.OrderedDict)):
            self.install_guards(GuardBuilder.SEQUENCE_LENGTH)

            # Optimisation for the common case strings, ints, etc
            all_const = all(ConstantVariable.is_literal(k) for k in value.keys())
            if all_const:
                # TODO(anijain2305) - Do we have to guard on all the keys? Can
                # keys be guarded lazily, similar to values?
                self.install_guards(GuardBuilder.DICT_CONST_KEYS)
            else:
                # Guard on the key order
                # This is not ideal, i.e., there is no need to guard on the key
                # order. But we guard on the key order because of the complexity
                #
                # 1) For non-constant objects, we can't save the key in the
                # guard context because it can be memory heavy. We can add
                # weakrefs but this complicates the accesses.
                #
                # 2) For non-constant objects, we also have to guard on the keys
                # (like TENSOR_MATCH on tensor). We might also have guards on
                # the attributes of the keys (like tensor.grad). To make this
                # work in tree strucutre is complicated.
                #
                # So, instead we guard on the key order. While guarding on key
                # order, we just save the indices and use it to access keys and
                # values. Indices are cheap to save.
                self.tx.output.guard_on_key_order.add(self.source.name())

            # We need all the keys to be hashable. We do this within the
            # _HashableTracker class in dicts.py
            def build_key_value(i, k, v):
                if all_const:
                    key = ConstantVariable.create(k)
                    source_key = k
                else:
                    source_key = ConstDictKeySource(self.get_source(), i)
                    key = LazyVariableTracker.create(k, source_key)

                source_value = GetItemSource(self.get_source(), source_key)
                value = LazyVariableTracker.create(v, source_value)

                return key, value

            result = dict(
                build_key_value(i, k, v) for i, (k, v) in enumerate(value.items())
            )

            if istype(value, collections.defaultdict):
                factory_source = AttrSource(self.source, "default_factory")
                result = DefaultDictVariable(
                    result,
                    type(value),
                    default_factory=VariableBuilder(self.tx, factory_source)(
                        value.default_factory
                    ),
                    source=self.source,
                )
            else:
                result = ConstDictVariable(
                    result, user_cls=type(value), source=self.source
                )

            return self.set_source_and_track_mutable(value, result)
        elif isinstance(value, torch.nn.Module):
            return self.wrap_module(value)
        elif ConstantVariable.is_literal(value):  # non-atomic literals
            return self.wrap_literal(value)
        elif isinstance(value, torch.overrides.TorchFunctionMode):
            var = TorchFunctionModeVariable(value, source=self.source)
            self.tx.output.side_effects.track_object_existing(value, var)
            return var
        elif istype(value, frozenset) and (
            ConstantVariable.is_literal(x) for x in value
        ):
            # For frozenset, we can guard by object ID instead of value
            # equality, this allows us to handle non-literal values
            self.install_guards(GuardBuilder.ID_MATCH)
            return ConstantVariable.create(value=value, source=self.source)
        elif isinstance(value, enum.Enum):
            self.install_guards(GuardBuilder.ID_MATCH)
            return EnumVariable(value=value, source=self.source)
        elif DebuggingVariable.is_reorderable_logging_function(value):
            # Put this above builtin_callable so that print() can be handled
            # along with other builtin debugging functions
            self.install_guards(GuardBuilder.BUILTIN_MATCH)
            return DebuggingVariable(value, source=self.source)
        elif isinstance(value, logging.Logger):
            self.install_guards(GuardBuilder.FUNCTION_MATCH)
            return LoggingLoggerVariable(value, source=self.source)
        elif is_utils_checkpoint(value):
            return build_checkpoint_variable(source=self.source)
        elif isinstance(value, functools.partial):
            func_src = AttrSource(self.get_source(), "func")
            func_obj = VariableBuilder(self.tx, func_src)(value.func)

            args = []
            args_source = AttrSource(self.get_source(), "args")
            for i, arg in enumerate(value.args):
                args.append(
                    VariableBuilder(self.tx, GetItemSource(args_source, i))(arg)
                )

            keywords = {}
            keywords_source = AttrSource(self.get_source(), "keywords")
            for k, v in value.keywords.items():
                if not ConstantVariable.is_literal(k):
                    unimplemented("functools.partial with non-literal keyword")
                keywords[k] = VariableBuilder(
                    self.tx, GetItemSource(keywords_source, k)
                )(v)

            install_guard(
                self.get_source().make_guard(GuardBuilder.TYPE_MATCH),
                keywords_source.make_guard(GuardBuilder.DICT_KEYS),
                args_source.make_guard(GuardBuilder.SEQUENCE_LENGTH),
            )
            return FunctoolsPartialVariable(func_obj, args, keywords)
        elif is_typing(value):
            # typing.List, typing.Mapping, etc.
            self.install_guards(GuardBuilder.ID_MATCH)
            return TypingVariable(
                value,
                source=self.source,
            )
        elif np is not None and isinstance(value, np.generic):
            # numpy array scalars: convert to 0D arrays
            return self.wrap_numpy_ndarray(np.asarray(value))
        elif is_numpy(value):
            assert np
            self.install_guards(
                GuardBuilder.FUNCTION_MATCH
                if callable(value)
                else GuardBuilder.TYPE_MATCH
            )
            return NumpyVariable(value, source=self.source)
        elif is_numpy_dtype(value):
            self.install_guards(GuardBuilder.ID_MATCH)
            return NumpyDTypeVariable(value, source=self.source)
        elif is_numpy_type_info(value):
            if isinstance(value, np.iinfo):
                self.install_guards(GuardBuilder.TYPE_MATCH)
                dt_source = AttrSource(self.source, "dtype")
                install_guard(dt_source.make_guard(GuardBuilder.ID_MATCH))
            else:
                self.install_guards(GuardBuilder.ID_MATCH)
            return NumpyTypeInfoVariable(value, source=self.source)
        # NB: These can't be put in type_dispatch, they have to run later
        elif CollectiveFunctionRewriteVariable.can_rewrite(value):
            self.install_guards(GuardBuilder.FUNCTION_MATCH)
            return CollectiveFunctionRewriteVariable.create(
                self.tx,
                value,
                source=self.source,
            )
        elif istype(value, torch.autograd.function.FunctionMeta):
            self.install_guards(GuardBuilder.FUNCTION_MATCH)
            return AutogradFunctionVariable(
                value,
                source=self.source,
            )
        elif isinstance(value, torch.autograd.function.FunctionCtx):
            actual_saved_tensors = None
            try:
                actual_saved_tensors = value.saved_tensors
            except RuntimeError:
                pass

            saved_tensors = []
            guards = [self.source.make_guard(GuardBuilder.TYPE_MATCH)]
            if isinstance(actual_saved_tensors, tuple):
                saved_tensors_source = AttrSource(self.source, "saved_tensors")
                guards.append(
                    saved_tensors_source.make_guard(GuardBuilder.SEQUENCE_LENGTH)
                )
                for i, v in enumerate(actual_saved_tensors):
                    saved_tensors.append(
                        VariableBuilder(
                            self.tx, GetItemSource(saved_tensors_source, i)
                        )(v)
                    )
            install_guard(*guards)

            return self.tx.output.side_effects.track_object_existing(
                value,
                AutogradFunctionContextVariable(
                    value,
                    source=self.source,
                    saved_tensors=SavedTensorBox(saved_tensors),
                ),
            )
        elif (
            isinstance(value, types.MethodType)
            and istype(
                getattr(value, "__self__", None), torch.autograd.function.FunctionMeta
            )
            and getattr(value, "__name__", "") == "apply"
            and value == getattr(value.__self__, "apply", None)
        ):
            # handle aliased autograd function `apply` calls
            self.install_guards(GuardBuilder.FUNCTION_MATCH)
            return GetAttrVariable(
                AutogradFunctionVariable(
                    value.__self__, source=AttrSource(self.source, member="__self__")
                ),
                "apply",
            )
        elif isinstance(value, torch._C._ImperativeEngine):
            self.install_guards(GuardBuilder.ID_MATCH)
            return AutogradEngineVariable(value, source=self.source)
        elif (
            value
            is torch._dynamo.external_utils.FakeCompiledAutogradEngine._exec_final_callbacks_stub
        ):
            self.install_guards(GuardBuilder.FUNCTION_MATCH)
            return LambdaVariable(
                lambda: UserFunctionVariable(
                    torch._dynamo.external_utils.FakeCompiledAutogradEngine.exec_final_callbacks,
                ).call_function(
                    self.tx,
                    (self.tx.output.side_effects.get_ca_final_callbacks_var(),),
                    {},
                )
            )
        elif callable(value) and trace_rules.lookup_callable(value) is not None:
            if is_callable_allowed(value):
                self.tx.output.has_user_defined_allowed_in_graph = True
            return trace_rules.lookup_callable(value).create_with_source(
                value, source=self.source
            )
        elif np and isinstance(value, np.number):
            return self.wrap_unspecialized_primitive(value)
        elif HFPretrainedConfigVariable.is_matching_object(value):
            self.install_guards(GuardBuilder.TYPE_MATCH)
            return HFPretrainedConfigVariable(value)
        elif isinstance(value, HigherOrderOperator):
            self.install_guards(GuardBuilder.TYPE_MATCH, GuardBuilder.NAME_MATCH)
            return TorchHigherOrderOperatorVariable.make(value, source=self.source)
        elif isinstance(value, torch.cuda.StreamContext):
            self.install_guards(GuardBuilder.ID_MATCH)
            stream_source = AttrSource(self.source, "stream")
            stream_var = VariableBuilder(self.tx, stream_source)(value.stream)
            return StreamContextVariable.create(self.tx, stream_var)
        elif isinstance(value, torch.Stream):
            self.install_guards(GuardBuilder.ID_MATCH)
            stream_proxy = self.tx.output.create_proxy(
                "call_function",
                type(value),
                (),
                {
                    "stream_id": value.stream_id,
                    "device_index": value.device_index,
                    "device_type": value.device_type,
                },
            )
            set_example_value(stream_proxy.node, value)
            return StreamVariable(
                stream_proxy,
                value,
                value.device,
                source=self.source,
            )
        elif isinstance(value, (torch._C._SDPAParams)):
            self.install_guards(GuardBuilder.TYPE_MATCH)
            return SDPAParamsVariable.create(self.tx, value, self.source)
        elif isinstance(value, torch._C._SDPBackend):
            self.install_guards(GuardBuilder.ID_MATCH)
            return ConstantVariable(value)
        elif isinstance(value, torch.Event):
            self.install_guards(GuardBuilder.ID_MATCH)
            torch._dynamo.utils.store_user_object_weakref(value)
            event_proxy = self.tx.output.create_proxy(
                "call_function",
                torch._dynamo.utils.get_user_object_from_id,
                (id(value),),
                {},
            )
            set_example_value(event_proxy.node, value)
            return EventVariable(
                event_proxy,
                value,
                source=self.source,
            )
        elif (
            isinstance(value, torch._C._TensorMeta)
            and value in config.traceable_tensor_subclasses
        ):
            return TensorSubclassVariable(value, source=self.source)
        elif (
            istype(value, contextlib.nullcontext)
            and inspect.getattr_static(value, "enter_result", None) is None
        ):
            self.install_guards(GuardBuilder.TYPE_MATCH)
            return NullContextVariable(source=self.source)
        elif KeyedJaggedTensorVariable.is_matching_object(value):
            self.install_guards(GuardBuilder.TYPE_MATCH)
            result = KeyedJaggedTensorVariable(value, source=self.source)
            # TODO: this doing it manually is bad
            return self.tx.output.side_effects.track_object_existing(value, result)
        elif isinstance(value, torch.optim.Optimizer):
            self.install_guards(GuardBuilder.ID_MATCH)
            self.source = OptimizerSource(self.source)
            return OptimizerVariable(value, source=self.source)
        elif WorldMetaClassVariable.is_group_member_type(value):
            return WorldMetaClassVariable(value, source=self.source)
        elif ProcessGroupVariable.is_process_group(value):
            self.install_guards(GuardBuilder.ID_MATCH)
            return ProcessGroupVariable(value, source=self.source)
        elif DeviceMeshVariable.is_device_mesh(value):
            # TODO: see if we need to add custom guard instead of a simple ID_MATCH
            self.install_guards(GuardBuilder.EQUALS_MATCH)
            return DeviceMeshVariable(value, source=self.source)
        elif PlacementClassVariable.is_placement_type(value):
            # TODO: see if we need to add custom guard instead of a simple ID_MATCH
            self.install_guards(GuardBuilder.ID_MATCH)
            return PlacementClassVariable(value, source=self.source)
        elif PlacementVariable.is_placement(value):
            # TODO: see if we need to add custom guard instead of a simple ID_MATCH
            self.install_guards(GuardBuilder.EQUALS_MATCH)
            return PlacementVariable(
                value,
                source=self.source,
            )
        elif (
            id(value) in ITERTOOLS_TYPE_IDS
            and id(value) not in ITERTOOLS_POLYFILLED_TYPE_IDS
        ):
            self.install_guards(GuardBuilder.FUNCTION_MATCH)
            return ItertoolsVariable(value, source=self.source)
        elif isinstance(value, torch.SymBool):
            # Note: the idea here is to re-use the infra we've built for SymInt by simulating the
            # user provided SymBool with a SymInt in dynamo.

            # Concretely,
            # 1. We create a SymInt in dynamo's shape_env, whose source is constructed as ConvertIntSource(self.source).
            # so that guards on the SymInts can be effectively applied on the original SymBool in user program.
            # 2. We create a SymBool based on the SymInt in dynamo's ShapeEnv. Because the original user program
            # depends on the value being a SymBool. This allows dynamo to interpret the user's program correctly.

            new_source = ConvertIntSource(self.source)
            if value.node.has_hint():
                value_hint = value.node.require_hint()

                new_symint = (
                    self.tx.output.shape_env.create_unspecified_symint_and_symbol(
                        int(value_hint),
                        new_source,
                        dynamic_dim=DimDynamic.DYNAMIC,
                    )
                )
            else:
                # We need to create an unbacked symint to replace the unbacked symbool.
                new_symint = self.tx.output.shape_env.create_unbacked_symint()

            sym_node_proxy = self.tx.output.root_tracer.create_graph_input(
                re.sub(r"[^a-zA-Z0-9]+", "_", self.name),
                type(new_symint),
                new_symint,
                source=new_source,
            )

            sym_node_proxy.node.meta["grapharg"] = GraphArg(
                new_source,
                new_symint,
                False,
                None,
                is_tensor=False,
                example_strong_ref=new_symint,
            )
            # We bind the new_symint to graph input.
            set_example_value(sym_node_proxy.node, new_symint)
            sym_expr = new_symint.node.expr
            assert isinstance(
                sym_expr, sympy.Symbol
            ), f"{sym_expr} is not a basic Symbol."
            self.tx.output.root_tracer.bound_symbols[sym_expr] = sym_node_proxy
            self.tx.output.tracked_fakes.append(
                TrackedFake(new_symint, new_source, None)
            )
            return SymNodeVariable(
                sym_node_proxy,
                new_symint == 1,
            )
        elif isinstance(value, (JITFunction, Autotuner)):
            self.install_guards(GuardBuilder.ID_MATCH)
            return TritonKernelVariable(
                value,
                None,  # No kernel idx provided
                None,  # No grid provided
                source=self.source,
            )
        elif value is create_1d_tma_descriptor:
            return CreateTMADescriptorVariable(rank=1)
        elif value is create_2d_tma_descriptor:
            return CreateTMADescriptorVariable(rank=2)
        elif isinstance(value, torch.amp.autocast_mode.autocast):
            self.install_guards(GuardBuilder.ID_MATCH)
            return AutocastModeVariable(
                target_values=[
                    value.device,
                    value.fast_dtype,
                    value._enabled,
                    value._cache_enabled,
                ],
                source=self.source,
            )
        elif TorchCtxManagerClassVariable.is_matching_cls(value):
            self.install_guards(GuardBuilder.FUNCTION_MATCH)
            return TorchCtxManagerClassVariable(value, source=self.source)
        elif inspect.getattr_static(value, "__script_if_tracing_wrapper", False):
            self.install_guards(GuardBuilder.TYPE_MATCH)
            return WrapperUserFunctionVariable(
                value, "__original_fn", source=self.source
            )
        elif is_lru_cache_wrapped_function(value):
            self.install_guards(GuardBuilder.TYPE_MATCH)
            return WrapperUserFunctionVariable(value, "__wrapped__", source=self.source)
        elif is_function_or_wrapper(value) and inspect.getattr_static(
            value, "_torchdynamo_inline", False
        ):
            self.install_guards(GuardBuilder.TYPE_MATCH)
            return WrapperUserFunctionVariable(
                value, "_torchdynamo_inline", source=self.source
            )
        elif is_function_or_wrapper(value):
            value, attr_name = unwrap_with_attr_name_if_wrapper(value)
            # For these wrappers, Dynamo points to the wrapped function,
            # so source needs to be updated as well.
            if attr_name is not None:
                self.source = AttrSource(self.source, attr_name)
            return trace_rules.lookup(value).create_with_source(
                value, source=self.source
            )
        elif value is random.Random:
            self.install_guards(GuardBuilder.ID_MATCH)
            return RandomClassVariable(source=self.source)
        elif istype(value, random.Random) and RandomVariable.is_supported_random_obj(
            value
        ):
            self.install_guards(GuardBuilder.TYPE_MATCH)
            result = RandomVariable(value, source=self.source)
            self.tx.output.side_effects.track_mutable(value, result)
            return result
        # Don't use istype, since some python modules are not subclasses of types.ModuleType directly.
        # E.g, type(torch.ops) -> <class 'torch._ops._Ops'>,
        # type(torch.backends.cudnn) -> <class 'torch.backends.cudnn.CudnnModule'>
        elif isinstance(value, (types.ModuleType, replay_record.DummyModule)):
            self.install_guards(GuardBuilder.FUNCTION_MATCH)
            result = PythonModuleVariable(
                value,
                source=self.source,
            )
            self.tx.output.side_effects.track_object_existing(value, result)
            return result
        elif isinstance(value, types.MethodType) and isinstance(
            value.__self__, (torch.nn.Module, torch.utils._pytree.TreeSpec)
        ):
            # don't let MethodTypes fall through to UserDefinedObject,
            # which doesn't support 'CALL_FUNCTION'

            # TODO(whc): Why do we limit this to methods on NNModules?
            # I don't have a good reason for this, but it preserves the existing behavior
            # for MBartForConditionalGeneration, which generates many graph breaks and OOMs otherwise.
            # I suspect we probably want to relax this check and dig deeper there.

            # In order to construct a MethodVariable in Dynamo, we start with an actual method obj from python,
            # but need to separately wrap its underlying `__func__` and its `self` argument.  We wrap `self` here
            # and then `__func__` gets wrapped inside UserMethodVariable.
            self_obj = VariableBuilder(
                self.tx, source=AttrSource(self.source, "__self__")
            )(value.__self__)
            assert self_obj and isinstance(
                self_obj, VariableTracker
            ), "Failed to produce a valid self obj"
            self.install_guards(GuardBuilder.FUNCTION_MATCH)
            return UserMethodVariable(
                value.__func__,
                self_obj,
                source=self.source,
            )
        elif isinstance(value, types.GetSetDescriptorType):
            # GetSet descriptors are C functions attached to an attribute lookup
            # using PyGetSetDef. Python, on attribute lookup, can decide to
            # create a new object on the fly, and therefore the `id` of the
            # descriptors is not guaranteed to be same for different attribute
            # accesses. Since these are unlikely to change during the program
            # execution, we can skip guarding on them.
            return GetSetDescriptorVariable(value)
        elif isinstance(value, types.MethodWrapperType):
            # Method-wrappers are written in C, and they are not guaranteed to
            # return the same object on attribute lookup. Therefore, we cannot
            # insert a FUNCTION_MATCH guard here. method-wrappers are very
            # unlikely to change, so its ok to skip the guard here.
            return MethodWrapperVariable(value)
        elif issubclass(type(value), type):
            if value in (
                torch.utils.hooks.BackwardHook,
                torch.nn.Parameter,
                torch.nn.Buffer,
            ):
                # TODO(jansel): combine this case with the one above
                return trace_rules.lookup(value).create_with_source(
                    value, source=self.source
                )
            if value is torch.autograd._unsafe_preserve_version_counter:
                self.install_guards(GuardBuilder.FUNCTION_MATCH)
                return PreserveVersionContextVariable.constructor(self.tx)
            # This is a userdefined class, so install an ID_MATCH even if its a
            # global variable.
            self.install_guards(GuardBuilder.ID_MATCH)
            return UserDefinedClassVariable(
                value,
                source=self.source,
            )
        elif RestrictedListSubclassVariable.is_matching_cls(type(value)):
            self.install_guards(GuardBuilder.SEQUENCE_LENGTH)
            return self.set_source_and_track_mutable(
                value,
                RestrictedListSubclassVariable(
                    [
                        LazyVariableTracker.create(
                            value=value[i], source=GetItemSource(self.source, i)
                        )
                        for i in range(len(value))
                    ],
                    user_cls=type(value),
                    user_cls_source=AttrSource(self.source, "__class__"),
                ),
            )
        elif TorchScriptObjectVariable.is_matching_cls(type(value)):
            from ..source import (
                FlattenScriptObjectSource,
                ScriptObjectQualifiedNameSource,
            )

            if torch._library.fake_class_registry.tracing_with_real(value):
                proxy = self.tx.output.root_tracer.create_graph_input(
                    re.sub(r"[^a-zA-Z0-9]+", "_", self.name),
                    type(value),
                    value,
                    source=self.source,
                )

                # setting is_unspecialized=False to not insert a as_tensor call in reconstruct by default
                # seting example to be real value because these example values will be used
                # as example_inputs for user compiler.
                proxy.node.meta["grapharg"] = GraphArg(
                    self.source, value, False, None, False, value
                )
                return TorchScriptObjectVariable.create(
                    proxy,
                    value,
                    source=self.source,
                )

            # This exists to allow a smoother transition.
            # The implications are:
            # The script objects won't be tracked as proxies.
            # Methods on these objects won't show up in the graph.
            # The original script object might be mutated.
            if not hasattr(value, "__obj_flatten__"):
                return self.wrap_user_defined(value)

            # Install the guards on the fully qualified name of the script object
            LazyVariableTracker.realize_all(
                VariableBuilder(self.tx, ScriptObjectQualifiedNameSource(self.source))(
                    value._type().qualified_name()  # type: ignore[attr-defined]
                )
            )
            # Install the guards on the content of the script object by setting the source
            # to be FlattenScriptObjectSource, which calls __obj_flatten__() to get the contents.
            LazyVariableTracker.realize_all(
                VariableBuilder(self.tx, FlattenScriptObjectSource(self.source))(
                    value.__obj_flatten__()
                )
            )

            fake_script_obj = torch._library.fake_class_registry.maybe_to_fake_obj(
                self.tx.output.fake_mode, value
            )

            proxy = self.tx.output.root_tracer.create_graph_input(
                re.sub(r"[^a-zA-Z0-9]+", "_", self.name),
                type(value),
                fake_script_obj,
                source=self.source,
            )

            # setting is_unspecialized=False to not insert a as_tensor call in reconstruct by default
            # seting example to be real value because these example values will be used
            # as example_inputs for user compiler.
            proxy.node.meta["grapharg"] = GraphArg(
                self.source, value, False, None, False, fake_script_obj
            )
            return TorchScriptObjectVariable.create(
                proxy,
                fake_script_obj,
                source=self.source,
            )
        elif issubclass(type(value), MutableMapping):
            self.install_guards(GuardBuilder.TYPE_MATCH)
            return MutableMappingVariable(value, source=self.source)
        elif is_frozen_dataclass(value):
            self.install_guards(GuardBuilder.TYPE_MATCH)
            result = FrozenDataClassVariable.create(self.tx, value, source=self.source)
            return self.tx.output.side_effects.track_object_existing(value, result)
        else:
            return self.wrap_user_defined(value)

    def wrap_user_defined(self, value: Any):
        self.install_guards(GuardBuilder.TYPE_MATCH)
        result = UserDefinedObjectVariable(value, source=self.source)
        if not SideEffects.cls_supports_mutation_side_effects(type(value)):
            # don't allow STORE_ATTR mutation with custom __setattr__
            return result
        return self.tx.output.side_effects.track_object_existing(value, result)

    def wrap_listlike(self, value: Union[tuple, list, odict_values, NamedTuple]):
        if config.specialize_int and type(value) is torch.Size:
            self.install_guards(GuardBuilder.CONSTANT_MATCH)
            return ConstantVariable.create(value=value)

        # One can index a tensor with a list/tuple. Therefore, we need to
        # have a stricter match.
        self.install_guards(GuardBuilder.SEQUENCE_LENGTH)

        for item in value:
            if item is value:
                unimplemented("list elements are pointing to the list itself")

        # Tuples are immutable objects, so we should mark its items static. This
        # avoids wrapping of tuple items as symints. This helps for nn module
        # attributes like conv2d strides, dilations.
        if (
            istype(value, tuple)
            and all(ConstantVariable.is_literal(item) for item in value)
            and self.source.guard_source().is_unspecialized_nn_module()
        ):
            self.install_guards(GuardBuilder.CONSTANT_MATCH)
            return TupleVariable([ConstantVariable.create(item) for item in value])

        output = [
            LazyVariableTracker.create(
                item,
                source=GetItemSource(self.get_source(), i),
            )
            for i, item in enumerate(value)
        ]

        maybe_gm = self.tx.output.local_scope.get("self")
        if isinstance(
            self.source, LocalSource
        ) and self.source.local_name in get_locals_to_steal(maybe_gm):
            # The input tensor list to dynamo from compiled autograd may contain activations
            # which are freed as they are used in inductor. Dynamo's default behavior is to
            # lift all tensors to the graph inputs, but this will cause dynamo to hold an
            # extra reference to the activation tensors and increase peak memory usage.
            # To allow freeing ASAP, we keep the list as graph argument to the dynamo output
            # graph, and unpack it locally.
            # e.g. instead of `def forward(self, L_inputs_0_, L_inputs_1_, ...):`, we have
            # `def forward(self, L_inputs_):`
            source = self.source
            assert isinstance(value, list)
            tensor_list_proxy = self.tx.output.root_tracer.create_graph_input(
                re.sub(r"[^a-zA-Z0-9]+", "_", self.name),
                type(value),
                value,
                source=source,
            )
            tensor_list_proxy.node.meta["steal_arg"] = True

            list_variable = wrap_fx_proxy_cls(
                target_cls=TensorVariable,
                tx=self.tx,
                proxy=tensor_list_proxy,
                example_value=value,
                subclass_type=None,
                source=source,
            )

            guards = []
            for i, tensor_variable in enumerate(list_variable.items):
                source_i = GetItemSource(base=source, index=i, index_is_slice=False)
                # access unpacked tensor from this list instead of from a lifted arg
                self.tx.output.input_source_to_var[source_i] = tensor_variable
                tensor_variable.proxy.node.meta["tensor_dict"] = _extract_tensor_dict(
                    value[i]
                )

                guard = functools.partial(
                    GuardBuilder.TENSOR_MATCH, value=TensorWeakRef(value[i])
                )
                guards.append(source_i.make_guard(guard))

            install_guard(*guards, skip=1)

            grapharg = GraphArg(
                source,
                value,
                pass_arg_as_tensor=False,
                fake_tensor=None,
                is_tensor=False,
            )
            tensor_list_proxy.node.meta["grapharg"] = grapharg

        result = BaseListVariable.cls_for_instance(value)(
            output, mutable_local=MutableLocal()
        )
        if istype(value, list):
            return self.set_source_and_track_mutable(value, result)
        return result

    def wrap_tuple_iterator(self, value: tuple_iterator):
        self.install_guards(GuardBuilder.TUPLE_ITERATOR_LEN)
        output = [
            VariableBuilder(self.tx, TupleIteratorGetItemSource(self.get_source(), i))(
                tuple_iterator_getitem(value, i)
            )
            for i in range(tuple_iterator_len(value))
        ]
        result = TupleIteratorVariable(
            output, mutable_local=MutableLocal(), source=self.source
        )

        return self.set_source_and_track_mutable(value, result)

    def wrap_range_iterator(self, value: range_iterator):
        self.install_guards(GuardBuilder.TYPE_MATCH)
        # Get all the values from the range iterator
        items = [ConstantVariable.create(v) for v in copy.deepcopy(value)]
        return ListIteratorVariable(items, mutable_local=MutableLocal())

    def wrap_slice_range(self, value: Union[slice, range]):
        items = [
            VariableBuilder(self.tx, AttrSource(self.get_source(), k))(
                getattr(value, k)
            )
            for k in ("start", "stop", "step")
        ]
        self.install_guards(GuardBuilder.TYPE_MATCH)
        if isinstance(value, slice):
            return SliceVariable(items, source=self.source)
        else:
            return RangeVariable(items, source=self.source)

    def mark_static_input(self, value: torch.Tensor, guard: bool):
        from ..decorators import mark_static_address

        static_inputs_log.debug(
            "Marking static input %s, id: %s)", self.source.name(), id(value)
        )
        mark_static_address(value, guard=guard)

        # Check if we've seen this tensor before and update graph metadata if needed
        # As long as this runs before AOT this is sound
        if value in self.tx.output.side_effects:
            var = self.tx.output.side_effects[value]
            var.proxy.node.meta["tensor_dict"][
                "_dynamo_static_input_type"
            ] = value._dynamo_static_input_type

    def wrap_module(self, value: torch.nn.Module):
        from ..eval_frame import OptimizedModule

        if len(value.__dict__) == 0:
            unimplemented(f"uninitialized nn.Module: {typestr(value)}")
        if istype(value, OptimizedModule):
            # Check if the optimized module was disabled
            if inspect.getattr_static(value.forward, "_torchdynamo_disable", False):
                # This bytecode is mostly of kind LOAD_ATTR or LOAD_METHOD. If
                # we graph break here, Dynamo does not know how to create
                # continuation functions for such bytecodes. So, we delay the
                # graph break to CALL_FUNCTION.
                return DelayGraphBreakVariable(source=self.source)

            self.install_guards(GuardBuilder.TYPE_MATCH)
            self.source = AttrSource(self.source, "_orig_mod")
            return self.wrap_module(value._orig_mod)

        if (
            isinstance(value, (torch.nn.RNN, torch.nn.GRU, torch.nn.LSTM))
            and not config.allow_rnn
        ):
            unimplemented("TorchDynamo purposely graph breaks on RNN, GRU, LSTMs")

        if getattr(value, "_is_fsdp_managed_module", False):
            # See note [Dynamo treats FSDP wrapped modules as UnspecializedNNModule]
            # in fully_sharded_data_parallel.py for more information

            # we can't do this assert inside FSDP constructor,
            # since we don't know yet whether dynamo will be used
            assert getattr(
                value, "_fsdp_use_orig_params", False
            ), "Dynamo only supports FSDP with use_orig_params=True"

            # Note on FSDP guarding
            # Eager FSDP already assumes (requires, but without enforcement)
            # that users don't mutate their model parameters/structure after
            # FSDP wrapping, because FSDP wouldn't notice or update its
            # FlatParams.
            #
            # Therefore, torch.compile can skip guarding on params or submodule
            # structure of fsdp_managed modules, by using FSDPNNModuleSource as
            # the guard source.  This behavior is gated on
            # config.skip_fsdp_guards.
            self.install_guards(GuardBuilder.TYPE_MATCH)
            result = FSDPManagedNNModuleVariable(value, source=self.get_source())
            if not SideEffects.cls_supports_mutation_side_effects(type(value)):
                # don't allow STORE_ATTR mutation with custom __setattr__
                return result
            return self.tx.output.side_effects.track_object_existing(value, result)
        elif mutation_guard.is_dynamic_nn_module(value, self.tx.export):
            # created dynamically, don't specialize on it

            # Note [Tracing a torch.compiled function]
            # when make_fx tracing a compiled function, we need
            if isinstance(value, torch.fx.experimental.proxy_tensor._AttrProxy):
                value = value.get_base()
                self.source = AttrProxySource(self.source)

            self.install_guards(GuardBuilder.TYPE_MATCH)
            if torch._dynamo.config.inline_inbuilt_nn_modules:
                freezing = is_parameter_freezing()
                for p in value.parameters():
                    self.mark_static_input(p, guard=freezing)

                for b in value.buffers():
                    self.mark_static_input(b, guard=freezing)

                if freezing:
                    # we need to add the module to tracing context
                    # in order to allow its params to get invalidated
                    # this will get cleaned up once compile ends
                    self.tx.output.nn_modules[self.name] = value

            if value.__module__.startswith(("torch.nn.", "torch.ao.")) or getattr(
                value.__class__, "_dynamo_marked_static", False
            ):
                result = UnspecializedBuiltinNNModuleVariable(value, source=self.source)
            else:
                result = UnspecializedNNModuleVariable(value, source=self.source)

            if not SideEffects.cls_supports_mutation_side_effects(type(value)):
                # don't allow STORE_ATTR mutation with custom __setattr__
                return result
            return self.tx.output.side_effects.track_object_existing(value, result)
        elif issubclass(
            value.__class__, torch.nn.parallel.distributed.DistributedDataParallel
        ):
            self.install_guards(GuardBuilder.TYPE_MATCH)
            return UnspecializedNNModuleVariable(value, source=self.get_source())
        else:
            return self.tx.output.register_attr_or_module(
                value,
                self.name,
                source=self.get_source(),
                # Guards are added inside register_attr_or_module
            )

    def wrap_literal(self, value):
        if not config.specialize_int and type(value) is int:
            # unspecializing int by default, but still
            # specialize for the following conditions
            if not TracingContext.get().force_unspec_int_unbacked_size_like and (
                # Assume integers from global variables want to be specialized
                not self.source.guard_source().is_local()
                # Assume that integers that came from NN modules want to be
                # specialized (as we don't expect users to be changing the
                # NN modules on the fly)
                or self.source.guard_source().is_specialized_nn_module()
                or self.source.guard_source().is_unspecialized_builtin_nn_module()
                or is_from_defaults(self.source)
                # TODO: Delete this condition when rollout is done.  NB: this
                # condition never evaluates True in open source
                or (
                    not justknobs_check(
                        "pytorch/dynamo:enable_unspecialize_zero_one_plain_int"
                    )
                    and value in self._common_constants()
                )
            ):
                self.install_guards(GuardBuilder.CONSTANT_MATCH)
                return ConstantVariable.create(value=value, source=self.source)
            else:
                return self.wrap_symint(value)
        elif not config.specialize_float and type(value) is float:
            return self.wrap_symfloat(value)
        else:
            self.install_guards(GuardBuilder.CONSTANT_MATCH)
            result = ConstantVariable.create(value=value, source=self.source)
            if isinstance(value, (list, set)):
                return self.set_source_and_track_mutable(value, result)
            return result

    def assert_not_wrapped_by_this_graph(self, value: torch.Tensor):
        if is_fake(value) and maybe_get_fake_mode(value) is self.tx.fake_mode:
            raise InternalTorchDynamoError(
                "Cannot wrap a Tensor that has already been",
                "wrapped by this instance of Dynamo",
            )

    def wrap_tensor(self, value: torch.Tensor):
        source = self.get_source()

        # We cannot already be tracking the tensor, which implies
        # it would have already been wrapped
        assert value not in self.tx.output.side_effects

        is_static_input = get_static_address_type(value) is not None

        if (
            config.inline_inbuilt_nn_modules
            and not is_static_input
            and (
                isinstance(value, torch.nn.Parameter)
                # mark tensor attributes of nn modules static. This is done to keep inline_inbuilt_nn_modules behavior
                # compatible with previous behavior.
                or (source and source.guard_source().is_unspecialized_nn_module())
            )
        ):
            self.mark_static_input(value, guard=is_parameter_freezing())
            is_static_input = True

        make_graph_attribute = is_static_input and (
            not config.inline_inbuilt_nn_modules or is_parameter_freezing()
        )

        if (
            source.guard_source().is_specialized_nn_module() or make_graph_attribute
        ) and not source.guard_source().is_fsdp_module():
            self.assert_not_wrapped_by_this_graph(value)
            return self.tx.output.register_attr_or_module(
                value, self.name, source=source
            )

        if is_constant_source(source):
            self.assert_not_wrapped_by_this_graph(value)
            return self.tx.output.register_attr_or_module(
                value,
                re.sub(r"[^a-zA-Z0-9]+", "_", self.name),
                source=source,
                # Guards are added inside register_attr_or_module
            )

        if type(value) in config.traceable_tensor_subclasses:
            # Ordinarily, we would fakeify a tensor so that it can get dynamic
            # shapes and be computed on without triggering actual operations.
            # However, how can we fakeify a tensor subclass?  Ordinary
            # inheritance (nor multiple inheritance) won't work work.
            #
            # Instead, our plan is to *manually simulate* the tensor subclass
            # inheriting from a fake tensor with dynamo.  This means our
            # data representation for a tensor subclass will be a fake tensor
            # + tensor subclass type + any extra data the subclass may have
            # been storing on the tensor.  Because all Python accesses are
            # mediated through TensorWithTFOverrideVariable, we can ensure
            # that we dispatch differently, e.g., according to
            # __torch_function__
            #
            # To simplify things for now, the __dict__ tracking bits haven't
            # been implemented yet, but they can be added into this design at
            # a later point in time.
            subclass_type = type(value)
        else:
            assert type(value) in (
                torch.Tensor,
                torch.nn.Parameter,
                torch._subclasses.fake_tensor.FakeTensor,
                torch._subclasses.functional_tensor.FunctionalTensor,
            ) or is_traceable_wrapper_subclass(value), type(value)
            subclass_type = None

        # NB: this just says we accessed a tensor from the same source again
        # (e.g., a tensor lives in a global foo, and we LOAD_GLOBAL it twice).
        # This is distinct from two distinct sources mapping to the same
        # Tensor (per id())!  No guard is necessary here.  See below for the
        # other case.
        is_duplicate_tensor = source in self.tx.output.input_source_to_var
        if is_duplicate_tensor:
            return self.tx.output.input_source_to_var[source]

        if get_static_address_type(value) == "guarded":
            self.install_guards(GuardBuilder.ID_MATCH)

        # By this point, we should have deduplicated all tensors
        self.assert_not_wrapped_by_this_graph(value)

        options = {}
        if type(value) in config.traceable_tensor_subclasses:
            options["torch_function_fn"] = build_torch_function_fn(
                self.tx, value, self.source
            )
            self.install_guards(GuardBuilder.TYPE_MATCH)

        if (
            isinstance(value, torch.Tensor)
            and value.is_nested
            and not isinstance(value, torch.nested._internal.nested_tensor.NestedTensor)
        ):
            unimplemented("torch.compile does not support strided NestedTensor")

        # TODO(pearu,sparse-team) - Add the corresponding SPARSE_TENSOR_MATCH guards
        if (
            isinstance(value, torch.Tensor)
            and is_sparse_any(value)
            and (not self.tx.export or not config.capture_sparse_compute)
        ):
            # A hot fix for sparse tensors + torch.compile. Support for
            # export + sparsity is being added but we need to create
            # SPARSE_TENSOR_GUARDS for guards to work propertly.
            unimplemented("torch.compile does not support sparse Tensors")

        if (
            safe_has_grad(value)
            and safe_grad(value) is not None
            and value.dtype != safe_grad(value).dtype
        ):
            unimplemented(
                "Inconsistent dtype between tensor and its gradient. "
                "This can happen in FSDP and crashes meta tensor creation. "
                "This is potentially a workaround. Fixing it correctly "
                "requires some design around FSDP + torch.compile."
            )

        # tx.output has multiple tracers if we're introspecting HigherOrderOperator.
        # When we've discovered an untracked tensor, then we actually need
        # to get Dynamo to track the tensor (which is what this function does)
        # and put it as a graph input on the root tracer. Later on,
        # if the input is actually used in the body of the HigherOrderOperator,
        # then the relevant SubgraphTracer will lift it to being an input of
        # the subgraph.
        # See NOTE [HigherOrderOperator tracing design] for more details.

        example_value = wrap_to_fake_tensor_and_record(
            value, tx=self.tx, is_tensor=True, source=source
        )
        tensor_proxy = self.tx.output.root_tracer.create_graph_input(
            re.sub(r"[^a-zA-Z0-9]+", "_", self.name),
            type(value),
            example_value,
            source=source,
        )
        cache_real_value_when_export(self.tx, tensor_proxy, value)

        tensor_variable = wrap_fx_proxy(
            tx=self.tx,
            proxy=tensor_proxy,
            example_value=example_value,
            subclass_type=subclass_type,
            source=source,
            **options,
        )

        guard_type = GuardBuilder.TENSOR_MATCH

        if isinstance(source, GradSource) and is_from_optimizer_source(source):
            guard_type = GuardBuilder.NOT_NONE_MATCH

        self.install_guards(
            functools.partial(
                guard_type,
                value=(
                    value
                    if isinstance(source, NumpyTensorSource)
                    else TensorWeakRef(value)
                ),
            )
        )

        # We install TYPE_MATCH guards for traceable wrapper subclass object,
        # and recursively install corresponding guard for each inner attribute.
        if is_traceable_wrapper_subclass(value):
            self.install_guards(GuardBuilder.TENSOR_SUBCLASS_METADATA_MATCH)
            self.install_guards(GuardBuilder.TYPE_MATCH)
            install_guard(
                SubclassAttrListSource(source).make_guard(GuardBuilder.EQUALS_MATCH)
            )

            attrs, _ = value.__tensor_flatten__()
            for attr in attrs:
                inner_value = getattr(value, attr)
                inner_source = AttrSource(self.source, attr)
                LazyVariableTracker.realize_all(
                    VariableBuilder(self.tx, inner_source)(inner_value)
                )

        self.tx.output.input_source_to_var[source] = tensor_variable
        assert "tensor_dict" not in tensor_proxy.node.meta
        tensor_proxy.node.meta["tensor_dict"] = _extract_tensor_dict(value)

        # Note: this information is conveyed via subclass_type now
        fake_tensor_value = tensor_variable.proxy.node.meta["example_value"]
        if maybe_get_fake_mode(fake_tensor_value) is not self.tx.fake_mode:
            raise InternalTorchDynamoError("Wrapped Tensor must be this graph's fake")

        grapharg = GraphArg(source, value, False, fake_tensor_value)
        tensor_proxy.node.meta["grapharg"] = grapharg
        self.tx.output.add_symbol_bindings(grapharg)
        return tensor_variable

    def wrap_numpy_ndarray(self, value):
        assert np is not None
        assert isinstance(value, np.ndarray)

        source = NumpyTensorSource(self.get_source())

        from torch._numpy import _util

        readonly = not value.flags.writeable
        if readonly:
            try:
                value.flags.writeable = True
            except ValueError:
                # One can not easily make nditer elements writable,
                # but warning is not the end of the world
                assert isinstance(value.base, np.nditer)

        with torch_function_mode_stack_state_mgr.temp_restore_stack():
            try:
                tensor_value = _util._try_convert_to_tensor(value)
                if readonly:
                    from torch._prims_common import clone_preserve_strides

                    tensor_value = clone_preserve_strides(tensor_value)
            except NotImplementedError as e:
                # failed to convert to tensor, graph break
                unimplemented(str(e))

        # We do this because we want the full behavior of guarding the numpy ndarray as if it were
        # a tensor. It's a little annoying to make a VT to throw out, but there's so many side effects here
        # that there's not another great way to do this atm.
        # This creates the right graphargs, as well as registration for guards in tensor names and shape env.
        LazyVariableTracker.realize_all(VariableBuilder(self.tx, source)(tensor_value))
        example_value = wrap_to_fake_tensor_and_record(
            tensor_value,
            tx=self.tx,
            is_tensor=False,
            source=source,
        )
        proxy = self.tx.output.root_tracer.create_graph_input(
            re.sub(r"[^a-zA-Z0-9]+", "_", self.name),
            type(tensor_value),
            example_value,
            source=source,
        )
        cache_real_value_when_export(self.tx, proxy, tensor_value)
        options = {"source": source}
        numpy_ndarray_variable = wrap_fx_proxy_cls(
            target_cls=NumpyNdarrayVariable,
            tx=self.tx,
            proxy=proxy,
            example_value=example_value,
            **options,
        )

        self.tx.output.input_source_to_var[source] = numpy_ndarray_variable
        example_value = numpy_ndarray_variable.proxy.node.meta["example_value"]

        # pass_arg_as_tensor should be true because we are wrapping a np.ndarray as argument input, and it needs to be
        # converted to a tensor.
        grapharg = GraphArg(
            source,
            tensor_value,
            pass_arg_as_tensor=True,
            fake_tensor=example_value,
            is_tensor=True,
            example_strong_ref=tensor_value,
        )
        proxy.node.meta["grapharg"] = grapharg

        return numpy_ndarray_variable

    def wrap_symint(self, value):
        assert type(value) is int

        if self.name in self.tx.output.unspec_variable_map:
            return self.tx.output.unspec_variable_map[self.name]

        shape_env = self.tx.output.shape_env
        if TracingContext.get().force_unspec_int_unbacked_size_like:
            wrapped_value = shape_env.create_unbacked_symint()
            _constrain_range_for_size(wrapped_value)
            self.tx.output.tracked_fakes.append(
                TrackedFake(wrapped_value, self.source, None)
            )

        # NB: We do not do float.  For motivation, see
        # https://docs.google.com/document/d/1INSCdYu1PxXcr43HrD82OudeEuS-qxQe1yZmLg2wy6A/edit
        # but the general idea is that we generate kernels that can
        # take unspecialized floats and use them in sizevar computation
        elif not is_constant_source(self.get_source()):
            if torch._dynamo.config.specialize_int:
                # If specialize_int is False, also return
                # a constant (but this should have been handled
                # in the caller, TBH)
                self.install_guards(GuardBuilder.CONSTANT_MATCH)
                return ConstantVariable.create(value=value, source=self.source)

            name = self.source.name()

            frame_state_entry = process_automatic_dynamic(
                self.tx,
                name,
                FrameStateSizeEntry.make_scalar(value),
                is_unspecialized_nn_module=self.source.guard_source().is_unspecialized_nn_module(),
            )

            # TODO: This should be dynamic, as we in general do not
            # know if bare integers are actually going to be sizevars
            # and it is inappropriate to eagerly duck size them with
            # real sizevars
            if (
                config.automatic_dynamic_shapes
                and frame_state_entry.scalar is auto_dynamic
            ) or not config.assume_static_by_default:
                dynamic_dim = DimDynamic.DYNAMIC
            else:  # assume_static_by_default
                # TODO: dynamic_dim = DimDynamic.STATIC should work but
                # for some reason it doesn't
                self.install_guards(GuardBuilder.CONSTANT_MATCH)
                return ConstantVariable.create(value=value)

            wrapped_value = shape_env.create_unspecified_symint_and_symbol(
                value,
                source=self.source,
                dynamic_dim=dynamic_dim,
            )

            self.tx.output.tracked_fakes.append(
                TrackedFake(wrapped_value, self.source, None)
            )
        else:
            assert is_constant_source(self.get_source())
            # TODO: Do I actually need guard for constant source?
            self.install_guards(GuardBuilder.CONSTANT_MATCH)
            return ConstantVariable.create(value=value, source=self.source)

        assert not isinstance(self.get_source(), RandomValueSource)
        install_guard(self.get_source().make_guard(GuardBuilder.TYPE_MATCH))

        options = {"source": self.get_source()}

        proxy = self.tx.output.root_tracer.create_graph_input(
            re.sub(r"[^a-zA-Z0-9]+", "_", self.name),
            type(wrapped_value),
            wrapped_value,
            source=self.get_source(),
        )

        sym_expr = wrapped_value.node.expr
        assert isinstance(sym_expr, sympy.Symbol), f"{sym_expr} is not a basic Symbol."
        self.tx.output.root_tracer.bound_symbols[sym_expr] = proxy
        unspec_var = SymNodeVariable(proxy, wrapped_value, **options)
        self.tx.output.unspec_variable_map[self.name] = unspec_var

        if not is_constant_source(self.get_source()):
            if self.tx.export and not isinstance(self.get_source(), LocalSource):
                raise AssertionError(
                    f"Dynamo attempts to add additional input during export: value={wrapped_value}, source={self.get_source()}"
                )

            example_value = unspec_var.proxy.node.meta["example_value"]

            proxy.node.meta["grapharg"] = GraphArg(
                self.get_source(),
                wrapped_value,
                pass_arg_as_tensor=False,
                fake_tensor=None,
                is_tensor=False,
                example_strong_ref=wrapped_value,
            )

        return unspec_var

    def wrap_symfloat(self, value):
        # SymFloat wrapping is special.  We first wrap it in the same way we
        # do an unspecialized primitive, and then we item() it into a
        # SymFloat.  Removal of the item() call is left to a later FX pass,
        # mostly because that pass is more easily done after we have lowered
        # to ATen ops.  (Dynamo doesn't do decomposition right now).

        if self.name in self.tx.output.unspec_variable_map:
            return self.tx.output.unspec_variable_map[self.name]

        # NB: we specialize on nan input, because our guard modeling in
        # ShapeEnv cannot deal with nan
        if (
            torch._dynamo.config.specialize_float
            or is_constant_source(self.get_source())
            or math.isnan(value)
        ):
            self.install_guards(GuardBuilder.CONSTANT_MATCH)
            return ConstantVariable.create(value=value, source=self.source)

        # NB: At the point we've gotten here, we don't assume static by
        # default.  Since we have a guard mechanism, there isn't really any
        # downside to trying to be dynamic for float all the time.  Unlike
        # ints, this won't make codegen perf worse.  Modest cost to compile
        # time.

        wrapped_value = torch.tensor(value, dtype=torch.float64)
        # TODO: Switch RandomValueSource over to use this, this is more
        # accurate
        assert not isinstance(self.get_source(), RandomValueSource)
        install_guard(self.get_source().make_guard(GuardBuilder.TYPE_MATCH))

        # The FloatTensorSource here is just for pedantic correctness: if you
        # guard against an UnspecializedPythonVariable, you need to guard
        # against the tensor-ified version of the local, otherwise it's not a
        # Tensor.  However, we never let the UnspecializedPythonVariable escape
        # here, so there should never actually be any guards against this
        # source.
        source = FloatTensorSource(self.get_source())
        options = {"source": source, "raw_value": value}

        # TODO: Maybe the tensor-ification should be built into the source,
        # rather than by special pattern match
        example_value = wrap_to_fake_tensor_and_record(
            wrapped_value, tx=self.tx, is_tensor=False, source=source
        )
        proxy = self.tx.output.root_tracer.create_graph_input(
            re.sub(r"[^a-zA-Z0-9]+", "_", self.name),
            type(wrapped_value),
            example_value,
            source=source,
        )
        cache_real_value_when_export(self.tx, proxy, wrapped_value)

        unspec_var = wrap_fx_proxy_cls(
            UnspecializedPythonVariable,
            tx=self.tx,
            proxy=proxy,
            example_value=example_value,
            **options,
        )
        assert isinstance(unspec_var, UnspecializedPythonVariable)
        self.tx.output.unspec_variable_map[self.name] = unspec_var

        if self.tx.export and not isinstance(self.get_source(), LocalSource):
            raise AssertionError(
                f"Dynamo attempts to add additional input during export: value={wrapped_value}, source={self.get_source()}"
            )
        fake_tensor_value = None
        example_value = unspec_var.proxy.node.meta["example_value"]
        assert is_fake(example_value)

        fake_tensor_value = example_value
        assert fake_tensor_value.fake_mode is self.tx.fake_mode, (
            f"fake mode ({fake_tensor_value.fake_mode}) from fake tensor metadata doesn't match mode"
            "({self.tx.fake_mode}) from InstructionTranslator"
        )

        # There's something a bit incoherent about pass_arg_as_tensor,
        # specifically regarding sources.
        #
        # Specifically, suppose we have "x: float" local argument.  We
        # eventually end up with an UnspecializedPythonVariable denoting
        # torch.as_tensor(x)... but it's source is still L['x'] (which if you
        # accessed it directly is a float!)  So you gotta be careful when
        # setting up your guards, because it's still going to be a float at
        # this point, the conversion happens only precisely at the point we're
        # actually calling the FX graph.  This happens to be what we want for
        # shape guard generation, but it's kind of unintuitive.
        proxy.node.meta["grapharg"] = GraphArg(
            self.get_source(),
            wrapped_value,
            pass_arg_as_tensor=True,
            fake_tensor=fake_tensor_value,
            is_tensor=False,
            example_strong_ref=wrapped_value,
        )

        # Directly do item to bypass capture_scalar_outputs
        r = wrap_fx_proxy(
            self.tx,
            self.tx.output.create_proxy(
                "call_method",
                "item",
                *proxy_args_kwargs([unspec_var], {}),
            ),
        )
        self.tx.output.tracked_fakes.append(TrackedFake(r.sym_num, self.source, None))

        return r

    def wrap_unspecialized_primitive(self, value):
        if self.name in self.tx.output.unspec_variable_map:
            return self.tx.output.unspec_variable_map[self.name]

        wrapped_value = torch.tensor(value)
        if not isinstance(self.get_source(), RandomValueSource):
            install_guard(self.get_source().make_guard(GuardBuilder.TYPE_MATCH))

        options = {"source": self.get_source()}
        options.update({"raw_value": value})

        example_value = wrap_to_fake_tensor_and_record(
            wrapped_value, tx=self.tx, is_tensor=False, source=self.get_source()
        )
        proxy = self.tx.output.root_tracer.create_graph_input(
            re.sub(r"[^a-zA-Z0-9]+", "_", self.name),
            type(wrapped_value),
            example_value,
            source=self.get_source(),
        )
        cache_real_value_when_export(self.tx, proxy, wrapped_value)

        unspec_var = wrap_fx_proxy_cls(
            UnspecializedPythonVariable,
            tx=self.tx,
            proxy=proxy,
            example_value=example_value,
            **options,
        )
        self.tx.output.unspec_variable_map[self.name] = unspec_var
        if not is_constant_source(self.get_source()):
            if self.tx.export and not isinstance(self.get_source(), LocalSource):
                raise AssertionError(
                    f"Dynamo attempts to add additional input during export: value={wrapped_value}, source={self.get_source()}"
                )
            fake_tensor_value = None
            if isinstance(unspec_var, ConstantVariable):
                # TODO: when can this happen?
                example_value = unspec_var.value
            else:
                example_value = unspec_var.proxy.node.meta["example_value"]
            assert is_fake(example_value)

            fake_tensor_value = example_value
            assert fake_tensor_value.fake_mode is self.tx.fake_mode, (
                f"fake mode ({fake_tensor_value.fake_mode}) from fake tensor metadata doesn't match mode"
                "({self.tx.fake_mode}) from InstructionTranslator"
            )

            proxy.node.meta["grapharg"] = GraphArg(
                self.get_source(),
                wrapped_value,
                pass_arg_as_tensor=True,
                fake_tensor=fake_tensor_value,
                is_tensor=False,
                example_strong_ref=wrapped_value,
            )
        return unspec_var


def _dataclasses_fields_lambda(obj):
    if isinstance(obj, UserDefinedObjectVariable):
        value = obj.value
    elif isinstance(obj, CustomizedDictVariable):
        value = obj.user_cls
    else:
        unimplemented(f"Dataclass fields handling fails for type {obj}")
    items = []
    for field in dataclasses.fields(value):
        source = None
        if obj.source:
            source = GetItemSource(
                AttrSource(obj.source, "__dataclass_fields__"), field.name
            )
        items.append(UserDefinedObjectVariable(field, source=source))
    return TupleVariable(items)


def _clone_input(value, fake_mode):
    if isinstance(value, torch.Tensor):
        # tensor subclasses will not be converted to FakeTensors and need to be cloned
        if not (
            isinstance(value, FakeTensor)
            or (
                # Is functional tensor fakeified by this instance of Dynamo
                torch._is_functional_tensor(value)
                and maybe_get_fake_mode(value) is fake_mode
            )
            or value.is_nested
        ):
            # NB: ensure strides are preserved
            value = clone_input(value)

    return value


def wrap_fx_proxy(
    tx, proxy, example_value=None, subclass_type=None, **options
) -> VariableTracker:
    kwargs = {
        "tx": tx,
        "proxy": proxy,
        "example_value": example_value,
        "subclass_type": subclass_type,
        **options,
    }
    if subclass_type is None:
        return wrap_fx_proxy_cls(target_cls=TensorVariable, **kwargs)
    else:
        result = wrap_fx_proxy_cls(target_cls=TensorWithTFOverrideVariable, **kwargs)
        result.install_global(tx)
        return result


def cache_real_value_when_export(tx, proxy, example_value):
    if tx.export:
        # The legacy behavior for real value cache with subclasses was
        # to perform a clone WITHOUT preserving the subclass.  It's
        # not entirely clear this is what you actually want though.
        with torch._C.DisableTorchFunctionSubclass():
            proxy.tracer.real_value_cache[proxy.node] = _clone_input(tx, example_value)


# Note: Unfortunate split due to some gross classes existing that subclass TensorVariable
# Should be compositional instead
#
# This is a horribly complicated function that does too many things, to
# explain what it does, let's first talk about the classic usage wrap_fx_proxy
# for a TensorVariable.  There are two primary modes of use:
#
#   1. Wrapping a pre-existing Tensor.  In this case, example_value is set
#      to the pre-existing Tensor.  (Note that this example_value will NOT
#      be the final example_value we put into node.meta['example_value'],
#      instead it is converted into a fake tensor using
#      wrap_to_fake_tensor_and_record and registered as a graph input.)
#
#   2. "Wrapping" the result of some Tensor operation Dynamo traced over. In
#      this case, example_value is None (and we are going to figure it out
#      ourselves using FakeTensors, via get_fake_value, which will run
#      the operation represented by the (singular!) FX node referenced by
#      the passed in proxy.)
#
# The expectation is you end up with a Tensor output, and everything is
# straightforwardly traced into the graph.
#
# In all cases, the returned `TensorVariable` subclass will have an `example_value`
# and that `example_value` must be a `FakeTensor` produced by the currently running
# instance of Dynamo.
#
# Upon closer inspection, you may notice that there are a slurry of non-Tensor
# output cases in handle_traced_output.  What gives?  Well, we sometimes trace operations into the
# graph that don't involve tensors.
#
#   * Some operators return tuples; we need to recursively handle their
#     contents
#
#   * Some operators have side effects that will affect subsequent AOTAutograd
#     tracing but don't otherwise return anything.
#
#   * Some operators return symbolic ints/floats/bools which can go in the
#     graph and be traced (but only if they're actually symbolic!  If they're
#     static you don't want to put them in the graph, which means you
#     shouldn't call this function.)
#
# The common theme is that you only use this function WHEN YOU ARE TRACING
# SOMETHING INTO THE GRAPH.  This is sort of obvious, because you can't call
# this function without a proxy.
def wrap_fx_proxy_cls(
    target_cls, tx, proxy, example_value=None, subclass_type=None, **options
):
    if example_value is None:
        return _wrap_fx_proxy(
            target_cls, tx, proxy, example_value, subclass_type, **options
        )
    elif isinstance(example_value, torch.Tensor):
        return _wrap_fx_preexisting_tensor(
            target_cls, tx, proxy, example_value, subclass_type, **options
        )
    else:
        # This will skip tracing an op and recursively reinvoke wrap_fx_proxy_cls on supported
        # data structures. In essence this just handles tracing some other value which may
        # contain Fake Tensors or is otherwise proxyable.
        return handle_traced_output(
            example_value, tx, proxy, options, subclass_type, target_cls
        )


# This is 1 above (wrapping a preexisting tensor)
def _wrap_fx_preexisting_tensor(
    target_cls, tx, proxy, tensor, subclass_type=None, **options
):
    from ..symbolic_convert import InstructionTranslatorBase

    assert isinstance(
        tensor, torch.Tensor
    ), f"_wrap_fx_preexisting_tensor expected tensor, got {type(tensor)}"

    assert isinstance(tx, InstructionTranslatorBase)
    if "guards" in options and options["guards"] is not None:
        tx.output.guards.update(options["guards"])

    # Placeholders always carry example_value in node.meta.
    # non-placeholders always have no example_value in node.meta
    if proxy.node.op == "placeholder":
        assert (
            "example_value" in proxy.node.meta
        ), f"placeholder {proxy} doesn't have 'example_value' in node.meta"
    else:
        assert (
            "example_value" not in proxy.node.meta
        ), f"{proxy.node.meta['example_value']}"

<<<<<<< HEAD
    initial_example_value = example_value

=======
>>>>>>> 8fa0479d
    # See NOTE: [Deferring tensor pack/unpack hooks until runtime]
    with torch._dynamo.utils._disable_saved_tensors_hooks_during_tracing():
        # Handle recursive calls here
        if maybe_get_fake_mode(tensor) is tx.fake_mode:
            pass
<<<<<<< HEAD

        elif isinstance(example_value, torch.Tensor):
            cache_real_value_when_export(tx, proxy, example_value)

=======
        else:
            if tx.export:
                # The legacy behavior for real value cache with subclasses was
                # to perform a clone WITHOUT preserving the subclass.  It's
                # not entirely clear this is what you actually want though.
                with torch._C.DisableTorchFunctionSubclass():
                    proxy.tracer.real_value_cache[proxy.node] = _clone_input(
                        tensor, tx.fake_mode
                    )
>>>>>>> 8fa0479d
            # NB: If we're ignoring subclass, then the expectation is you will
            # take the returned TensorVariable and wrap it into a more
            # accurate TensorVariable that is able to track subclass-ness;
            # otherwise this is wrong!
            kwargs = {
                "is_tensor": target_cls
                in (TensorVariable, TensorWithTFOverrideVariable),
            }
            assert "source" in options and options["source"] is not None
            kwargs["source"] = options["source"]
            tensor = wrap_to_fake_tensor_and_record(tensor, tx=tx, **kwargs)

        if tensor.device.type != "meta" and (
            maybe_get_fake_mode(tensor) is not tx.fake_mode
        ):
            raise InternalTorchDynamoError(
                "`tensor` needs to be a `FakeTensor`"
                f"wrapped by this instance of Dynamo. Found: {tensor}"
            )

    return handle_traced_output(tensor, tx, proxy, options, subclass_type, target_cls)


# This is 2 in the above comment (wrapping the output of a traced op)
def _wrap_fx_proxy(
    target_cls, tx, proxy, example_value=None, subclass_type=None, **options
):
    from ..symbolic_convert import InstructionTranslatorBase

    assert isinstance(tx, InstructionTranslatorBase)
    if "guards" in options and options["guards"] is not None:
        tx.output.guards.update(options["guards"])

    assert "example_value" not in proxy.node.meta, f"{proxy.node.meta['example_value']}"

    # See NOTE: [Deferring tensor pack/unpack hooks until runtime]
    with torch._dynamo.utils._disable_saved_tensors_hooks_during_tracing():
        # with preserve_rng_state():
        # only allow_non_graph_fake in this instance because we handle the non-fake
        # cases properly below.
        example_value = get_fake_value(proxy.node, tx, allow_non_graph_fake=True)

    return handle_traced_output(
        example_value, tx, proxy, options, subclass_type, target_cls
    )


# This handles wrapping of the output of an op traced into the graph
def handle_traced_output(example_value, tx, proxy, options, subclass_type, target_cls):
    import torch._functorch.vmap
    import torch._subclasses.fake_tensor
    import torch._utils

    if isinstance(example_value, torch.Tensor):
        is_parameter = isinstance(example_value, torch.nn.Parameter)
        is_buffer = isinstance(example_value, torch.nn.Buffer)

        # NB: In most (all?) cases, this does not actually do a clone.
        # (WARNING: this means that if we mutate metadata on the fake
        # tensor, the stored example value will update too!)
<<<<<<< HEAD
        example_value = _clone_input(tx, example_value)
=======
        example_value = _clone_input(example_value, tx.fake_mode)
>>>>>>> 8fa0479d
        set_example_value(proxy.node, example_value)
        specialized_props = target_cls.specialize(example_value)
        # TODO: not sure about this fake mode test
        if (
            isinstance(example_value, torch._subclasses.fake_tensor.FakeTensor)
            and example_value.fake_mode is tx.fake_mode
        ):
            tensor_type = subclass_type if subclass_type else torch.Tensor
            specialized_props["class_type"] = (
                torch.nn.Parameter
                if is_parameter
                else torch.nn.Buffer
                if is_buffer
                else tensor_type
            )

        options.update(specialized_props)
        return target_cls(proxy, **options)
    elif (
        hasattr(proxy.node.target, "__name__")
        and proxy.node.target.__name__ == "set_state"
        and isinstance(proxy.node.target.__self__, torch._C.Generator)
        or proxy.node.target == torch.random.set_rng_state
    ):
        return TorchInGraphFunctionVariable(proxy.node.target)
    elif (
        proxy.node.target == torch._C._DisableFuncTorch
        or proxy.node.target == torch.cuda._is_in_bad_fork
    ):
        return UserDefinedObjectVariable(example_value)
    elif istype(example_value, torch.Size) and all(
        isinstance(x, int) for x in example_value
    ):
        sizes = [ConstantVariable.create(x) for x in example_value]
        return SizeVariable(sizes, **options)
    elif isinstance(example_value, (tuple, list)):
        set_example_value(proxy.node, example_value)
        unpacked = []
        for i, val in enumerate(example_value):
            if val is None:
                # nn.MultiheadAttention() can return None, see issue #175
                unpacked.append(
                    ConstantVariable.create(None, **options),
                )
            else:
                proxy_i = proxy.tracer.create_proxy(
                    kind="call_function",
                    target=operator.getitem,
                    args=(proxy, i),
                    kwargs={},
                )

                if "source" in options:
                    source = options["source"]
                    options_i = options.copy()
                    options_i["source"] = GetItemSource(
                        base=source, index=i, index_is_slice=False
                    )
                else:
                    # use the same options object as parent
                    options_i = options

                # WARNING: this assumes the same target_cls as this tuple/list call
                unpacked.append(
                    wrap_fx_proxy_cls(
                        target_cls=target_cls,
                        tx=tx,
                        proxy=proxy_i,
                        example_value=val,
                        **options_i,
                    )
                )
        if isinstance(example_value, torch.Size):
            # NB: Keep the old proxy around.  See SizeVariable for an
            # explanation why
            return SizeVariable(unpacked, proxy, **options)
        elif istype(example_value, tuple):
            return TupleVariable(unpacked, **options)
        elif istype(example_value, (list, immutable_list)):
            return ListVariable(unpacked, mutable_local=MutableLocal(), **options)
        else:
            assert example_value.__class__.__module__ == "torch.return_types" or hasattr(
                example_value, "_fields"
            ), f"expected {example_value.__class__.__module__} == torch.return_types or named tuple but got {type(example_value)}"
            return NamedTupleVariable(unpacked, example_value.__class__, **options)
    elif example_value is None or proxy.node.target is torch.manual_seed:
        return ConstantVariable.create(None, **options)
    elif isinstance(example_value, (torch.SymInt, torch.SymFloat, torch.SymBool)):
        set_example_value(proxy.node, example_value)
        return SymNodeVariable(proxy, example_value, **options)
    elif (
        inspect.isclass(proxy.node.target)
        and issubclass(proxy.node.target, torch.Stream)
    ) or proxy.node.target in [
        device_interface.current_stream
        for _, device_interface in get_registered_device_interfaces()
    ]:
        set_example_value(proxy.node, example_value)
        return StreamVariable(proxy, example_value, example_value.device, **options)
    elif (
        inspect.isclass(proxy.node.target)
        and issubclass(proxy.node.target, torch.Event)
    ) or proxy.node.target in [
        device_interface.Event
        for _, device_interface in get_registered_device_interfaces()
    ]:
        set_example_value(proxy.node, example_value)
        return EventVariable(proxy, example_value, **options)
    elif proxy.node.target == "query" and proxy.node.op == "call_method":
        set_example_value(proxy.node, example_value)
        return ConstantVariable(example_value, **options)
    elif (
        example_value is not None
        and isinstance(example_value, torch.Event)
        and proxy.node.target == "record_event"
        and proxy.node.op == "call_method"
    ):
        set_example_value(proxy.node, example_value)
        return EventVariable(proxy, example_value, **options)
    elif isinstance(example_value, int) and (
        proxy.node.target
        in [
            torch.sym_int,
            getattr,
            operator.getitem,
            torch._utils._element_size,
            torch.seed,
            operator.mod,
            torch._functorch.vmap._validate_and_get_batch_size,
            # some mac builds are missing torch.distributed.get_rank()
            getattr(torch.distributed, "get_rank", _missing),
            getattr(torch.distributed, "get_world_size", _missing),
            # This always wants to be in the graph, even if the constraint
            # results in a constant int
            torch._constrain_as_size,
        ]
        or (
            # TODO: this is a little sus, because we didn't check what the self is
            proxy.node.op == "call_method"
            and proxy.node.target in ["bit_length"]
        )
    ):
        set_example_value(proxy.node, example_value)
        return ConstantVariable.create(example_value, **options)
    elif isinstance(example_value, torch.backends.cuda.SDPAParams):
        from .sdpa import SDPAParamsVariable

        set_example_value(proxy.node, example_value)
        return SDPAParamsVariable(proxy, **options)
    elif isinstance(example_value, bool) and (
        proxy.node.target
        in [
            torch._C._are_functorch_transforms_active,
            torch.backends.cuda.is_flash_attention_available,
            torch.backends.cuda.can_use_flash_attention,
            torch.backends.cuda.can_use_efficient_attention,
        ]
        + list(supported_const_comparison_op_values.keys())
    ):
        set_example_value(proxy.node, example_value)
        return ConstantVariable.create(example_value, **options)
    elif (
        isinstance(example_value, (int, float, bool))
        and proxy.node.target is call_torchbind
    ):
        set_example_value(proxy.node, example_value)
        return ConstantVariable.create(example_value, **options)
    else:
        unimplemented(
            "torch.* op returned non-Tensor "
            + f"{typestr(example_value)} {proxy.node.op} {proxy.node.target}",
            case_name="unsupported_operator",
        )


# Tracks the sources of all fake tensors we wrap in Dynamo.
# Used by shape guard computation.
@dataclasses.dataclass
class TrackedFake:
    fake: Union[FakeTensor, SymInt]
    source: Source
    # Is None when fake is SymInt
    symbolic_context: Optional[SymbolicContext]

    def __hash__(self) -> int:
        return hash((self.fake, self.source.name()))

    def __eq__(self, other: object) -> bool:
        if isinstance(other, TrackedFake):
            return self.fake is other.fake and self.source.name() == other.source.name()
        return False


# Performs automatic dynamic dim determination.
# Returns a SymbolicContext
def _automatic_dynamic(
    e, tx, source, static_shapes, outer_only=False
) -> SymbolicContext:
    # strided NT not supported
    if e.is_nested and not isinstance(
        e, torch.nested._internal.nested_tensor.NestedTensor
    ):
        unimplemented("torch.compile does not support strided NestedTensor")

    name = source.name()
    prior_policy = tx.output.tracing_context.tensor_to_context.get(e, None)
    shape_env_to_source_to_symbol_cache = (
        prior_policy.shape_env_to_source_to_symbol_cache if prior_policy else None
    )

    # Get base context if the tensor is a view
    view_base_context: Optional[SymbolicContext] = None
    if e._is_view():
        base_source = AttrSource(source, "_base")
        view_base_context = _automatic_dynamic(e._base, tx, base_source, static_shapes)

    if is_traceable_wrapper_subclass(e) and not outer_only:
        # Get symbolic context for outer tensor
        outer_context = _automatic_dynamic(
            e, tx, source, static_shapes, outer_only=True
        )

        # Get symbolic contexts for inner tensors
        inner_contexts = {}  # mapping from attr -> symbolic context
        attrs, _ = type(e).__tensor_flatten__(e)
        for attr in attrs:
            inner_tensor = getattr(e, attr)
            inner_source = AttrSource(source, attr)
            inner_contexts[attr] = _automatic_dynamic(
                inner_tensor, tx, inner_source, static_shapes
            )

        return SubclassSymbolicContext(
            dynamic_sizes=outer_context.dynamic_sizes,
            dynamic_strides=outer_context.dynamic_strides,
            constraint_sizes=outer_context.constraint_sizes,
            constraint_strides=outer_context.constraint_strides,
            view_base_context=view_base_context,
            tensor_source=outer_context.tensor_source,
            shape_env_to_source_to_symbol_cache=outer_context.shape_env_to_source_to_symbol_cache,
            inner_contexts=inner_contexts,
        )

    if static_shapes:
        return StatefulSymbolicContext(
            dynamic_sizes=[DimDynamic.STATIC] * e.dim(),
            dynamic_strides=[DimDynamic.INFER_STRIDE] * e.dim(),
            constraint_sizes=[None] * e.dim(),
            constraint_strides=[None] * e.dim(),
            view_base_context=view_base_context,
            tensor_source=source,
            shape_env_to_source_to_symbol_cache=shape_env_to_source_to_symbol_cache,
        )

    # We preserve the dynamism of inputs. For example, when users call
    # make_fx(torch.cond, tracing_mode="symbolic")(*args), inputs have SymInt sizes.
    from torch.fx.experimental.symbolic_shapes import is_nested_int

    if any(isinstance(s, SymInt) and not is_nested_int(s) for s in e.size()):
        return StatefulSymbolicContext(
            dynamic_sizes=[
                DimDynamic.DYNAMIC if isinstance(s, SymInt) else DimDynamic.STATIC
                for s in e.size()
            ],
            dynamic_strides=[DimDynamic.INFER_STRIDE] * e.dim(),
            constraint_sizes=[None] * e.dim(),
            constraint_strides=[None] * e.dim(),
            view_base_context=view_base_context,
            tensor_source=source,
            shape_env_to_source_to_symbol_cache=shape_env_to_source_to_symbol_cache,
        )

    # Prep for automatic dynamic

    # This mimics stride inference algorithm in _create_symbolic_sizes_strides_storage_offset
    ex_size = e.size()
    if not is_sparse_any(e):
        ex_stride = e.stride()
        dim = e.dim()

        stride = [None] * dim
        while any(x is None for x in stride):
            candidates = {
                ex_size[i] * ex_stride[i]: InferStride(i)
                for i in range(dim)
                if stride[i] is not None and ex_stride[i] >= 0
            }
            val_list = sorted(
                [(ex_stride[i], i) for i in range(dim) if stride[i] is None],
                key=_nested_int_aware_sort,
            )
            for _, i in val_list:
                if stride[i] is None and ex_stride[i] in candidates:
                    stride[i] = candidates[ex_stride[i]]
                    candidates[ex_stride[i] * ex_size[i]] = InferStride(i)

            if any(x is None for x in stride):
                # bind the smallest unbound stride to a new variable
                val, i = min(
                    [(ex_stride[i], i) for i in range(dim) if stride[i] is None],
                    key=_nested_int_aware_sort,
                )
                stride[i] = val
    else:
        stride = []

    frame_state_entry = process_automatic_dynamic(
        tx, name, FrameStateSizeEntry.make_tensor(tuple(ex_size), tuple(stride))
    )

    # TODO: index export_constraints ahead of time so we don't have to
    # do a linear scan every time here
    t_id = id(e)
    dim2constraint = {}

    def update_dim2constraint(dim, constraint_range, name):
        if dim in dim2constraint:
            from torch.fx.experimental.symbolic_shapes import StrictMinMaxConstraint

            old_constraint_range, old_name = dim2constraint[dim]
            new_constraint_range = StrictMinMaxConstraint(
                vr=constraint_range.vr & old_constraint_range.vr,
                warn_only=False,
            )
            # It is possible for (non-None) old_name and name to be different
            # but this will only happen the corresponding Dims can be derived equal.
            new_name = old_name or name
            dim2constraint[dim] = new_constraint_range, new_name
        else:
            dim2constraint[dim] = constraint_range, name

    from torch.export.dynamic_shapes import _RelaxedConstraint

    if tx.output.export_constraints:
        for constraint in tx.output.export_constraints:
            if isinstance(constraint, _RelaxedConstraint):
                continue
            if constraint.t_id == t_id:
                update_dim2constraint(
                    constraint.dim, constraint.constraint_range, constraint.name
                )

    dynamic_sizes = []
    dynamic_strides = []
    constraint_sizes = []
    constraint_strides = []
    for i in range(e.dim()):
        # NB: mark dynamic has precedence over static
        marked_unbacked = i in getattr(e, "_dynamo_unbacked_indices", set())
        marked_dynamic = i in getattr(e, "_dynamo_dynamic_indices", set())
        marked_weak_dynamic = i in getattr(e, "_dynamo_weak_dynamic_indices", set())
        marked_static = i in getattr(e, "_dynamo_static_indices", set())

        # Reflect the user directive in the frame_state
        # For dynamic, apply None always
        if marked_dynamic:
            # TODO: This can be batched
            # TODO: Doing this here is kind of sus, maybe better to set this
            # up when we initially created the FrameStateSizeEntry to bong
            # into the mutable state
            log.debug("automatic dynamic %s marked dynamic", name)
            mark_size = [auto_unset] * e.dim()
            mark_size[i] = auto_dynamic
            frame_state_entry |= FrameStateSizeEntry(size=mark_size)

        # NB: both static and dynamic have precedence over
        automatic_dynamic_size = (
            config.automatic_dynamic_shapes and frame_state_entry.is_size_dynamic(i)
        )
        # NB: previously, if size was dynamic, we wouldn't make its stride
        # dynamic.  But now, because of InferStride concept, we will properly
        # not make stride dynamic even if it's wobbling
        automatic_dynamic_stride = (
            config.automatic_dynamic_shapes and frame_state_entry.is_stride_dynamic(i)
        )

        automatic_dynamic = automatic_dynamic_size or automatic_dynamic_stride

        # We will process constraints first, as they will imply that we
        # have a dynamic dimension
        # Precedence: export constraints > eager constraints
        constraint = dim2constraint.get(i)
        if constraint is None:
            constraint_size = None
            constraint_stride = None
            if marked_dynamic and not config.allow_ignore_mark_dynamic:
                # constraint_stride is deliberaly kept None because no easy way to provide value ranges for mark dynamic
                constraint_stride = None
                if hasattr(e, "_dynamo_dynamic_range"):
                    dim_range = [
                        dr for dr in e._dynamo_dynamic_range if dr.dim == i
                    ].pop()
                    if dim_range.min is None and dim_range.max is None:
                        constraint_size = RelaxedUnspecConstraint(warn_only=False)
                    else:
                        from torch.fx.experimental.symbolic_shapes import (
                            StrictMinMaxConstraint,
                        )

                        constraint_size = StrictMinMaxConstraint(
                            vr=ValueRanges(lower=dim_range.min, upper=dim_range.max),
                            warn_only=False,
                        )
                else:
                    constraint_size = RelaxedUnspecConstraint(warn_only=False)
            elif not marked_static and automatic_dynamic:
                if automatic_dynamic_size:
                    constraint_size = RelaxedUnspecConstraint(warn_only=True)
                if automatic_dynamic_stride:
                    constraint_stride = RelaxedUnspecConstraint(warn_only=True)
            else:
                constraint_size = None
                constraint_stride = None
        else:
            constraint_size, name_ = constraint
            constraint_stride = None
            dim_name = f"{name}.size()[{i}]"
            tx.output.shape_env.source_name_to_debug_name[dim_name] = name_
        constraint_sizes.append(constraint_size)
        constraint_strides.append(constraint_stride)

        if marked_unbacked:
            dynamic_size = DimDynamic.SIZE_LIKE_UNBACKED
        elif (
            constraint_size is not None
            or marked_dynamic
            or marked_weak_dynamic
            or is_nested_int(e.size()[i])
        ):
            # NB: We could assert static_shapes is False here, but it
            # seems better to allow the user to override symbolic_context in this
            # case
            dynamic_size = DimDynamic.DYNAMIC
        elif static_shapes or config.assume_static_by_default or marked_static:
            dynamic_size = DimDynamic.STATIC
        else:
            dynamic_size = DimDynamic.DUCK

        if constraint_stride is not None:
            dynamic_stride = DimDynamic.DYNAMIC
        else:
            dynamic_stride = DimDynamic.INFER_STRIDE

        dynamic_sizes.append(dynamic_size)
        dynamic_strides.append(dynamic_stride)

    return StatefulSymbolicContext(
        dynamic_sizes=dynamic_sizes,
        dynamic_strides=dynamic_strides,
        constraint_sizes=constraint_sizes,
        constraint_strides=constraint_strides,
        view_base_context=view_base_context,
        tensor_source=source,
        shape_env_to_source_to_symbol_cache=shape_env_to_source_to_symbol_cache,
    )


# See note [Tensor Fakification and Symbol Caching]
def wrap_to_fake_tensor_and_record(
    e, tx, *, source: Optional[Source], is_tensor: bool, parent_context=None
):
    if (
        type(e) in (torch.Tensor, torch.nn.Parameter, FakeTensor)
        or isinstance(e, torch.Tensor)
        or is_traceable_wrapper_subclass(e)
    ):
        assert source is not None
        static_shapes, reason = tensor_always_has_static_shape(
            e,
            is_tensor,
            tensor_source=source,
        )

        if not parent_context:
            symbolic_context = _automatic_dynamic(e, tx, source, static_shapes)
        else:
            # Parent contexts are passed in when we are recursively creating
            # fake tensors for subclasses. A better design would be not to create a
            # parent/child relationship, but to recursively call _automatic_dynamic
            # as we recursively call wrap_to_fake_tensor_and_record. This runs
            # into bugs around how meta_utils knows and works to create fake tensors
            # with tensor subclasses. Ideally, dynamo would drive both the recursive
            # wrap_to_fake_tensor_and_record and _automatic_dynamic policy creation.
            assert isinstance(source, AttrSource)
            inner_context_name = source.member
            symbolic_context = parent_context.inner_contexts[inner_context_name]

        log.debug(
            "wrap_to_fake %s %s %s %s",
            source.name(),
            tuple(e.shape),
            symbolic_context,
            type(e),
        )
        fake_e = wrap_fake_exception(
            lambda: tx.fake_mode.from_tensor(
                e,
                source=source,
                symbolic_context=symbolic_context,
            )
        )
        if (
            source is not None
            and isinstance(fake_e, FakeTensor)
            and (sym_val := fake_e.item_memo) is not None
        ):
            tx.output.tracked_fakes.append(
                TrackedFake(sym_val, CallMethodItemSource(source), symbolic_context)
            )

        if is_traceable_wrapper_subclass(fake_e):
            attrs, _ = fake_e.__tensor_flatten__()
            for attr in attrs:
                fake_inner = getattr(fake_e, attr)
                inner = getattr(e, attr)
                inner_source = AttrSource(source, attr)
                wrap_to_fake_tensor_and_record(
                    inner,
                    tx,
                    source=inner_source,
                    is_tensor=isinstance(fake_inner, torch.Tensor),
                    parent_context=symbolic_context,
                )

        tx.output.tracing_context.tensor_to_context[e] = symbolic_context
        if is_sparse_any(fake_e):
            # TODO: for TensorGuards, this eventually may need more
            #       fields for the size/stride of any other constituents
            values = fake_e._values() if fake_e.is_sparse else fake_e.values()
            tx.output.input_source_to_sizes_strides[source] = {
                "size": fake_e.size(),
                # TODO: revise this, but for now this stride instead of ()
                #       avoids SegFault with PYTORCH_TEST_WITH_DYNAMO=1
                "stride": (1,) * fake_e.ndim,
                "values_size": values.size(),
                "values_stride": values.stride(),
            }
        else:
            tx.output.input_source_to_sizes_strides[source] = {
                "size": fake_e.size(),
                "stride": fake_e.stride(),
            }

        if (
            is_tensor
            and not (static_shapes and source.is_specialized_nn_module())
            and not is_constant_source(source)
        ):
            tx.output.tracked_fakes.append(
                TrackedFake(fake_e, source, symbolic_context)
            )
            tx.output.tracked_fakes_id_to_source[id(e)].append(source)

        return fake_e
    else:
        return e


class SourcelessBuilder:
    """
    Like builder, but stateless and does not require a source. Useful for simple type->VT objects, or objects
    that are being created/evaporated during inlining (ex: consider a locally made list of tensors we then iterate over
    .), such a list should not show up as an artifact from inputs, nor in reconstruction, nor in the graph. However,
    there may be reasons to represent it as a ListVariable internally.

    NOTE - Objects produced here are born UNGUARDED due to the nature of sources!

    NOTE - This class is very new! It will have some rough edges, but it was created to stem the bleeding of giant
    if/else type->VariableTracker trees that were cropping up all over dynamo.
    """

    def __init__(self) -> None:
        raise AssertionError("Use SourcelessBuilder.create()")

    @staticmethod
    def create(tx: "InstructionTranslator", value) -> VariableTracker:
        value_type = type(value)
        fast_handler = SourcelessBuilder._type_handlers.get(value_type)
        if fast_handler:
            return fast_handler(tx, value)

        if isinstance(value, VariableTracker):
            # This is always valid to call, and useful for recursive calls.
            return value
        elif isinstance(value, dataclasses._HAS_DEFAULT_FACTORY_CLASS):
            return UserDefinedObjectVariable(value)
        elif ConstantVariable.is_literal(value):
            return ConstantVariable.create(value)
        elif callable(value) and trace_rules.lookup_callable(value) is not None:
            if is_callable_allowed(value):
                tx.output.has_user_defined_allowed_in_graph = True
            return trace_rules.lookup_callable(value)(value)
        elif is_function_or_wrapper(value):
            return trace_rules.lookup(value)(value)
        elif isinstance(value, enum.Enum):
            return EnumVariable(value)
        elif isinstance(value, (type, abc.ABCMeta)):
            return UserDefinedClassVariable(value)
        elif isinstance(value, types.MethodWrapperType):
            return MethodWrapperVariable(value)
        elif isinstance(value, torch.fx.graph_module.GraphModule):
            return SourcelessGraphModuleVariable(value)
        elif isinstance(
            value, (torch.utils._pytree.TreeSpec, torch.utils._pytree.LeafSpec)
        ):
            return UserDefinedObjectVariable(value)
        elif PlacementVariable.is_placement(value):
            return PlacementVariable(value)
        elif DeviceMeshVariable.is_device_mesh(value):
            return DeviceMeshVariable(value)
        elif isinstance(value, re.Pattern):
            return RegexPatternVariable(value)
        elif isinstance(value, torch._dynamo.variables.lazy.LazySymNodeFormatString):
            return ConstantVariable.create(str(value))
        unimplemented(
            f"Unexpected type in sourceless builder {value_type.__module__}.{value_type.__qualname__}"
        )

    @staticmethod
    def wrap_constant_literal(value):
        assert ConstantVariable.is_literal(value)
        return ConstantVariable.create(value=value)

    @staticmethod
    def make_type_handlers():
        create = SourcelessBuilder.create
        handlers = {}
        for t in common_constant_types:
            handlers[t] = lambda tx, value: ConstantVariable(value)
        handlers[set] = lambda tx, value: SetVariable(
            [create(tx, x) for x in value], mutable_local=MutableLocal()
        )
        handlers[dict] = lambda tx, value: ConstDictVariable(
            {create(tx, k): create(tx, v) for k, v in value.items()},
            type(value),
            mutable_local=MutableLocal(),
        )
        handlers[list] = lambda tx, value: ListVariable(
            [create(tx, x) for x in value], mutable_local=MutableLocal()
        )
        handlers[tuple] = lambda tx, value: TupleVariable(
            [create(tx, x) for x in value]
        )
        handlers[torch.Size] = lambda tx, value: SizeVariable(
            [create(tx, x) for x in value]
        )
        handlers[collections.OrderedDict] = handlers[dict]
        handlers[immutable_dict] = handlers[dict]
        handlers[immutable_list] = handlers[list]
        handlers[random.Random] = lambda tx, value: RandomClassVariable()
        handlers[types.ModuleType] = lambda tx, value: PythonModuleVariable(value)

        handlers[
            torch.distributions.constraints._Real
        ] = lambda tx, value: UserDefinedObjectVariable(
            value, mutable_local=MutableLocal()
        )
        handlers[
            torch.distributions.constraints._Interval
        ] = lambda tx, value: UserDefinedObjectVariable(
            value, mutable_local=MutableLocal()
        )
        handlers[
            torch.distributions.constraints.Constraint
        ] = lambda tx, value: UserDefinedObjectVariable(
            value, mutable_local=MutableLocal()
        )

        def passthrough(tx: "InstructionTranslator", value):
            return value

        for cls in VariableTrackerMeta.all_subclasses:
            handlers[cls] = passthrough
        return handlers


SourcelessBuilder._type_handlers = SourcelessBuilder.make_type_handlers()<|MERGE_RESOLUTION|>--- conflicted
+++ resolved
@@ -36,10 +36,7 @@
 
 import torch
 from torch import SymInt
-<<<<<<< HEAD
-from torch._dynamo.utils import _clone_input, get_chromium_event_logger
-=======
->>>>>>> 8fa0479d
+from torch._dynamo.utils import clone_input
 from torch._guards import GuardSource, TracingContext
 from torch._higher_order_ops.torchbind import call_torchbind
 from torch._ops import HigherOrderOperator
@@ -2113,7 +2110,9 @@
         # to perform a clone WITHOUT preserving the subclass.  It's
         # not entirely clear this is what you actually want though.
         with torch._C.DisableTorchFunctionSubclass():
-            proxy.tracer.real_value_cache[proxy.node] = _clone_input(tx, example_value)
+            proxy.tracer.real_value_cache[proxy.node] = _clone_input(
+                example_value, tx.fake_mode
+            )
 
 
 # Note: Unfortunate split due to some gross classes existing that subclass TensorVariable
@@ -2205,23 +2204,13 @@
             "example_value" not in proxy.node.meta
         ), f"{proxy.node.meta['example_value']}"
 
-<<<<<<< HEAD
-    initial_example_value = example_value
-
-=======
->>>>>>> 8fa0479d
     # See NOTE: [Deferring tensor pack/unpack hooks until runtime]
     with torch._dynamo.utils._disable_saved_tensors_hooks_during_tracing():
         # Handle recursive calls here
         if maybe_get_fake_mode(tensor) is tx.fake_mode:
             pass
-<<<<<<< HEAD
-
-        elif isinstance(example_value, torch.Tensor):
-            cache_real_value_when_export(tx, proxy, example_value)
-
-=======
         else:
+            cache_real_value_when_export(tx, proxy, tensor)
             if tx.export:
                 # The legacy behavior for real value cache with subclasses was
                 # to perform a clone WITHOUT preserving the subclass.  It's
@@ -2230,7 +2219,6 @@
                     proxy.tracer.real_value_cache[proxy.node] = _clone_input(
                         tensor, tx.fake_mode
                     )
->>>>>>> 8fa0479d
             # NB: If we're ignoring subclass, then the expectation is you will
             # take the returned TensorVariable and wrap it into a more
             # accurate TensorVariable that is able to track subclass-ness;
@@ -2291,11 +2279,7 @@
         # NB: In most (all?) cases, this does not actually do a clone.
         # (WARNING: this means that if we mutate metadata on the fake
         # tensor, the stored example value will update too!)
-<<<<<<< HEAD
-        example_value = _clone_input(tx, example_value)
-=======
         example_value = _clone_input(example_value, tx.fake_mode)
->>>>>>> 8fa0479d
         set_example_value(proxy.node, example_value)
         specialized_props = target_cls.specialize(example_value)
         # TODO: not sure about this fake mode test
