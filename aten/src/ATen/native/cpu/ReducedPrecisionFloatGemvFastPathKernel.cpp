--- conflicted
+++ resolved
@@ -153,116 +153,6 @@
   return reduce(x[0]);
 }
 
-<<<<<<< HEAD
-#ifdef __aarch64__
-float32x4_t to_bfloat16(uint16x4_t u16) {
-  int32x4_t shift = vdupq_n_s32(16);
-  return vreinterpretq_f32_u32(vshlq_u32(vmovl_u16(u16), shift));
-}
-
-inline float32x4_t f32_fma(float32x4_t a, float32x4_t b, float32x4_t c) {
-#ifdef __ARM_FEATURE_FMA
-  return vfmaq_f32(a, b, c);
-#else
-  return vaddq_f32(a, vmulq_f32(b, c));
-#endif
-}
-
-float32x4_t f32_fma_bf16(float32x4_t a, uint16x4_t b, uint16x4_t c) {
-  return f32_fma(a, to_bfloat16(b), to_bfloat16(c));
-}
-
-#if defined(__clang__) && __clang_major__ > 15
-// https://godbolt.org/z/z8P4Yncra
-#define COMPILER_SUPPORTS_BF16_TARGET 1
-#elif !defined(__clang__) && defined(__GNUC__) && __GNUC__ >= 10
-// https://gcc.gnu.org/gcc-10/changes.html
-// https://godbolt.org/z/cdGG7vn8o
-#define COMPILER_SUPPORTS_BF16_TARGET 1
-#else
-#define COMPILER_SUPPORTS_BF16_TARGET 0
-#endif
-
-#if COMPILER_SUPPORTS_BF16_TARGET
-#define TARGET_ARM_BF16_ATTRIBUTE __attribute__((target("arch=armv8.2-a+bf16")))
-
-TARGET_ARM_BF16_ATTRIBUTE C10_ALWAYS_INLINE float32x4_t
-f32_dot_bf16(float32x4_t a, bfloat16x8_t b, bfloat16x8_t c) {
-  return vbfdotq_f32(a, b, c);
-}
-
-TARGET_ARM_BF16_ATTRIBUTE C10_ALWAYS_INLINE void
-dot_with_fp32_arith_main_inner_loop_bfdot(
-    const BFloat16* vec1,
-    const BFloat16* vec2,
-    vec::VectorizedN<float, kF32RegistersPerIteration>& sum,
-    int registerPairIndex) {
-  const bfloat16x8_t temp_vec1 = vld1q_bf16(reinterpret_cast<const at::vec::at_bfloat16_t*>(
-                                                &vec1[registerPairIndex * 2 * vec::Vectorized<float>::size()]));
-  const bfloat16x8_t temp_vec2 = vld1q_bf16(reinterpret_cast<const at::vec::at_bfloat16_t*>(
-                                                &vec2[registerPairIndex * 2 * vec::Vectorized<float>::size()]));
-  sum[registerPairIndex] =
-    f32_dot_bf16(sum[registerPairIndex], temp_vec1, temp_vec2);
-}
-
-// See NOTE [GCC code duplication] below for why we have _bfdot and
-// _no_bfdot versions of
-// dot_with_fp32_arith_vectorized_tail_inner_loop.
-TARGET_ARM_BF16_ATTRIBUTE C10_ALWAYS_INLINE
-void dot_with_fp32_arith_vectorized_tail_inner_loop_bfdot(
-    const at::BFloat16* vec1,
-    const at::BFloat16* vec2,
-    vec::Vectorized<float>* tail_sum,
-    int idx) {
-  const auto temp_vec1 = vld1q_u16(reinterpret_cast<const uint16_t*>(&vec1[idx]));
-  const auto temp_vec2 = vld1q_u16(reinterpret_cast<const uint16_t*>(&vec2[idx]));
-  *tail_sum = f32_dot_bf16(*tail_sum, temp_vec1, temp_vec2);
-}
-
-#else
-#define TARGET_ARM_BF16_ATTRIBUTE
-#endif // COMPILER_SUPPORTS_BF16_TARGET
-
-C10_ALWAYS_INLINE void dot_with_fp32_arith_main_inner_loop_no_bfdot(
-    const BFloat16* vec1,
-    const BFloat16* vec2,
-    vec::VectorizedN<float, kF32RegistersPerIteration>& sum,
-    int registerPairIndex) {
-  const uint16x8_t temp_vec1 = vld1q_u16(reinterpret_cast<const uint16_t*>(
-                                             &vec1[registerPairIndex * 2 * vec::Vectorized<float>::size()]));
-  const uint16x8_t temp_vec2 = vld1q_u16(reinterpret_cast<const uint16_t*>(
-                                             &vec2[registerPairIndex * 2 * vec::Vectorized<float>::size()]));
-
-  sum[2 * registerPairIndex] = f32_fma_bf16(
-      sum[2 * registerPairIndex],
-      vget_low_u16(temp_vec1),
-      vget_low_u16(temp_vec2));
-  sum[2 * registerPairIndex + 1] = f32_fma_bf16(
-      sum[2 * registerPairIndex + 1],
-      vget_high_u16(temp_vec1),
-      vget_high_u16(temp_vec2));
-}
-
-C10_ALWAYS_INLINE void dot_with_fp32_arith_vectorized_tail_inner_loop_no_bfdot(
-    const at::BFloat16* vec1,
-    const at::BFloat16* vec2,
-    vec::Vectorized<float>* tail_sum,
-    int idx) {
-  const auto temp_vec1 = vld1q_u16(reinterpret_cast<const uint16_t*>(&vec1[idx]));
-  const auto temp_vec2 = vld1q_u16(reinterpret_cast<const uint16_t*>(&vec2[idx]));
-  *tail_sum = f32_fma_bf16(
-      f32_fma_bf16(*tail_sum, vget_low_u16(temp_vec1), vget_low_u16(temp_vec2)),
-      vget_high_u16(temp_vec1),
-      vget_high_u16(temp_vec2));
-}
-
-#else // __aarch64__
-// TODO: broaden BF16 support beyond aarch64
-#define COMPILER_SUPPORTS_BF16_TARGET 0
-#endif // __aarch64__
-
-=======
->>>>>>> 7c406fc5
 namespace {
 // Returns (acc_low + a_low_half * b_low_half, acc_high + a_high_half * b_high_half)
 std::pair<vec::Vectorized<float>, vec::Vectorized<float>> fmadd(
