--- conflicted
+++ resolved
@@ -81,16 +81,10 @@
 
 function pip_install() {
   # retry 3 times
-<<<<<<< HEAD
   pip_install_pkg="python3 -m pip install --progress-bar off"
   ${pip_install_pkg} $@ || \
     ${pip_install_pkg} $@ || \
     ${pip_install_pkg} $@
-=======
-  # old versions of pip don't have the "--progress-bar" flag
-  pip3 install --progress-bar off "$@" || pip3 install --progress-bar off "$@" || pip3 install --progress-bar off "$@" ||\
-  pip3 install "$@" || pip3 install "$@" || pip3 install "$@"
->>>>>>> 22dfb5b6
 }
 
 function pip_uninstall() {
