--- conflicted
+++ resolved
@@ -1225,23 +1225,6 @@
     'torch/_export/trace.py',
     'torch/_export/verifier.py',
     'torch/_vendor/**',
-<<<<<<< HEAD
-=======
-    'torch/contrib/__init__.py',
-    'torch/contrib/_tensorboard_vis.py',
-    "torch/cuda/_gpu_trace.py",
-    'torch/cuda/_memory_viz.py',  # mypy: Value of type "object" is not indexable
-    'torch/fft/__init__.py',
-    'torch/func/__init__.py',
-    'torch/futures/__init__.py',
-    'torch/linalg/__init__.py',
-    'torch/monitor/__init__.py',
-    'torch/nested/__init__.py',
-    'torch/signal/__init__.py',
-    'torch/signal/windows/__init__.py',
-    'torch/signal/windows/windows.py',
-    'torch/special/__init__.py',
->>>>>>> fbd14315
     'torch/testing/_internal/__init__.py',
     'torch/testing/_internal/autocast_test_lists.py',
     'torch/testing/_internal/autograd_function_db.py',
